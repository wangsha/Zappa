--- conflicted
+++ resolved
@@ -210,10 +210,6 @@
     else:
         if sys.version_info[1] <= 7:
             raise ValueError("Python 3.7 and below are no longer supported.")
-<<<<<<< HEAD
-        elif sys.version_info[1] in [8, 9, 10, 11, 12, 13]:
-            return "python3." + str(sys.version_info[1])
-=======
         elif sys.version_info[1] == 8:
             raise ValueError("Python 3.8 and below are no longer supported.")
         elif sys.version_info[1] == 9:
@@ -226,7 +222,6 @@
             return "python3.12"
         elif sys.version_info[1] == 13:
             return "python3.13"
->>>>>>> 48314795
         else:
             raise ValueError(f"Python f{'.'.join(str(v) for v in sys.version_info[:2])} is not yet supported.")
 

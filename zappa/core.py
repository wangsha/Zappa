"""
Zappa core library. You may also want to look at `cli.py` and `util.py`.
"""
import datetime

##
# Imports
##
import getpass
import glob
import hashlib
import json
import logging
import os
import random
import re
import shutil
import string
import subprocess
import tarfile
import tempfile
import time
import urllib
import uuid
import zipfile
from builtins import bytes, int
from distutils.dir_util import copy_tree
from io import open
from typing import Optional

import boto3
import botocore
import requests
import troposphere
import troposphere.apigateway
from botocore.exceptions import ClientError
from setuptools import find_packages
from tqdm import tqdm

from .utilities import (
    add_event_source,
    conflicts_with_a_neighbouring_module,
    contains_python_files_or_subdirs,
    copytree,
    get_topic_name,
    get_venv_from_python_version,
    human_size,
    remove_event_source,
)

##
# Logging Config
##

logging.basicConfig(format="%(levelname)s:%(message)s")
logger = logging.getLogger(__name__)
logger.setLevel(logging.INFO)

##
# Policies And Template Mappings
##

ASSUME_POLICY = """{
  "Version": "2012-10-17",
  "Statement": [
    {
      "Sid": "",
      "Effect": "Allow",
      "Principal": {
        "Service": [
          "apigateway.amazonaws.com",
          "lambda.amazonaws.com",
          "events.amazonaws.com"
        ]
      },
      "Action": "sts:AssumeRole"
    }
  ]
}"""

ATTACH_POLICY = """{
    "Version": "2012-10-17",
    "Statement": [
        {
            "Effect": "Allow",
            "Action": [
                "logs:*"
            ],
            "Resource": "arn:aws:logs:*:*:*"
        },
        {
            "Effect": "Allow",
            "Action": [
                "lambda:InvokeFunction"
            ],
            "Resource": [
                "*"
            ]
        },
        {
            "Effect": "Allow",
            "Action": [
                "xray:PutTraceSegments",
                "xray:PutTelemetryRecords"
            ],
            "Resource": [
                "*"
            ]
        },
        {
            "Effect": "Allow",
            "Action": [
                "ec2:AttachNetworkInterface",
                "ec2:CreateNetworkInterface",
                "ec2:DeleteNetworkInterface",
                "ec2:DescribeInstances",
                "ec2:DescribeNetworkInterfaces",
                "ec2:DetachNetworkInterface",
                "ec2:ModifyNetworkInterfaceAttribute",
                "ec2:ResetNetworkInterfaceAttribute"
            ],
            "Resource": "*"
        },
        {
            "Effect": "Allow",
            "Action": [
                "s3:*"
            ],
            "Resource": "arn:aws:s3:::*"
        },
        {
            "Effect": "Allow",
            "Action": [
                "kinesis:*"
            ],
            "Resource": "arn:aws:kinesis:*:*:*"
        },
        {
            "Effect": "Allow",
            "Action": [
                "sns:*"
            ],
            "Resource": "arn:aws:sns:*:*:*"
        },
        {
            "Effect": "Allow",
            "Action": [
                "sqs:*"
            ],
            "Resource": "arn:aws:sqs:*:*:*"
        },
        {
            "Effect": "Allow",
            "Action": [
                "dynamodb:*"
            ],
            "Resource": "arn:aws:dynamodb:*:*:*"
        },
        {
            "Effect": "Allow",
            "Action": [
                "route53:*"
            ],
            "Resource": "*"
        }
    ]
}"""

# Latest list: https://docs.aws.amazon.com/general/latest/gr/rande.html#apigateway_region
API_GATEWAY_REGIONS = [
    "us-east-1",
    "us-east-2",
    "us-west-1",
    "us-west-2",
    "eu-central-1",
    "eu-north-1",
    "eu-west-1",
    "eu-west-2",
    "eu-west-3",
    "eu-north-1",
    "ap-northeast-1",
    "ap-northeast-2",
    "ap-northeast-3",
    "ap-southeast-1",
    "ap-southeast-2",
    "ap-east-1",
    "ap-south-1",
    "ca-central-1",
    "cn-north-1",
    "cn-northwest-1",
    "sa-east-1",
    "us-gov-east-1",
    "us-gov-west-1",
]

# Latest list: https://docs.aws.amazon.com/general/latest/gr/rande.html#lambda_region
LAMBDA_REGIONS = [
    "us-east-1",
    "us-east-2",
    "us-west-1",
    "us-west-2",
    "eu-central-1",
    "eu-north-1",
    "eu-west-1",
    "eu-west-2",
    "eu-west-3",
    "eu-north-1",
    "ap-northeast-1",
    "ap-northeast-2",
    "ap-northeast-3",
    "ap-southeast-1",
    "ap-southeast-2",
    "ap-east-1",
    "ap-south-1",
    "ca-central-1",
    "cn-north-1",
    "cn-northwest-1",
    "sa-east-1",
    "us-gov-east-1",
    "us-gov-west-1",
]

# We never need to include these.
# Related: https://github.com/Miserlou/Zappa/pull/56
# Related: https://github.com/Miserlou/Zappa/pull/581
ZIP_EXCLUDES = [
    "*.exe",
    "*.DS_Store",
    "*.Python",
    "*.git",
    ".git/*",
    "*.zip",
    "*.tar.gz",
    "*.hg",
    "pip",
    "docutils*",
    "setuputils*",
    "__pycache__/*",
]

# When using ALB as an event source for Lambdas, we need to create an alias
# to ensure that, on zappa update, the ALB doesn't lose permissions to access
# the Lambda.
# See: https://github.com/Miserlou/Zappa/pull/1730
ALB_LAMBDA_ALIAS = "current-alb-version"

##
# Classes
##


class Zappa:
    """
    Zappa!
    Makes it easy to run Python web applications on AWS Lambda/API Gateway.
    """

    ##
    # Configurables
    ##

    http_methods = ["ANY"]
    role_name = "ZappaLambdaExecution"
    extra_permissions = None
    assume_policy = ASSUME_POLICY
    attach_policy = ATTACH_POLICY
    apigateway_policy = None
    cloudwatch_log_levels = ["OFF", "ERROR", "INFO"]
    xray_tracing = False
    architecture = None
    ##
    # Credentials
    ##

    boto_session = None
    credentials_arn = None

    def __init__(
        self,
        boto_session=None,
        profile_name=None,
        aws_region=None,
        load_credentials=True,
        desired_role_name=None,
        desired_role_arn=None,
        runtime="python3.7",  # Detected at runtime in CLI
        tags=(),
        endpoint_urls={},
        xray_tracing=False,
        architecture=None,
    ):
        """
        Instantiate this new Zappa instance, loading any custom credentials if necessary.
        """

        # Set aws_region to None to use the system's region instead
        if aws_region is None:
            # https://github.com/Miserlou/Zappa/issues/413
            self.aws_region = boto3.Session().region_name
            logger.debug("Set region from boto: %s", self.aws_region)
        else:
            self.aws_region = aws_region

        if desired_role_name:
            self.role_name = desired_role_name

        if desired_role_arn:
            self.credentials_arn = desired_role_arn

        if architecture:
            self.architecture = architecture

        self.runtime = runtime

        if self.runtime == "python3.7":
            self.manylinux_suffix_start = "cp37m"
        elif self.runtime == "python3.8":
            # The 'm' has been dropped in python 3.8+ since builds with and without pymalloc are ABI compatible
            # See https://github.com/pypa/manylinux for a more detailed explanation
            self.manylinux_suffix_start = "cp38"
        else:
            self.manylinux_suffix_start = "cp39"

        if not self.architecture:
            self.architecture = "x86_64"

        # AWS Lambda supports manylinux1/2010, manylinux2014, and manylinux_2_24
        manylinux_suffixes = ("_2_24", "2014", "2010", "1")
        self.manylinux_wheel_file_match = re.compile(
            f'^.*{self.manylinux_suffix_start}-(manylinux_\d+_\d+_{self.architecture}[.])?manylinux({"|".join(manylinux_suffixes)})_{self.architecture}[.]whl$'
        )
        self.manylinux_wheel_abi3_file_match = re.compile(
            f'^.*cp3.-abi3-manylinux({"|".join(manylinux_suffixes)})_{self.architecture}.whl$'
        )

        self.endpoint_urls = endpoint_urls
        self.xray_tracing = xray_tracing

        # Some common invocations, such as DB migrations,
        # can take longer than the default.

        # Config used for direct invocations of Lambda functions from the Zappa CLI.
        # Note that the maximum configurable Lambda function execution time (15 minutes)
        # is longer than the maximum timeout configurable in API Gateway (30 seconds).
        # Related: https://github.com/Miserlou/Zappa/issues/205
        long_config_dict = {
            "region_name": aws_region,
            "connect_timeout": 5,
            "read_timeout": 900,
        }
        long_config = botocore.client.Config(**long_config_dict)

        if load_credentials:
            self.load_credentials(boto_session, profile_name)

            # Initialize clients
            self.s3_client = self.boto_client("s3")
            self.lambda_client = self.boto_client("lambda", config=long_config)
            self.elbv2_client = self.boto_client("elbv2")
            self.events_client = self.boto_client("events")
            self.apigateway_client = self.boto_client("apigateway")
            # AWS ACM certificates need to be created from us-east-1 to be used by API gateway
            east_config = botocore.client.Config(region_name="us-east-1")
            self.acm_client = self.boto_client("acm", config=east_config)
            self.logs_client = self.boto_client("logs")
            self.iam_client = self.boto_client("iam")
            self.iam = self.boto_resource("iam")
            self.cloudwatch = self.boto_client("cloudwatch")
            self.route53 = self.boto_client("route53")
            self.sns_client = self.boto_client("sns")
            self.cf_client = self.boto_client("cloudformation")
            self.dynamodb_client = self.boto_client("dynamodb")
            self.cognito_client = self.boto_client("cognito-idp")
            self.sts_client = self.boto_client("sts")
            self.cloudfront_client = self.boto_client("cloudfront")

        self.tags = tags
        self.cf_template = troposphere.Template()
        self.cf_api_resources = []
        self.cf_parameters = {}

    def configure_boto_session_method_kwargs(self, service, kw):
        """Allow for custom endpoint urls for non-AWS (testing and bootleg cloud) deployments"""
        if service in self.endpoint_urls and "endpoint_url" not in kw:
            kw["endpoint_url"] = self.endpoint_urls[service]
        return kw

    def boto_client(self, service, *args, **kwargs):
        """A wrapper to apply configuration options to boto clients"""
        return self.boto_session.client(service, *args, **self.configure_boto_session_method_kwargs(service, kwargs))

    def boto_resource(self, service, *args, **kwargs):
        """A wrapper to apply configuration options to boto resources"""
        return self.boto_session.resource(service, *args, **self.configure_boto_session_method_kwargs(service, kwargs))

    def cache_param(self, value):
        """Returns a troposphere Ref to a value cached as a parameter."""

        if value not in self.cf_parameters:
            keyname = chr(ord("A") + len(self.cf_parameters))
            param = self.cf_template.add_parameter(
                troposphere.Parameter(keyname, Type="String", Default=value, tags=self.tags)
            )

            self.cf_parameters[value] = param

        return troposphere.Ref(self.cf_parameters[value])

    ##
    # Packaging
    ##

    def copy_editable_packages(self, egg_links, temp_package_path):
        """ """
        for egg_link in egg_links:
            with open(egg_link, "rb") as df:
                egg_path = df.read().decode("utf-8").splitlines()[0].strip()
                pkgs = set([x.split(".")[0] for x in find_packages(egg_path, exclude=["test", "tests"])])
                for pkg in pkgs:
                    copytree(
                        os.path.join(egg_path, pkg),
                        os.path.join(temp_package_path, pkg),
                        metadata=False,
                        symlinks=False,
                    )

        if temp_package_path:
            # now remove any egg-links as they will cause issues if they still exist
            for link in glob.glob(os.path.join(temp_package_path, "*.egg-link")):
                os.remove(link)

    def get_deps_list(self, pkg_name, installed_distros=None):
        """
        For a given package, returns a list of required packages. Recursive.
        """
        # https://github.com/Miserlou/Zappa/issues/1478.  Using `pkg_resources`
        # instead of `pip` is the recommended approach.  The usage is nearly
        # identical.
        import pkg_resources

        deps = []
        if not installed_distros:
            installed_distros = pkg_resources.WorkingSet()
        for package in installed_distros:
            if package.project_name.lower() == pkg_name.lower():
                deps = [(package.project_name, package.version)]
                for req in package.requires():
                    deps += self.get_deps_list(pkg_name=req.project_name, installed_distros=installed_distros)
        return list(set(deps))  # de-dupe before returning

    def create_handler_venv(self, use_zappa_release: Optional[str] = None):
        """
        Takes the installed zappa and brings it into a fresh virtualenv-like folder. All dependencies are then downloaded.
        """
        import subprocess

        # We will need the currenv venv to pull Zappa from
        current_venv = self.get_current_venv()

        # Make a new folder for the handler packages
        ve_path = os.path.join(os.getcwd(), "handler_venv")

        if os.sys.platform == "win32":
            current_site_packages_dir = os.path.join(current_venv, "Lib", "site-packages")
            venv_site_packages_dir = os.path.join(ve_path, "Lib", "site-packages")
        else:
            current_site_packages_dir = os.path.join(current_venv, "lib", get_venv_from_python_version(), "site-packages")
            venv_site_packages_dir = os.path.join(ve_path, "lib", get_venv_from_python_version(), "site-packages")

        if not os.path.isdir(venv_site_packages_dir):
            os.makedirs(venv_site_packages_dir)

        # Copy zappa* to the new virtualenv
        zappa_things = [z for z in os.listdir(current_site_packages_dir) if z.lower()[:5] == "zappa"]
        for z in zappa_things:
            copytree(
                os.path.join(current_site_packages_dir, z),
                os.path.join(venv_site_packages_dir, z),
            )

        # Use pip to download zappa's dependencies.
        # Copying from current venv causes issues with things like PyYAML that installs as yaml
        zappa_deps = self.get_deps_list("zappa")
        pkg_list = []
        for dep, version in zappa_deps:
            # allow specified zappa version for slim_handler_test
            if dep == "zappa" and use_zappa_release:
                pkg_version_str = f"{dep}=={use_zappa_release}"
            else:
                pkg_version_str = f"{dep}=={version}"
            pkg_list.append(pkg_version_str)

        # Need to manually add setuptools
        pkg_list.append("setuptools")
        command = [
            "pip",
            "install",
            "--quiet",
            "--target",
            venv_site_packages_dir,
        ] + pkg_list

        # This is the recommended method for installing packages if you don't
        # to depend on `setuptools`
        # https://github.com/pypa/pip/issues/5240#issuecomment-381662679
        pip_process = subprocess.Popen(command, stdout=subprocess.PIPE)
        # Using communicate() to avoid deadlocks
        pip_process.communicate()
        pip_return_code = pip_process.returncode

        if pip_return_code:
            raise EnvironmentError("Pypi lookup failed")

        return ve_path

    # staticmethod as per https://github.com/Miserlou/Zappa/issues/780
    @staticmethod
    def get_current_venv():
        """
        Returns the path to the current virtualenv
        """
        if "VIRTUAL_ENV" in os.environ:
            venv = os.environ["VIRTUAL_ENV"]
            return venv

        # pyenv available check
        try:  # progma: no cover
            subprocess.check_output(["pyenv", "help"], stderr=subprocess.STDOUT)
            pyenv_available = True
        except OSError:
            pyenv_available = False

        if pyenv_available:  # progma: no cover
            # Each Python version is installed into its own directory under $(pyenv root)/versions
            # https://github.com/pyenv/pyenv#locating-pyenv-provided-python-installations
            # Related: https://github.com/zappa/Zappa/issues/1132
            pyenv_root = subprocess.check_output(["pyenv", "root"]).decode("utf-8").strip()
            pyenv_version = subprocess.check_output(["pyenv", "version-name"]).decode("utf-8").strip()
            venv = os.path.join(pyenv_root, "versions", pyenv_version)
            return venv

        return None

    def create_lambda_zip(
        self,
        prefix="lambda_package",
        handler_file=None,
        slim_handler=False,
        minify=True,
        exclude=None,
        exclude_glob=None,
        use_precompiled_packages=True,
        include=None,
        venv=None,
        output=None,
        disable_progress=False,
        archive_format="zip",
    ):
        """
        Create a Lambda-ready zip file of the current virtualenvironment and working directory.
        Returns path to that file.
        """
        # Validate archive_format
        if archive_format not in ["zip", "tarball"]:
            raise KeyError("The archive format to create a lambda package must be zip or tarball")

        # Pip is a weird package.
        # Calling this function in some environments without this can cause.. funkiness.
        import pip  # noqa: 547

        if not venv:
            venv = self.get_current_venv()

        build_time = str(int(time.time()))
        cwd = os.getcwd()
        if not output:
            if archive_format == "zip":
                archive_fname = prefix + "-" + build_time + ".zip"
            elif archive_format == "tarball":
                archive_fname = prefix + "-" + build_time + ".tar.gz"
        else:
            archive_fname = output
        archive_path = os.path.join(cwd, archive_fname)

        # Files that should be excluded from the zip
        if exclude is None:
            exclude = list()

        if exclude_glob is None:
            exclude_glob = list()

        # Exclude the zip itself
        exclude.append(archive_path)

        # Make sure that 'concurrent' is always forbidden.
        # https://github.com/Miserlou/Zappa/issues/827
        if "concurrent" not in exclude:
            exclude.append("concurrent")

        def splitpath(path):
            parts = []
            (path, tail) = os.path.split(path)
            while path and tail:
                parts.append(tail)
                (path, tail) = os.path.split(path)
            parts.append(os.path.join(path, tail))
            return list(map(os.path.normpath, parts))[::-1]

        split_venv = splitpath(venv)
        split_cwd = splitpath(cwd)

        # Ideally this should be avoided automatically,
        # but this serves as an okay stop-gap measure.
        if split_venv[-1] == split_cwd[-1]:  # pragma: no cover
            print(
                "Warning! Your project and virtualenv have the same name! You may want "
                "to re-create your venv with a new name, or explicitly define a "
                "'project_name', as this may cause errors."
            )

        # First, do the project..
        temp_project_path = tempfile.mkdtemp(prefix="zappa-project")

        if not slim_handler:
            # Slim handler does not take the project files.
            if minify:
                # Related: https://github.com/Miserlou/Zappa/issues/744
                excludes = ZIP_EXCLUDES + exclude + [split_venv[-1]]
                copytree(
                    cwd,
                    temp_project_path,
                    metadata=False,
                    symlinks=False,
                    ignore=shutil.ignore_patterns(*excludes),
                )
            else:
                copytree(cwd, temp_project_path, metadata=False, symlinks=False)
            for glob_path in exclude_glob:
                for path in glob.glob(os.path.join(temp_project_path, glob_path)):
                    try:
                        os.remove(path)
                    except OSError:  # is a directory
                        shutil.rmtree(path)

        # If a handler_file is supplied, copy that to the root of the package,
        # because that's where AWS Lambda looks for it. It can't be inside a package.
        if handler_file:
            filename = handler_file.split(os.sep)[-1]
            shutil.copy(handler_file, os.path.join(temp_project_path, filename))

        # Create and populate package ID file and write to temp project path
        package_info = {}
        package_info["uuid"] = str(uuid.uuid4())
        package_info["build_time"] = build_time
        package_info["build_platform"] = os.sys.platform
        package_info["build_user"] = getpass.getuser()
        # TODO: Add git head and info?

        # Ex, from @scoates:
        # def _get_git_branch():
        #     chdir(DIR)
        #     out = check_output(['git', 'rev-parse', '--abbrev-ref', 'HEAD']).strip()
        #     lambci_branch = environ.get('LAMBCI_BRANCH', None)
        #     if out == "HEAD" and lambci_branch:
        #         out += " lambci:{}".format(lambci_branch)
        #     return out

        # def _get_git_hash():
        #     chdir(DIR)
        #     return check_output(['git', 'rev-parse', 'HEAD']).strip()

        # def _get_uname():
        #     return check_output(['uname', '-a']).strip()

        # def _get_user():
        #     return check_output(['whoami']).strip()

        # def set_id_info(zappa_cli):
        #     build_info = {
        #         'branch': _get_git_branch(),
        #         'hash': _get_git_hash(),
        #         'build_uname': _get_uname(),
        #         'build_user': _get_user(),
        #         'build_time': datetime.datetime.utcnow().isoformat(),
        #     }
        #     with open(path.join(DIR, 'id_info.json'), 'w') as f:
        #         json.dump(build_info, f)
        #     return True

        package_id_file = open(os.path.join(temp_project_path, "package_info.json"), "w")
        dumped = json.dumps(package_info, indent=4)
        try:
            package_id_file.write(dumped)
        except TypeError:  # This is a Python 2/3 issue. TODO: Make pretty!
            package_id_file.write(str(dumped))
        package_id_file.close()

        # Then, do site site-packages..
        egg_links = []
        temp_package_path = tempfile.mkdtemp(prefix="zappa-packages")
        if os.sys.platform == "win32":
            site_packages = os.path.join(venv, "Lib", "site-packages")
        else:
            site_packages = os.path.join(venv, "lib", get_venv_from_python_version(), "site-packages")
        egg_links.extend(glob.glob(os.path.join(site_packages, "*.egg-link")))

        if minify:
            excludes = ZIP_EXCLUDES + exclude
            copytree(
                site_packages,
                temp_package_path,
                metadata=False,
                symlinks=False,
                ignore=shutil.ignore_patterns(*excludes),
            )
        else:
            copytree(site_packages, temp_package_path, metadata=False, symlinks=False)

        # We may have 64-bin specific packages too.
        site_packages_64 = os.path.join(venv, "lib64", get_venv_from_python_version(), "site-packages")
        if os.path.exists(site_packages_64):
            egg_links.extend(glob.glob(os.path.join(site_packages_64, "*.egg-link")))
            if minify:
                excludes = ZIP_EXCLUDES + exclude
                copytree(
                    site_packages_64,
                    temp_package_path,
                    metadata=False,
                    symlinks=False,
                    ignore=shutil.ignore_patterns(*excludes),
                )
            else:
                copytree(site_packages_64, temp_package_path, metadata=False, symlinks=False)

        if egg_links:
            self.copy_editable_packages(egg_links, temp_package_path)

        copy_tree(temp_package_path, temp_project_path, update=True)

        # Then the pre-compiled packages..
        if use_precompiled_packages:
            print("Downloading and installing dependencies..")
            installed_packages = self.get_installed_packages(site_packages, site_packages_64)

            try:
                for (
                    installed_package_name,
                    installed_package_version,
                ) in installed_packages.items():
                    cached_wheel_path = self.get_cached_manylinux_wheel(
                        installed_package_name,
                        installed_package_version,
                        disable_progress,
                    )
                    if cached_wheel_path:
                        # Otherwise try to use manylinux packages from PyPi..
                        # Related: https://github.com/Miserlou/Zappa/issues/398
                        shutil.rmtree(
                            os.path.join(temp_project_path, installed_package_name),
                            ignore_errors=True,
                        )
                        with zipfile.ZipFile(cached_wheel_path) as zfile:
                            zfile.extractall(temp_project_path)

            except Exception as e:
                print(e)
                # XXX - What should we do here?

        # Cleanup
        for glob_path in exclude_glob:
            for path in glob.glob(os.path.join(temp_project_path, glob_path)):
                try:
                    os.remove(path)
                except OSError:  # is a directory
                    shutil.rmtree(path)

        # Then archive it all up..
        if archive_format == "zip":
            print("Packaging project as zip.")

            try:
                compression_method = zipfile.ZIP_DEFLATED
            except ImportError:  # pragma: no cover
                compression_method = zipfile.ZIP_STORED
            archivef = zipfile.ZipFile(archive_path, "w", compression_method)

        elif archive_format == "tarball":
            print("Packaging project as gzipped tarball.")
            archivef = tarfile.open(archive_path, "w|gz")

        for root, dirs, files in os.walk(temp_project_path):

            for filename in files:

                # Skip .pyc files for Django migrations
                # https://github.com/Miserlou/Zappa/issues/436
                # https://github.com/Miserlou/Zappa/issues/464
                if filename[-4:] == ".pyc" and root[-10:] == "migrations":
                    continue

                # If there is a .pyc file in this package,
                # we can skip the python source code as we'll just
                # use the compiled bytecode anyway..
                if filename[-3:] == ".py" and root[-10:] != "migrations":
                    abs_filname = os.path.join(root, filename)
                    abs_pyc_filename = abs_filname + "c"
                    if os.path.isfile(abs_pyc_filename):

                        # but only if the pyc is older than the py,
                        # otherwise we'll deploy outdated code!
                        py_time = os.stat(abs_filname).st_mtime
                        pyc_time = os.stat(abs_pyc_filename).st_mtime

                        if pyc_time > py_time:
                            continue

                # Make sure that the files are all correctly chmodded
                # Related: https://github.com/Miserlou/Zappa/issues/484
                # Related: https://github.com/Miserlou/Zappa/issues/682
                os.chmod(os.path.join(root, filename), 0o755)

                if archive_format == "zip":
                    # Actually put the file into the proper place in the zip
                    # Related: https://github.com/Miserlou/Zappa/pull/716
                    zipi = zipfile.ZipInfo(os.path.join(root.replace(temp_project_path, "").lstrip(os.sep), filename))
                    zipi.create_system = 3
                    zipi.external_attr = 0o755 << int(16)  # Is this P2/P3 functional?
                    with open(os.path.join(root, filename), "rb") as f:
                        archivef.writestr(zipi, f.read(), compression_method)
                elif archive_format == "tarball":
                    tarinfo = tarfile.TarInfo(os.path.join(root.replace(temp_project_path, "").lstrip(os.sep), filename))
                    tarinfo.mode = 0o755

                    stat = os.stat(os.path.join(root, filename))
                    tarinfo.mtime = stat.st_mtime
                    tarinfo.size = stat.st_size
                    with open(os.path.join(root, filename), "rb") as f:
                        archivef.addfile(tarinfo, f)

            # Create python init file if it does not exist
            # Only do that if there are sub folders or python files and does not conflict with a neighbouring module
            # Related: https://github.com/Miserlou/Zappa/issues/766
            if not contains_python_files_or_subdirs(root):
                # if the directory does not contain any .py file at any level, we can skip the rest
                dirs[:] = [d for d in dirs if d != root]
            else:
                if "__init__.py" not in files and not conflicts_with_a_neighbouring_module(root):
                    tmp_init = os.path.join(temp_project_path, "__init__.py")
                    open(tmp_init, "a").close()
                    os.chmod(tmp_init, 0o755)

                    arcname = os.path.join(
                        root.replace(temp_project_path, ""),
                        os.path.join(root.replace(temp_project_path, ""), "__init__.py"),
                    )
                    if archive_format == "zip":
                        archivef.write(tmp_init, arcname)
                    elif archive_format == "tarball":
                        archivef.add(tmp_init, arcname)

        # And, we're done!
        archivef.close()

        # Trash the temp directory
        shutil.rmtree(temp_project_path)
        shutil.rmtree(temp_package_path)
        if os.path.isdir(venv) and slim_handler:
            # Remove the temporary handler venv folder
            shutil.rmtree(venv)

        return archive_fname

    @staticmethod
    def get_installed_packages(site_packages, site_packages_64):
        """
        Returns a dict of installed packages that Zappa cares about.
        """
        import pkg_resources

        package_to_keep = []
        if os.path.isdir(site_packages):
            package_to_keep += os.listdir(site_packages)
        if os.path.isdir(site_packages_64):
            package_to_keep += os.listdir(site_packages_64)

        package_to_keep = [x.lower() for x in package_to_keep]

        installed_packages = {
            package.project_name.lower(): package.version
            for package in pkg_resources.WorkingSet()
            if package.project_name.lower() in package_to_keep
            or package.location.lower() in [site_packages.lower(), site_packages_64.lower()]
        }

        return installed_packages

    @staticmethod
    def download_url_with_progress(url, stream, disable_progress):
        """
        Downloads a given url in chunks and writes to the provided stream (can be any io stream).
        Displays the progress bar for the download.
        """
        resp = requests.get(url, timeout=float(os.environ.get("PIP_TIMEOUT", 2)), stream=True)
        resp.raw.decode_content = True

        progress = tqdm(
            unit="B",
            unit_scale=True,
            total=int(resp.headers.get("Content-Length", 0)),
            disable=disable_progress,
        )
        for chunk in resp.iter_content(chunk_size=1024):
            if chunk:
                progress.update(len(chunk))
                stream.write(chunk)

        progress.close()

    def get_cached_manylinux_wheel(self, package_name, package_version, disable_progress=False):
        """
        Gets the locally stored version of a manylinux wheel. If one does not exist, the function downloads it.
        """
        cached_wheels_dir = os.path.join(tempfile.gettempdir(), "cached_wheels")

        if not os.path.isdir(cached_wheels_dir):
            os.makedirs(cached_wheels_dir)
        else:
            # Check if we already have a cached copy
            wheel_name = re.sub(r"[^\w\d.]+", "_", package_name, re.UNICODE)
            wheel_file = f"{wheel_name}-{package_version}-*_x86_64.whl"
            wheel_path = os.path.join(cached_wheels_dir, wheel_file)

            for pathname in glob.iglob(wheel_path):
                if re.match(self.manylinux_wheel_file_match, pathname) or re.match(
                    self.manylinux_wheel_abi3_file_match, pathname
                ):
                    print(f" - {package_name}=={package_version}: Using locally cached manylinux wheel")
                    return pathname

        # The file is not cached, download it.
        wheel_url, filename = self.get_manylinux_wheel_url(package_name, package_version)
        if not wheel_url:
            return None

        wheel_path = os.path.join(cached_wheels_dir, filename)
        print(f" - {package_name}=={package_version}: Downloading")
        with open(wheel_path, "wb") as f:
            self.download_url_with_progress(wheel_url, f, disable_progress)

        if not zipfile.is_zipfile(wheel_path):
            return None

        return wheel_path

    def get_manylinux_wheel_url(self, package_name, package_version):
        """
        For a given package name, returns a link to the download URL,
        else returns None.
        Related: https://github.com/Miserlou/Zappa/issues/398
        Examples here: https://gist.github.com/perrygeo/9545f94eaddec18a65fd7b56880adbae
        This function downloads metadata JSON of `package_name` from Pypi
        and examines if the package has a manylinux wheel. This function
        also caches the JSON file so that we don't have to poll Pypi
        every time.
        """
        cached_pypi_info_dir = os.path.join(tempfile.gettempdir(), "cached_pypi_info")
        if not os.path.isdir(cached_pypi_info_dir):
            os.makedirs(cached_pypi_info_dir)
        # Even though the metadata is for the package, we save it in a
        # filename that includes the package's version. This helps in
        # invalidating the cached file if the user moves to a different
        # version of the package.
        # Related: https://github.com/Miserlou/Zappa/issues/899
        json_file = "{0!s}-{1!s}.json".format(package_name, package_version)
        json_file_path = os.path.join(cached_pypi_info_dir, json_file)
        if os.path.exists(json_file_path):
            with open(json_file_path, "rb") as metafile:
                data = json.load(metafile)
        else:
            url = "https://pypi.python.org/pypi/{}/json".format(package_name)
            try:
                res = requests.get(url, timeout=float(os.environ.get("PIP_TIMEOUT", 1.5)))
                data = res.json()
            except Exception:  # pragma: no cover
                return None, None
            with open(json_file_path, "wb") as metafile:
                jsondata = json.dumps(data)
                metafile.write(bytes(jsondata, "utf-8"))

        if package_version not in data.get("releases", []):
            logger.warning(f"package_version({package_version}) not found in {package_name} metafile={json_file_path}")
            return None, None

        for f in data["releases"][package_version]:
            if re.match(self.manylinux_wheel_file_match, f["filename"]):
                return f["url"], f["filename"]
            elif re.match(self.manylinux_wheel_abi3_file_match, f["filename"]):
                return f["url"], f["filename"]
        return None, None

    ##
    # S3
    ##

    def upload_to_s3(self, source_path, bucket_name, disable_progress=False):
        r"""
        Given a file, upload it to S3.
        Credentials should be stored in environment variables or
         ~/.aws/credentials (%USERPROFILE%\.aws\credentials on Windows).
        Returns True on success, false on failure.
        """
        try:
            self.s3_client.head_bucket(Bucket=bucket_name)
        except botocore.exceptions.ClientError:
            # This is really stupid S3 quirk. Technically, us-east-1 one has no S3,
            # it's actually "US Standard", or something.
            # More here: https://github.com/boto/boto3/issues/125
            if self.aws_region == "us-east-1":
                self.s3_client.create_bucket(
                    Bucket=bucket_name,
                )
            else:
                self.s3_client.create_bucket(
                    Bucket=bucket_name,
                    CreateBucketConfiguration={"LocationConstraint": self.aws_region},
                )

            if self.tags:
                tags = {"TagSet": [{"Key": key, "Value": self.tags[key]} for key in self.tags.keys()]}
                self.s3_client.put_bucket_tagging(Bucket=bucket_name, Tagging=tags)

        if not os.path.isfile(source_path) or os.stat(source_path).st_size == 0:
            print("Problem with source file {}".format(source_path))
            return False

        dest_path = os.path.split(source_path)[1]
        try:
            source_size = os.stat(source_path).st_size
            print("Uploading {0} ({1})..".format(dest_path, human_size(source_size)))
            progress = tqdm(
                total=float(os.path.getsize(source_path)),
                unit_scale=True,
                unit="B",
                disable=disable_progress,
            )

            # Attempt to upload to S3 using the S3 meta client with the progress bar.
            # If we're unable to do that, try one more time using a session client,
            # which cannot use the progress bar.
            # Related: https://github.com/boto/boto3/issues/611
            try:
                self.s3_client.upload_file(source_path, bucket_name, dest_path, Callback=progress.update)
            except Exception:  # pragma: no cover
                self.s3_client.upload_file(source_path, bucket_name, dest_path)

            progress.close()
        except (KeyboardInterrupt, SystemExit):  # pragma: no cover
            raise
        except Exception as e:  # pragma: no cover
            print(e)
            return False
        return True

    def copy_on_s3(self, src_file_name, dst_file_name, bucket_name):
        """
        Copies src file to destination within a bucket.
        """
        try:
            self.s3_client.head_bucket(Bucket=bucket_name)
        except botocore.exceptions.ClientError as e:  # pragma: no cover
            # If a client error is thrown, then check that it was a 404 error.
            # If it was a 404 error, then the bucket does not exist.
            error_code = int(e.response["Error"]["Code"])
            if error_code == 404:
                return False

        copy_src = {"Bucket": bucket_name, "Key": src_file_name}
        try:
            self.s3_client.copy(CopySource=copy_src, Bucket=bucket_name, Key=dst_file_name)
            return True
        except botocore.exceptions.ClientError:  # pragma: no cover
            return False

    def remove_from_s3(self, file_name, bucket_name):
        """
        Given a file name and a bucket, remove it from S3.
        There's no reason to keep the file hosted on S3 once its been made into a Lambda function, so we can delete it from S3.
        Returns True on success, False on failure.
        """
        try:
            self.s3_client.head_bucket(Bucket=bucket_name)
        except botocore.exceptions.ClientError as e:  # pragma: no cover
            # If a client error is thrown, then check that it was a 404 error.
            # If it was a 404 error, then the bucket does not exist.
            error_code = int(e.response["Error"]["Code"])
            if error_code == 404:
                return False

        try:
            self.s3_client.delete_object(Bucket=bucket_name, Key=file_name)
            return True
        except (
            botocore.exceptions.ParamValidationError,
            botocore.exceptions.ClientError,
        ):  # pragma: no cover
            return False

    ##
    # Lambda
    ##

    def create_lambda_function(
        self,
        bucket=None,
        function_name=None,
        handler=None,
        s3_key=None,
        description="Zappa Deployment",
        timeout=30,
        memory_size=512,
        ephemeral_storage={"Size": 512},
        publish=True,
        vpc_config=None,
        dead_letter_config=None,
        runtime="python3.7",
        aws_environment_variables=None,
        aws_kms_key_arn=None,
        xray_tracing=False,
        local_zip=None,
        use_alb=False,
        layers=None,
        concurrency=None,
        docker_image_uri=None,
        architecture=None,
    ):
        """
        Given a bucket and key (or a local path) of a valid Lambda-zip,
        a function name and a handler, register that Lambda function.
        """
        if not vpc_config:
            vpc_config = {}
        if not dead_letter_config:
            dead_letter_config = {}
        if not self.credentials_arn:
            self.get_credentials_arn()
        if not aws_environment_variables:
            aws_environment_variables = {}
        if not aws_kms_key_arn:
            aws_kms_key_arn = ""
        if not layers:
            layers = []
        if not architecture:
            self.architecture = "x86_64"

        kwargs = dict(
            FunctionName=function_name,
            Role=self.credentials_arn,
            Description=description,
            Timeout=timeout,
            MemorySize=memory_size,
            EphemeralStorage=ephemeral_storage,
            Publish=publish,
            VpcConfig=vpc_config,
            DeadLetterConfig=dead_letter_config,
            Environment={"Variables": aws_environment_variables},
            KMSKeyArn=aws_kms_key_arn,
            TracingConfig={"Mode": "Active" if self.xray_tracing else "PassThrough"},
            Layers=layers,
            Architectures=architecture,
        )
        if not docker_image_uri:
            kwargs["Runtime"] = runtime
            kwargs["Handler"] = handler
            kwargs["PackageType"] = "Zip"

        if docker_image_uri:
            kwargs["Code"] = {"ImageUri": docker_image_uri}
            # default is ZIP. override to Image for container support
            kwargs["PackageType"] = "Image"
            # The create function operation times out when this is '' (the default)
            # So just remove it from the kwargs if it is not specified
            if aws_kms_key_arn == "":
                kwargs.pop("KMSKeyArn")
        elif local_zip:
            kwargs["Code"] = {"ZipFile": local_zip}
        else:
            kwargs["Code"] = {"S3Bucket": bucket, "S3Key": s3_key}
        response = self.lambda_client.create_function(**kwargs)
        resource_arn = response["FunctionArn"]
        version = response["Version"]

        # If we're using an ALB, let's create an alias mapped to the newly
        # created function. This allows clean, no downtime association when
        # using application load balancers as an event source.
        # See: https://github.com/Miserlou/Zappa/pull/1730
        #      https://github.com/Miserlou/Zappa/issues/1823
        if use_alb:
            self.lambda_client.create_alias(
                FunctionName=resource_arn,
                FunctionVersion=version,
                Name=ALB_LAMBDA_ALIAS,
            )

        if self.tags:
            self.lambda_client.tag_resource(Resource=resource_arn, Tags=self.tags)

        if concurrency is not None:
            self.lambda_client.put_function_concurrency(
                FunctionName=resource_arn,
                ReservedConcurrentExecutions=concurrency,
            )

        # Wait for lambda to become active, otherwise many operations will fail
        self.wait_until_lambda_function_is_active(function_name)

        return resource_arn

    def update_lambda_function(
        self,
        bucket,
        function_name,
        s3_key=None,
        publish=True,
        local_zip=None,
        num_revisions=None,
        concurrency=None,
        docker_image_uri=None,
        architecture=None,
    ):
        """
        Given a bucket and key (or a local path) of a valid Lambda-zip,
        a function name and a handler, update that Lambda function's code.
        Optionally, delete previous versions if they exceed the optional limit.
        """
        print("Updating Lambda function code..")
        kwargs = dict(
            FunctionName=function_name, Publish=publish, Architectures=architecture
        )
        if docker_image_uri:
            kwargs["ImageUri"] = docker_image_uri
        elif local_zip:
            kwargs["ZipFile"] = local_zip
        else:
            kwargs["S3Bucket"] = bucket
            kwargs["S3Key"] = s3_key

        response = self.lambda_client.update_function_code(**kwargs)
        resource_arn = response["FunctionArn"]
        version = response["Version"]

        # If the lambda has an ALB alias, let's update the alias
        # to point to the newest version of the function. We have to use a GET
        # here, as there's no HEAD-esque call to retrieve metadata about a
        # function alias.
        # Related: https://github.com/Miserlou/Zappa/pull/1730
        #          https://github.com/Miserlou/Zappa/issues/1823
        try:
            response = self.lambda_client.get_alias(
                FunctionName=function_name,
                Name=ALB_LAMBDA_ALIAS,
            )
            alias_exists = True
        except botocore.exceptions.ClientError as e:  # pragma: no cover
            if "ResourceNotFoundException" not in e.response["Error"]["Code"]:
                raise e
            alias_exists = False

        if alias_exists:
            self.lambda_client.update_alias(
                FunctionName=function_name,
                FunctionVersion=version,
                Name=ALB_LAMBDA_ALIAS,
            )

        if concurrency is not None:
            self.lambda_client.put_function_concurrency(
                FunctionName=function_name,
                ReservedConcurrentExecutions=concurrency,
            )
        else:
            self.lambda_client.delete_function_concurrency(FunctionName=function_name)

        if num_revisions:
            # Find the existing revision IDs for the given function
            # Related: https://github.com/Miserlou/Zappa/issues/1402
            versions_in_lambda = []
            versions = self.lambda_client.list_versions_by_function(FunctionName=function_name)
            for version in versions["Versions"]:
                versions_in_lambda.append(version["Version"])
            while "NextMarker" in versions:
                versions = self.lambda_client.list_versions_by_function(
                    FunctionName=function_name, Marker=versions["NextMarker"]
                )
                for version in versions["Versions"]:
                    versions_in_lambda.append(version["Version"])
            versions_in_lambda.remove("$LATEST")
            # Delete older revisions if their number exceeds the specified limit
            for version in versions_in_lambda[::-1][num_revisions:]:
                self.lambda_client.delete_function(FunctionName=function_name, Qualifier=version)

        self.wait_until_lambda_function_is_updated(function_name)

        return resource_arn

    def update_lambda_configuration(
        self,
        lambda_arn,
        function_name,
        handler,
        description="Zappa Deployment",
        timeout=30,
        memory_size=512,
        ephemeral_storage={"Size": 512},
        publish=True,
        vpc_config=None,
        runtime="python3.7",
        aws_environment_variables=None,
        aws_kms_key_arn=None,
        layers=None,
        wait=True,
        architecture=None,
    ):
        """
        Given an existing function ARN, update the configuration variables.
        """
        print("Updating Lambda function configuration..")
        if not vpc_config:
            vpc_config = {}
        if not self.credentials_arn:
            self.get_credentials_arn()
        if not aws_kms_key_arn:
            aws_kms_key_arn = ""
        if not aws_environment_variables:
            aws_environment_variables = {}
        if not layers:
            layers = []

        if wait:
            # Wait until function is ready, otherwise expected keys will be missing from 'lambda_aws_config'.
            self.wait_until_lambda_function_is_updated(function_name)

        # Check if there are any remote aws lambda env vars so they don't get trashed.
        # https://github.com/Miserlou/Zappa/issues/987,  Related: https://github.com/Miserlou/Zappa/issues/765
        lambda_aws_config = self.lambda_client.get_function_configuration(FunctionName=function_name)
        if "Environment" in lambda_aws_config:
            lambda_aws_environment_variables = lambda_aws_config["Environment"].get("Variables", {})
            # Append keys that are remote but not in settings file
            for key, value in lambda_aws_environment_variables.items():
                if key not in aws_environment_variables:
                    aws_environment_variables[key] = value

        kwargs = {
            "FunctionName": function_name,
            "Role": self.credentials_arn,
            "Description": description,
            "Timeout": timeout,
            "MemorySize": memory_size,
            "EphemeralStorage": ephemeral_storage,
            "VpcConfig": vpc_config,
            "Environment": {"Variables": aws_environment_variables},
            "KMSKeyArn": aws_kms_key_arn,
            "TracingConfig": {"Mode": "Active" if self.xray_tracing else "PassThrough"},
        }

        if lambda_aws_config["PackageType"] != "Image":
            kwargs.update(
                {
                    "Handler": handler,
                    "Runtime": runtime,
                    "Layers": layers,
                }
            )

        response = self.lambda_client.update_function_configuration(**kwargs)

        resource_arn = response["FunctionArn"]

        if self.tags:
            self.lambda_client.tag_resource(Resource=resource_arn, Tags=self.tags)

        return resource_arn

    def invoke_lambda_function(
        self,
        function_name,
        payload,
        invocation_type="Event",
        log_type="Tail",
        client_context=None,
        qualifier=None,
    ):
        """
        Directly invoke a named Lambda function with a payload.
        Returns the response.
        """
        return self.lambda_client.invoke(
            FunctionName=function_name,
            InvocationType=invocation_type,
            LogType=log_type,
            Payload=payload,
        )

    def rollback_lambda_function_version(self, function_name, versions_back=1, publish=True):
        """
        Rollback the lambda function code 'versions_back' number of revisions.
        Returns the Function ARN.
        """
        response = self.lambda_client.list_versions_by_function(FunctionName=function_name)

        # https://github.com/Miserlou/Zappa/pull/2192
        if len(response.get("Versions", [])) > 1 and response["Versions"][-1]["PackageType"] == "Image":
            raise NotImplementedError("Zappa's rollback functionality is not available for Docker based deployments")

        # Take into account $LATEST
        if len(response["Versions"]) < versions_back + 1:
            print("We do not have {} revisions. Aborting".format(str(versions_back)))
            return False

        revisions = [int(revision["Version"]) for revision in response["Versions"] if revision["Version"] != "$LATEST"]
        revisions.sort(reverse=True)

        response = self.lambda_client.get_function(
            FunctionName="function:{}:{}".format(function_name, revisions[versions_back])
        )
        response = requests.get(response["Code"]["Location"])

        if response.status_code != 200:
            print("Failed to get version {} of {} code".format(versions_back, function_name))
            return False

        response = self.lambda_client.update_function_code(
            FunctionName=function_name, ZipFile=response.content, Publish=publish
        )  # pragma: no cover

        return response["FunctionArn"]

    def wait_until_lambda_function_is_active(self, function_name):
        """
        Wait until lambda State=Active
        """
        # https://boto3.amazonaws.com/v1/documentation/api/latest/reference/services/lambda.html#waiters
        waiter = self.lambda_client.get_waiter("function_active")
        print(f"Waiting for lambda function [{function_name}] to become active...")
        waiter.wait(FunctionName=function_name)

    def wait_until_lambda_function_is_updated(self, function_name):
        """
        Wait until lambda LastUpdateStatus=Successful
        """
        # https://boto3.amazonaws.com/v1/documentation/api/latest/reference/services/lambda.html#waiters
        waiter = self.lambda_client.get_waiter("function_updated")
        print(f"Waiting for lambda function [{function_name}] to be updated...")
        waiter.wait(FunctionName=function_name)

    def get_lambda_function(self, function_name):
        """
        Returns the lambda function ARN, given a name
        This requires the "lambda:GetFunction" role.
        """
        response = self.lambda_client.get_function(FunctionName=function_name)
        return response["Configuration"]["FunctionArn"]

    def get_lambda_function_versions(self, function_name):
        """
        Simply returns the versions available for a Lambda function, given a function name.
        """
        try:
            response = self.lambda_client.list_versions_by_function(FunctionName=function_name)
            return response.get("Versions", [])
        except Exception:
            return []

    def delete_lambda_function(self, function_name):
        """
        Given a function name, delete it from AWS Lambda.
        Returns the response.
        """
        print("Deleting Lambda function..")

        return self.lambda_client.delete_function(
            FunctionName=function_name,
        )

    ##
    # Function URL
    ##
    def list_function_url_policy(self, function_name):
        results = []
        try:
            policy_response = self.lambda_client.get_policy(FunctionName=function_name)
            if policy_response["ResponseMetadata"]["HTTPStatusCode"] == 200:
                statement = json.loads(policy_response["Policy"])["Statement"]
                for s in statement:
                    if s["Sid"] in ["FunctionURLAllowPublicAccess"]:
                        results.append(s)
            else:
                logger.debug("Failed to load Lambda function policy: {}".format(policy_response))
        except ClientError as e:
            if e.args[0].find("ResourceNotFoundException") > -1:
                logger.debug("No policy found, must be first run.")
            else:
                logger.error("Unexpected client error {}".format(e.args[0]))
        return results

    def delete_function_url_policy(self, function_name):
        statements = self.list_function_url_policy(function_name)
        for s in statements:
            delete_response = self.lambda_client.remove_permission(FunctionName=function_name, StatementId=s["Sid"])
            if delete_response["ResponseMetadata"]["HTTPStatusCode"] != 204:
                logger.error("Failed to delete an obsolete policy statement: {}".format(delete_response))

    def update_function_url_policy(self, function_name, function_url_config):
        statements = self.list_function_url_policy(function_name)

        if function_url_config["authorizer"] == "NONE":
            if not statements:
                permission_response = self.lambda_client.add_permission(
                    FunctionName=function_name,
                    StatementId="FunctionURLAllowPublicAccess",
                    Action="lambda:InvokeFunctionUrl",
                    Principal="*",
                    FunctionUrlAuthType=function_url_config["authorizer"],
                )
        elif function_url_config["authorizer"] == "AWS_IAM":
            if statements:
                self.delete_function_url_policy(function_name)

    def deploy_lambda_function_url(self, function_name, function_url_config):

        response = self.lambda_client.create_function_url_config(
            FunctionName=function_name,
            AuthType=function_url_config["authorizer"],
            Cors={
                "AllowCredentials": function_url_config["cors"]["allowCredentials"],
                "AllowHeaders": function_url_config["cors"]["allowedHeaders"],
                "AllowMethods": function_url_config["cors"]["allowedMethods"],
                "AllowOrigins": function_url_config["cors"]["allowedOrigins"],
                "ExposeHeaders": function_url_config["cors"]["exposedResponseHeaders"],
                "MaxAge": function_url_config["cors"]["maxAge"],
            },
        )
        print("function URL address: {}".format(response["FunctionUrl"]))
        self.update_function_url_policy(function_name, function_url_config)
        return response

    def update_lambda_function_url(self, function_name, function_url_config):
        response = self.lambda_client.list_function_url_configs(FunctionName=function_name, MaxItems=50)
        if response.get("FunctionUrlConfigs", []):
            for config in response["FunctionUrlConfigs"]:
                response = self.lambda_client.update_function_url_config(
                    FunctionName=config["FunctionArn"],
                    AuthType=function_url_config["authorizer"],
                    Cors={
                        "AllowCredentials": function_url_config["cors"]["allowCredentials"],
                        "AllowHeaders": function_url_config["cors"]["allowedHeaders"],
                        "AllowMethods": function_url_config["cors"]["allowedMethods"],
                        "AllowOrigins": function_url_config["cors"]["allowedOrigins"],
                        "ExposeHeaders": function_url_config["cors"]["exposedResponseHeaders"],
                        "MaxAge": function_url_config["cors"]["maxAge"],
                    },
                )
                print("function URL address: {}".format(response["FunctionUrl"]))
                self.update_function_url_policy(config["FunctionArn"], function_url_config)
        else:
            self.deploy_lambda_function_url(function_name, function_url_config)

    def delete_lambda_function_url(self, function_name):
        response = self.lambda_client.list_function_url_configs(FunctionName=function_name, MaxItems=50)
        for config in response.get("FunctionUrlConfigs", []):
            resp = self.lambda_client.delete_function_url_config(FunctionName=config["FunctionArn"])
            if resp["ResponseMetadata"]["HTTPStatusCode"] == 204:
                print("function URL deleted: {}".format(config["FunctionUrl"]))
            self.delete_function_url_policy(config["FunctionArn"])

    ##
    # Cloudfront distribution
    ##
    def update_lambda_function_url_domains(self, function_name, function_url_domains, certificate_arn, cloudfront_config):
        response = self.lambda_client.list_function_url_configs(FunctionName=function_name, MaxItems=50)
        if not response.get("FunctionUrlConfigs", []):
            print("no function url configured on lambda, skip setting custom domains")
        url = response["FunctionUrlConfigs"][0]["FunctionUrl"]
        url = urllib.parse.urlparse(url)

        NULL_CONFIG = {"Quantity": 0, "Items": []}
        config = {
            "CallerReference": "zappa-create-function-url-custom-domain",
            "Aliases": {"Quantity": len(function_url_domains), "Items": function_url_domains},
            "DefaultRootObject": "",
            "Enabled": True,
            "PriceClass": "PriceClass_100",
            "HttpVersion": "http2",
            "Comment": "Lambda FunctionURL {}".format(function_name.split(":")[-1]),
            "Origins": {
                "Quantity": 1,
                "Items": [
                    {
                        "Id": "LambdaFunctionURL",
                        "DomainName": url.hostname,
                        "OriginPath": "",
                        "CustomHeaders": {
                            "Quantity": 1,
                            "Items": [
                                {"HeaderName": "CloudFront", "HeaderValue": "CloudFront"},
                            ],
                        },
                        "CustomOriginConfig": {
                            "HTTPPort": 80,
                            "HTTPSPort": 443,
                            "OriginProtocolPolicy": "https-only",
                            "OriginSslProtocols": {"Quantity": 1, "Items": ["TLSv1"]},
                            "OriginReadTimeout": 60,
                            "OriginKeepaliveTimeout": 60,
                        },
                    }
                ],
            },
            "CacheBehaviors": NULL_CONFIG,
            "CustomErrorResponses": NULL_CONFIG,
            "DefaultCacheBehavior": {
                "TargetOriginId": "LambdaFunctionURL",
                "ViewerProtocolPolicy": "redirect-to-https",
                "Compress": True,
                "SmoothStreaming": True,
                "LambdaFunctionAssociations": NULL_CONFIG,
                "FieldLevelEncryptionId": "",
                "AllowedMethods": {
                    "Quantity": 7,
                    "Items": ["HEAD", "DELETE", "POST", "GET", "OPTIONS", "PUT", "PATCH"],
                    "CachedMethods": {"Quantity": 3, "Items": ["HEAD", "GET", "OPTIONS"]},
                },
                "CachePolicyId": "4135ea2d-6df8-44a3-9df3-4b5a84be39ad",  # no cache, details see https://docs.aws.amazon.com/AmazonCloudFront/latest/DeveloperGuide/using-managed-cache-policies.html
            },
            "Logging": {"Enabled": False, "IncludeCookies": False, "Bucket": "", "Prefix": ""},
            "Restrictions": {"GeoRestriction": {"RestrictionType": "none", **NULL_CONFIG}},
            "WebACLId": "",
        }
        if certificate_arn:
            config["ViewerCertificate"] = {
                "ACMCertificateArn": certificate_arn,
                "SSLSupportMethod": "sni-only",
                "MinimumProtocolVersion": "TLSv1.2_2021",
            }

        config.update(cloudfront_config)
        distributions = self.cloudfront_client.list_distributions()
        distributions = [
            item
            for item in distributions["DistributionList"]["Items"]
            if url.hostname in [origin["DomainName"] for origin in item["Origins"]["Items"]]
        ]

        if not distributions:
            response = self.cloudfront_client.create_distribution(DistributionConfig=config)
            if response["ResponseMetadata"]["HTTPStatusCode"] == 201:
                print(
                    "created cloudfront distribution for {}. It will take a while for the change to be deployed.".format(
                        function_url_domains
                    )
                )
                return response["Distribution"]["DomainName"]
        else:
            id = distributions[0]["Id"]
            distribution = self.cloudfront_client.get_distribution(Id=id)
            new_config = distribution["Distribution"]["DistributionConfig"]
            new_config.update(config)

            response = self.cloudfront_client.update_distribution(
                DistributionConfig=new_config, Id=id, IfMatch=distribution["ETag"]
            )
            if response["ResponseMetadata"]["HTTPStatusCode"] == 200:
                print(
                    "update cloudfront distribution for {}. It will take a while for the change to be deployed.".format(
                        function_url_domains
                    )
                )
                return response["Distribution"]["DomainName"]

    # Application load balancer
    ##

    def deploy_lambda_alb(self, lambda_arn, lambda_name, alb_vpc_config, timeout):
        """
        The `zappa deploy` functionality for ALB infrastructure.
        """
        if not alb_vpc_config:
            raise EnvironmentError("When creating an ALB, alb_vpc_config must be filled out in zappa_settings.")
        if "SubnetIds" not in alb_vpc_config:
            raise EnvironmentError("When creating an ALB, you must supply two subnets in different availability zones.")
        if "SecurityGroupIds" not in alb_vpc_config:
            alb_vpc_config["SecurityGroupIds"] = []
        if not alb_vpc_config.get("CertificateArn"):
            raise EnvironmentError("When creating an ALB, you must supply a CertificateArn for the HTTPS listener.")

        # Related: https://github.com/Miserlou/Zappa/issues/1856
        if "Scheme" not in alb_vpc_config:
            alb_vpc_config["Scheme"] = "internet-facing"
        print("Deploying ALB infrastructure...")

        # Create load balancer
        # https://boto3.amazonaws.com/v1/documentation/api/latest/reference/services/elbv2.html#ElasticLoadBalancingv2.Client.create_load_balancer
        kwargs = dict(
            Name=lambda_name,
            Subnets=alb_vpc_config["SubnetIds"],
            SecurityGroups=alb_vpc_config["SecurityGroupIds"],
            Scheme=alb_vpc_config["Scheme"],
            # TODO: Tags might be a useful means of stock-keeping zappa-generated assets.
            # Tags=[],
            Type="application",
            # TODO: can be ipv4 or dualstack (for ipv4 and ipv6) ipv4 is required for internal Scheme.
            IpAddressType="ipv4",
        )
        response = self.elbv2_client.create_load_balancer(**kwargs)
        if not (response["LoadBalancers"]) or len(response["LoadBalancers"]) != 1:
            raise EnvironmentError(
                "Failure to create application load balancer. Response was in unexpected format. Response was: {}".format(
                    repr(response)
                )
            )
        if response["LoadBalancers"][0]["State"]["Code"] == "failed":
            raise EnvironmentError(
                "Failure to create application load balancer. Response reported a failed state: {}".format(
                    response["LoadBalancers"][0]["State"]["Reason"]
                )
            )
        load_balancer_arn = response["LoadBalancers"][0]["LoadBalancerArn"]
        load_balancer_dns = response["LoadBalancers"][0]["DNSName"]
        # load_balancer_vpc = response["LoadBalancers"][0]["VpcId"]
        waiter = self.elbv2_client.get_waiter("load_balancer_available")
        print("Waiting for load balancer [{}] to become active..".format(load_balancer_arn))
        waiter.wait(LoadBalancerArns=[load_balancer_arn], WaiterConfig={"Delay": 3})

        # Match the lambda timeout on the load balancer.
        self.elbv2_client.modify_load_balancer_attributes(
            LoadBalancerArn=load_balancer_arn,
            Attributes=[{"Key": "idle_timeout.timeout_seconds", "Value": str(timeout)}],
        )

        # Create/associate target group.
        # https://boto3.amazonaws.com/v1/documentation/api/latest/reference/services/elbv2.html#ElasticLoadBalancingv2.Client.create_target_group
        kwargs = dict(
            Name=lambda_name,
            TargetType="lambda",
            # TODO: Add options for health checks
        )

        response = self.elbv2_client.create_target_group(**kwargs)
        if not (response["TargetGroups"]) or len(response["TargetGroups"]) != 1:
            raise EnvironmentError(
                "Failure to create application load balancer target group. "
                "Response was in unexpected format. Response was: {}".format(repr(response))
            )
        target_group_arn = response["TargetGroups"][0]["TargetGroupArn"]

        # Enable multi-value headers by default.
        response = self.elbv2_client.modify_target_group_attributes(
            TargetGroupArn=target_group_arn,
            Attributes=[
                {"Key": "lambda.multi_value_headers.enabled", "Value": "true"},
            ],
        )

        # Allow execute permissions from target group to lambda.
        # https://boto3.amazonaws.com/v1/documentation/api/latest/reference/services/lambda.html#Lambda.Client.add_permission
        kwargs = dict(
            Action="lambda:InvokeFunction",
            FunctionName="{}:{}".format(lambda_arn, ALB_LAMBDA_ALIAS),
            Principal="elasticloadbalancing.amazonaws.com",
            SourceArn=target_group_arn,
            StatementId=lambda_name,
        )
        response = self.lambda_client.add_permission(**kwargs)

        # Register target group to lambda association.
        # https://boto3.amazonaws.com/v1/documentation/api/latest/reference/services/elbv2.html#ElasticLoadBalancingv2.Client.register_targets
        kwargs = dict(
            TargetGroupArn=target_group_arn,
            Targets=[{"Id": "{}:{}".format(lambda_arn, ALB_LAMBDA_ALIAS)}],
        )
        response = self.elbv2_client.register_targets(**kwargs)

        # Bind listener to load balancer with default rule to target group.
        # https://boto3.amazonaws.com/v1/documentation/api/latest/reference/services/elbv2.html#ElasticLoadBalancingv2.Client.create_listener
        kwargs = dict(
            # TODO: Listeners support custom ssl certificates (Certificates). For now we leave this default.
            Certificates=[{"CertificateArn": alb_vpc_config["CertificateArn"]}],
            DefaultActions=[
                {
                    "Type": "forward",
                    "TargetGroupArn": target_group_arn,
                }
            ],
            LoadBalancerArn=load_balancer_arn,
            Protocol="HTTPS",
            # TODO: Add option for custom ports
            Port=443,
            # TODO: Listeners support custom ssl security policy (SslPolicy). For now we leave this default.
        )
        response = self.elbv2_client.create_listener(**kwargs)
        print("ALB created with DNS: {}".format(load_balancer_dns))
        print("Note it may take several minutes for load balancer to become available.")

    def undeploy_lambda_alb(self, lambda_name):
        """
        The `zappa undeploy` functionality for ALB infrastructure.
        """
        print("Undeploying ALB infrastructure...")

        # Locate and delete alb/lambda permissions
        try:
            # https://boto3.amazonaws.com/v1/documentation/api/latest/reference/services/lambda.html#Lambda.Client.remove_permission
            self.lambda_client.remove_permission(FunctionName=lambda_name, StatementId=lambda_name)
        except botocore.exceptions.ClientError as e:  # pragma: no cover
            if "ResourceNotFoundException" in e.response["Error"]["Code"]:
                pass
            else:
                raise e

        # Locate and delete load balancer
        try:
            # https://boto3.amazonaws.com/v1/documentation/api/latest/reference/services/elbv2.html#ElasticLoadBalancingv2.Client.describe_load_balancers  # noqa: E501
            response = self.elbv2_client.describe_load_balancers(Names=[lambda_name])
            if not (response["LoadBalancers"]) or len(response["LoadBalancers"]) > 1:
                raise EnvironmentError(
                    "Failure to locate/delete ALB named [{}]. Response was: {}".format(lambda_name, repr(response))
                )
            load_balancer_arn = response["LoadBalancers"][0]["LoadBalancerArn"]
            # https://boto3.amazonaws.com/v1/documentation/api/latest/reference/services/elbv2.html#ElasticLoadBalancingv2.Client.describe_listeners  # noqa: E501
            response = self.elbv2_client.describe_listeners(LoadBalancerArn=load_balancer_arn)
            if not (response["Listeners"]):
                print("No listeners found.")
            elif len(response["Listeners"]) > 1:
                raise EnvironmentError(
                    "Failure to locate/delete listener for ALB named [{}]. Response was: {}".format(
                        lambda_name, repr(response)
                    )
                )
            else:
                listener_arn = response["Listeners"][0]["ListenerArn"]
                # Remove the listener.
                # This explicit deletion of the listener seems necessary to avoid ResourceInUseExceptions when deleting target groups.  # noqa: E501# noqa: E501
                # https://boto3.amazonaws.com/v1/documentation/api/latest/reference/services/elbv2.html#ElasticLoadBalancingv2.Client.delete_listener  # noqa: E501
                response = self.elbv2_client.delete_listener(ListenerArn=listener_arn)
            # Remove the load balancer and wait for completion
            # https://boto3.amazonaws.com/v1/documentation/api/latest/reference/services/elbv2.html#ElasticLoadBalancingv2.Client.delete_load_balancer  # noqa: E501
            response = self.elbv2_client.delete_load_balancer(LoadBalancerArn=load_balancer_arn)
            waiter = self.elbv2_client.get_waiter("load_balancers_deleted")
            print("Waiting for load balancer [{}] to be deleted..".format(lambda_name))
            waiter.wait(LoadBalancerArns=[load_balancer_arn], WaiterConfig={"Delay": 3})
        except botocore.exceptions.ClientError as e:  # pragma: no cover
            print(e.response["Error"]["Code"])
            if "LoadBalancerNotFound" in e.response["Error"]["Code"]:
                pass
            else:
                raise e

        # Locate and delete target group
        try:
            # Locate the lambda ARN
            # https://boto3.amazonaws.com/v1/documentation/api/latest/reference/services/lambda.html#Lambda.Client.get_function
            response = self.lambda_client.get_function(FunctionName=lambda_name)
            lambda_arn = response["Configuration"]["FunctionArn"]
            # Locate the target group ARN
            # https://boto3.amazonaws.com/v1/documentation/api/latest/reference/services/elbv2.html#ElasticLoadBalancingv2.Client.describe_target_groups
            response = self.elbv2_client.describe_target_groups(Names=[lambda_name])
            if not (response["TargetGroups"]) or len(response["TargetGroups"]) > 1:
                raise EnvironmentError(
                    "Failure to locate/delete ALB target group named [{}]. Response was: {}".format(
                        lambda_name, repr(response)
                    )
                )
            target_group_arn = response["TargetGroups"][0]["TargetGroupArn"]
            # Deregister targets and wait for completion
            self.elbv2_client.deregister_targets(TargetGroupArn=target_group_arn, Targets=[{"Id": lambda_arn}])
            waiter = self.elbv2_client.get_waiter("target_deregistered")
            print("Waiting for target [{}] to be deregistered...".format(lambda_name))
            waiter.wait(
                TargetGroupArn=target_group_arn,
                Targets=[{"Id": lambda_arn}],
                WaiterConfig={"Delay": 3},
            )
            # Remove the target group
            # https://boto3.amazonaws.com/v1/documentation/api/latest/reference/services/elbv2.html#ElasticLoadBalancingv2.Client.delete_target_group
            self.elbv2_client.delete_target_group(TargetGroupArn=target_group_arn)
        except botocore.exceptions.ClientError as e:  # pragma: no cover
            print(e.response["Error"]["Code"])
            if "TargetGroupNotFound" in e.response["Error"]["Code"]:
                pass
            else:
                raise e

    ##
    # API Gateway
    ##

    def create_api_gateway_routes(
        self,
        lambda_arn,
        api_name=None,
        api_key_required=False,
        authorization_type="NONE",
        authorizer=None,
        cors_options=None,
        description=None,
        endpoint_configuration=None,
    ):
        """
        Create the API Gateway for this Zappa deployment.
        Returns the new RestAPI CF resource.
        """

        restapi = troposphere.apigateway.RestApi("Api")
        restapi.Name = api_name or lambda_arn.split(":")[-1]
        if not description:
            description = "Created automatically by Zappa."
        restapi.Description = description
        endpoint_configuration = [] if endpoint_configuration is None else endpoint_configuration
        if self.boto_session.region_name == "us-gov-west-1":
            endpoint_configuration.append("REGIONAL")
        if endpoint_configuration:
            endpoint = troposphere.apigateway.EndpointConfiguration()
            endpoint.Types = list(set(endpoint_configuration))
            restapi.EndpointConfiguration = endpoint
        if self.apigateway_policy:
            restapi.Policy = json.loads(self.apigateway_policy)
        self.cf_template.add_resource(restapi)

        root_id = troposphere.GetAtt(restapi, "RootResourceId")
        invocation_prefix = "aws" if self.boto_session.region_name != "us-gov-west-1" else "aws-us-gov"
        invocations_uri = (
            "arn:"
            + invocation_prefix
            + ":apigateway:"
            + self.boto_session.region_name
            + ":lambda:path/2015-03-31/functions/"
            + lambda_arn
            + "/invocations"
        )

        ##
        # The Resources
        ##
        authorizer_resource = None
        if authorizer:
            authorizer_lambda_arn = authorizer.get("arn", lambda_arn)
            lambda_uri = (
                f"arn:{invocation_prefix}:apigateway:{self.boto_session.region_name}:"
                f"lambda:path/2015-03-31/functions/{authorizer_lambda_arn}/invocations"
            )

            authorizer_resource = self.create_authorizer(restapi, lambda_uri, authorizer)

        self.create_and_setup_methods(
            restapi,
            root_id,
            api_key_required,
            invocations_uri,
            authorization_type,
            authorizer_resource,
            0,
        )

        if cors_options:
            self.create_and_setup_cors(restapi, root_id, invocations_uri, 0, cors_options)

        resource = troposphere.apigateway.Resource("ResourceAnyPathSlashed")
        self.cf_api_resources.append(resource.title)
        resource.RestApiId = troposphere.Ref(restapi)
        resource.ParentId = root_id
        resource.PathPart = "{proxy+}"
        self.cf_template.add_resource(resource)

        self.create_and_setup_methods(
            restapi,
            resource,
            api_key_required,
            invocations_uri,
            authorization_type,
            authorizer_resource,
            1,
        )  # pragma: no cover

        if cors_options:
            self.create_and_setup_cors(restapi, resource, invocations_uri, 1, cors_options)  # pragma: no cover
        return restapi

    def create_authorizer(self, restapi, uri, authorizer):
        """
        Create Authorizer for API gateway
        """
        authorizer_type = authorizer.get("type", "TOKEN").upper()
        identity_validation_expression = authorizer.get("validation_expression", None)

        authorizer_resource = troposphere.apigateway.Authorizer("Authorizer")
        authorizer_resource.RestApiId = troposphere.Ref(restapi)
        authorizer_resource.Name = authorizer.get("name", "ZappaAuthorizer")
        authorizer_resource.Type = authorizer_type
        authorizer_resource.AuthorizerUri = uri
        authorizer_resource.IdentitySource = "method.request.header.%s" % authorizer.get("token_header", "Authorization")
        if identity_validation_expression:
            authorizer_resource.IdentityValidationExpression = identity_validation_expression

        if authorizer_type == "TOKEN":
            if not self.credentials_arn:
                self.get_credentials_arn()
            authorizer_resource.AuthorizerResultTtlInSeconds = authorizer.get("result_ttl", 300)
            authorizer_resource.AuthorizerCredentials = self.credentials_arn
        if authorizer_type == "COGNITO_USER_POOLS":
            authorizer_resource.ProviderARNs = authorizer.get("provider_arns")

        self.cf_api_resources.append(authorizer_resource.title)
        self.cf_template.add_resource(authorizer_resource)

        return authorizer_resource

    def create_and_setup_methods(
        self,
        restapi,
        resource,
        api_key_required,
        uri,
        authorization_type,
        authorizer_resource,
        depth,
    ):
        """
        Set up the methods, integration responses and method responses for a given API Gateway resource.
        """
        for method_name in self.http_methods:
            method = troposphere.apigateway.Method(method_name + str(depth))
            method.RestApiId = troposphere.Ref(restapi)
            if type(resource) is troposphere.apigateway.Resource:
                method.ResourceId = troposphere.Ref(resource)
            else:
                method.ResourceId = resource
            method.HttpMethod = method_name.upper()
            method.AuthorizationType = authorization_type
            if authorizer_resource:
                method.AuthorizerId = troposphere.Ref(authorizer_resource)
            method.ApiKeyRequired = api_key_required
            method.MethodResponses = []
            self.cf_template.add_resource(method)
            self.cf_api_resources.append(method.title)

            if not self.credentials_arn:
                self.get_credentials_arn()
            credentials = self.credentials_arn  # This must be a Role ARN

            integration = troposphere.apigateway.Integration()
            integration.CacheKeyParameters = []
            integration.CacheNamespace = "none"
            integration.Credentials = credentials
            integration.IntegrationHttpMethod = "POST"
            integration.IntegrationResponses = []
            integration.PassthroughBehavior = "NEVER"
            integration.Type = "AWS_PROXY"
            integration.Uri = uri
            method.Integration = integration

    def create_and_setup_cors(self, restapi, resource, uri, depth, config):
        """
        Set up the methods, integration responses and method responses for a given API Gateway resource.
        """
        if config is True:
            config = {}
        method_name = "OPTIONS"
        method = troposphere.apigateway.Method(method_name + str(depth))
        method.RestApiId = troposphere.Ref(restapi)
        if type(resource) is troposphere.apigateway.Resource:
            method.ResourceId = troposphere.Ref(resource)
        else:
            method.ResourceId = resource
        method.HttpMethod = method_name.upper()
        method.AuthorizationType = "NONE"
        method_response = troposphere.apigateway.MethodResponse()
        method_response.ResponseModels = {"application/json": "Empty"}
        response_headers = {
            "Access-Control-Allow-Headers": "'%s'"
            % ",".join(
                config.get(
                    "allowed_headers",
                    [
                        "Content-Type",
                        "X-Amz-Date",
                        "Authorization",
                        "X-Api-Key",
                        "X-Amz-Security-Token",
                    ],
                )
            ),
            "Access-Control-Allow-Methods": "'%s'"
            % ",".join(
                config.get(
                    "allowed_methods",
                    ["DELETE", "GET", "HEAD", "OPTIONS", "PATCH", "POST", "PUT"],
                )
            ),
            "Access-Control-Allow-Origin": "'%s'" % config.get("allowed_origin", "*"),
        }
        method_response.ResponseParameters = {"method.response.header.%s" % key: True for key in response_headers}
        method_response.StatusCode = "200"
        method.MethodResponses = [method_response]
        self.cf_template.add_resource(method)
        self.cf_api_resources.append(method.title)

        integration = troposphere.apigateway.Integration()
        integration.Type = "MOCK"
        integration.PassthroughBehavior = "NEVER"
        integration.RequestTemplates = {"application/json": '{"statusCode": 200}'}
        integration_response = troposphere.apigateway.IntegrationResponse()
        integration_response.ResponseParameters = {
            "method.response.header.%s" % key: value for key, value in response_headers.items()
        }
        integration_response.ResponseTemplates = {"application/json": ""}
        integration_response.StatusCode = "200"
        integration.IntegrationResponses = [integration_response]

        integration.Uri = uri
        method.Integration = integration

    def deploy_api_gateway(
        self,
        api_id,
        stage_name,
        stage_description="",
        description="",
        cache_cluster_enabled=False,
        cache_cluster_size="0.5",
        variables=None,
        cloudwatch_log_level="OFF",
        cloudwatch_data_trace=False,
        cloudwatch_metrics_enabled=False,
        cache_cluster_ttl=300,
        cache_cluster_encrypted=False,
    ):
        """
        Deploy the API Gateway!
        Return the deployed API URL.
        """
        print("Deploying API Gateway..")

        self.apigateway_client.create_deployment(
            restApiId=api_id,
            stageName=stage_name,
            stageDescription=stage_description,
            description=description,
            cacheClusterEnabled=cache_cluster_enabled,
            cacheClusterSize=cache_cluster_size,
            variables=variables or {},
        )

        if cloudwatch_log_level not in self.cloudwatch_log_levels:
            cloudwatch_log_level = "OFF"

        self.apigateway_client.update_stage(
            restApiId=api_id,
            stageName=stage_name,
            patchOperations=[
                self.get_patch_op("logging/loglevel", cloudwatch_log_level),
                self.get_patch_op("logging/dataTrace", cloudwatch_data_trace),
                self.get_patch_op("metrics/enabled", cloudwatch_metrics_enabled),
                self.get_patch_op("caching/ttlInSeconds", str(cache_cluster_ttl)),
                self.get_patch_op("caching/dataEncrypted", cache_cluster_encrypted),
            ],
        )

        return "https://{}.execute-api.{}.amazonaws.com/{}".format(api_id, self.boto_session.region_name, stage_name)

    def add_binary_support(self, api_id, cors=False):
        """
        Add binary support
        """
        response = self.apigateway_client.get_rest_api(restApiId=api_id)
        if "binaryMediaTypes" not in response or "*/*" not in response["binaryMediaTypes"]:
            self.apigateway_client.update_rest_api(
                restApiId=api_id,
                patchOperations=[{"op": "add", "path": "/binaryMediaTypes/*~1*"}],
            )

        if cors:
            # fix for issue 699 and 1035, cors+binary support don't work together
            # go through each resource and update the contentHandling type
            response = self.apigateway_client.get_resources(restApiId=api_id)
            resource_ids = [item["id"] for item in response["items"] if "OPTIONS" in item.get("resourceMethods", {})]

            for resource_id in resource_ids:
                self.apigateway_client.update_integration(
                    restApiId=api_id,
                    resourceId=resource_id,
                    httpMethod="OPTIONS",
                    patchOperations=[
                        {
                            "op": "replace",
                            "path": "/contentHandling",
                            "value": "CONVERT_TO_TEXT",
                        }
                    ],
                )

    def remove_binary_support(self, api_id, cors=False):
        """
        Remove binary support
        """
        response = self.apigateway_client.get_rest_api(restApiId=api_id)
        if "binaryMediaTypes" in response and "*/*" in response["binaryMediaTypes"]:
            self.apigateway_client.update_rest_api(
                restApiId=api_id,
                patchOperations=[{"op": "remove", "path": "/binaryMediaTypes/*~1*"}],
            )
        if cors:
            # go through each resource and change the contentHandling type
            response = self.apigateway_client.get_resources(restApiId=api_id)
            resource_ids = [item["id"] for item in response["items"] if "OPTIONS" in item.get("resourceMethods", {})]

            for resource_id in resource_ids:
                self.apigateway_client.update_integration(
                    restApiId=api_id,
                    resourceId=resource_id,
                    httpMethod="OPTIONS",
                    patchOperations=[{"op": "replace", "path": "/contentHandling", "value": ""}],
                )

    def add_api_compression(self, api_id, min_compression_size):
        """
        Add Rest API compression
        """
        self.apigateway_client.update_rest_api(
            restApiId=api_id,
            patchOperations=[
                {
                    "op": "replace",
                    "path": "/minimumCompressionSize",
                    "value": str(min_compression_size),
                }
            ],
        )

    def remove_api_compression(self, api_id):
        """
        Remove Rest API compression
        """
        self.apigateway_client.update_rest_api(
            restApiId=api_id,
            patchOperations=[
                {
                    "op": "replace",
                    "path": "/minimumCompressionSize",
                }
            ],
        )

    def get_api_keys(self, api_id, stage_name):
        """
        Generator that allows to iterate per API keys associated to an api_id and a stage_name.
        """
        response = self.apigateway_client.get_api_keys(limit=500)
        stage_key = "{}/{}".format(api_id, stage_name)
        for api_key in response.get("items"):
            if stage_key in api_key.get("stageKeys"):
                yield api_key.get("id")

    def create_api_key(self, api_id, stage_name):
        """
        Create new API key and link it with an api_id and a stage_name
        """
        response = self.apigateway_client.create_api_key(
            name="{}_{}".format(stage_name, api_id),
            description="Api Key for {}".format(api_id),
            enabled=True,
            stageKeys=[
                {
                    "restApiId": "{}".format(api_id),
                    "stageName": "{}".format(stage_name),
                },
            ],
        )
        print("Created a new x-api-key: {}".format(response["id"]))

    def remove_api_key(self, api_id, stage_name):
        """
        Remove a generated API key for api_id and stage_name
        """
        response = self.apigateway_client.get_api_keys(limit=1, nameQuery="{}_{}".format(stage_name, api_id))
        for api_key in response.get("items"):
            self.apigateway_client.delete_api_key(apiKey="{}".format(api_key["id"]))

    def add_api_stage_to_api_key(self, api_key, api_id, stage_name):
        """
        Add api stage to Api key
        """
        self.apigateway_client.update_api_key(
            apiKey=api_key,
            patchOperations=[
                {
                    "op": "add",
                    "path": "/stages",
                    "value": "{}/{}".format(api_id, stage_name),
                }
            ],
        )

    def get_patch_op(self, keypath, value, op="replace"):
        """
        Return an object that describes a change of configuration on the given staging.
        Setting will be applied on all available HTTP methods.
        """
        if isinstance(value, bool):
            value = str(value).lower()
        return {"op": op, "path": "/*/*/{}".format(keypath), "value": value}

    def get_rest_apis(self, project_name):
        """
        Generator that allows to iterate per every available apis.
        """
        all_apis = self.apigateway_client.get_rest_apis(limit=500)

        for api in all_apis["items"]:
            if api["name"] != project_name:
                continue
            yield api

    def undeploy_function_url_custom_domain(self, lambda_name, domains=None):

        response = self.lambda_client.list_function_url_configs(FunctionName=lambda_name, MaxItems=50)
        if not response.get("FunctionUrlConfigs", []):
            print("no function url configured on lambda. skip delete custom domains")
        url = response["FunctionUrlConfigs"][0]["FunctionUrl"]
        url = urllib.parse.urlparse(url)
        distributions = self.cloudfront_client.list_distributions()
        distributions = [
            item
            for item in distributions["DistributionList"]["Items"]
            if url.hostname in [origin["DomainName"] for origin in item["Origins"]["Items"]]
        ]

        for distribution in distributions:
            id = distribution["Id"]
            distribution = self.cloudfront_client.get_distribution(Id=id)
            new_config = distribution["Distribution"]["DistributionConfig"]
            new_config["Enabled"] = False

            response = self.cloudfront_client.update_distribution(
                DistributionConfig=new_config, Id=id, IfMatch=distribution["ETag"]
            )
            response
            print("wait for distribution to be disabled.")
            waiter = self.cloudfront_client.get_waiter("distribution_deployed")
            waiter.wait(Id=id, WaiterConfig={"Delay": 20, "MaxAttempts": 20})
            delete_response = self.cloudfront_client.delete_distribution(Id=id, IfMatch=response["ETag"])
            if delete_response["ResponseMetadata"]["HTTPStatusCode"] == 204:
                print("cloudfront distribution deleted")

            # attempt remove 53 record
            for domain in distribution["Distribution"]["DistributionConfig"]["Aliases"].get("Items", []):
                self.delete_route53_records(domain, distribution["Distribution"]["DomainName"])

    def undeploy_api_gateway(self, lambda_name, domain_name=None, base_path=None):
        """
        Delete a deployed REST API Gateway.
        """
        print("Deleting API Gateway..")

        if domain_name:

            # XXX - Remove Route53 smartly here?
            # XXX - This doesn't raise, but doesn't work either.

            try:
                self.apigateway_client.delete_base_path_mapping(
                    domainName=domain_name,
                    basePath="(none)" if base_path is None else base_path,
                )
            except Exception:
                # We may not have actually set up the domain.
                pass

        was_deleted = self.delete_stack(lambda_name, wait=True)

        if not was_deleted:
            # try erasing it with the older method
            for api in self.get_rest_apis(lambda_name):
                self.apigateway_client.delete_rest_api(restApiId=api["id"])

    def update_stage_config(
        self,
        project_name,
        stage_name,
        cloudwatch_log_level,
        cloudwatch_data_trace,
        cloudwatch_metrics_enabled,
    ):
        """
        Update CloudWatch metrics configuration.
        """
        if cloudwatch_log_level not in self.cloudwatch_log_levels:
            cloudwatch_log_level = "OFF"

        for api in self.get_rest_apis(project_name):
            self.apigateway_client.update_stage(
                restApiId=api["id"],
                stageName=stage_name,
                patchOperations=[
                    self.get_patch_op("logging/loglevel", cloudwatch_log_level),
                    self.get_patch_op("logging/dataTrace", cloudwatch_data_trace),
                    self.get_patch_op("metrics/enabled", cloudwatch_metrics_enabled),
                ],
            )

    def update_cognito(self, lambda_name, user_pool, lambda_configs, lambda_arn):
        LambdaConfig = {}
        for config in lambda_configs:
            LambdaConfig[config] = lambda_arn
        description = self.cognito_client.describe_user_pool(UserPoolId=user_pool)
        description_kwargs = {}
        for key, value in description["UserPool"].items():
            if key in (
                "UserPoolId",
                "Policies",
                "AutoVerifiedAttributes",
                "SmsVerificationMessage",
                "EmailVerificationMessage",
                "EmailVerificationSubject",
                "VerificationMessageTemplate",
                "SmsAuthenticationMessage",
                "MfaConfiguration",
                "DeviceConfiguration",
                "EmailConfiguration",
                "SmsConfiguration",
                "UserPoolTags",
                "AdminCreateUserConfig",
            ):
                description_kwargs[key] = value
            elif key == "LambdaConfig":
                for lckey, lcvalue in value.items():
                    if lckey in LambdaConfig:
                        value[lckey] = LambdaConfig[lckey]
                print("value", value)
                description_kwargs[key] = value
        if "LambdaConfig" not in description_kwargs:
            description_kwargs["LambdaConfig"] = LambdaConfig
        if "TemporaryPasswordValidityDays" in description_kwargs["Policies"]["PasswordPolicy"]:
            description_kwargs["AdminCreateUserConfig"].pop("UnusedAccountValidityDays", None)
        if "UnusedAccountValidityDays" in description_kwargs["AdminCreateUserConfig"]:
            description_kwargs["Policies"]["PasswordPolicy"]["TemporaryPasswordValidityDays"] = description_kwargs[
                "AdminCreateUserConfig"
            ].pop("UnusedAccountValidityDays", None)
        result = self.cognito_client.update_user_pool(UserPoolId=user_pool, **description_kwargs)
        if result["ResponseMetadata"]["HTTPStatusCode"] != 200:
            print("Cognito:  Failed to update user pool", result)

        # Now we need to add a policy to the IAM that allows cognito access
        result = self.create_event_permission(
            lambda_name,
            "cognito-idp.amazonaws.com",
            "arn:aws:cognito-idp:{}:{}:userpool/{}".format(
                self.aws_region,
                self.sts_client.get_caller_identity().get("Account"),
                user_pool,
            ),
        )
        if result["ResponseMetadata"]["HTTPStatusCode"] != 201:
            print("Cognito:  Failed to update lambda permission", result)

    def delete_stack(self, name, wait=False):
        """
        Delete the CF stack managed by Zappa.
        """
        try:
            stack = self.cf_client.describe_stacks(StackName=name)["Stacks"][0]
        except Exception:  # pragma: no cover
            print("No Zappa stack named {0}".format(name))
            return False

        tags = {x["Key"]: x["Value"] for x in stack["Tags"]}
        if tags.get("ZappaProject") == name:
            self.cf_client.delete_stack(StackName=name)
            if wait:
                waiter = self.cf_client.get_waiter("stack_delete_complete")
                print("Waiting for stack {0} to be deleted..".format(name))
                waiter.wait(StackName=name)
            return True
        else:
            print("ZappaProject tag not found on {0}, doing nothing".format(name))
            return False

    def create_stack_template(
        self,
        lambda_arn,
        lambda_name,
        api_key_required,
        iam_authorization,
        authorizer,
        cors_options=None,
        description=None,
        endpoint_configuration=None,
    ):
        """
        Build the entire CF stack.
        Just used for the API Gateway, but could be expanded in the future.
        """

        auth_type = "NONE"
        if iam_authorization and authorizer:
            logger.warn(
                "Both IAM Authorization and Authorizer are specified, this is not possible. "
                "Setting Auth method to IAM Authorization"
            )
            authorizer = None
            auth_type = "AWS_IAM"
        elif iam_authorization:
            auth_type = "AWS_IAM"
        elif authorizer:
            auth_type = authorizer.get("type", "CUSTOM")

        # build a fresh template
        self.cf_template = troposphere.Template()
        self.cf_template.set_description("Automatically generated with Zappa")
        self.cf_api_resources = []
        self.cf_parameters = {}

        self.create_api_gateway_routes(
            lambda_arn,
            api_name=lambda_name,
            api_key_required=api_key_required,
            authorization_type=auth_type,
            authorizer=authorizer,
            cors_options=cors_options,
            description=description,
            endpoint_configuration=endpoint_configuration,
        )
        return self.cf_template

    def update_stack(
        self,
        name,
        working_bucket,
        wait=False,
        update_only=False,
        disable_progress=False,
    ):
        """
        Update or create the CF stack managed by Zappa.
        """
        capabilities = []

        template = name + "-template-" + str(int(time.time())) + ".json"
        with open(template, "wb") as out:
            out.write(
                bytes(
                    self.cf_template.to_json(indent=None, separators=(",", ":")),
                    "utf-8",
                )
            )

        self.upload_to_s3(template, working_bucket, disable_progress=disable_progress)
        if self.boto_session.region_name == "us-gov-west-1":
            url = "https://s3-us-gov-west-1.amazonaws.com/{0}/{1}".format(working_bucket, template)
        else:
            url = "https://s3.amazonaws.com/{0}/{1}".format(working_bucket, template)

        tags = [{"Key": key, "Value": self.tags[key]} for key in self.tags.keys() if key != "ZappaProject"]
        tags.append({"Key": "ZappaProject", "Value": name})
        update = True

        try:
            self.cf_client.describe_stacks(StackName=name)
        except botocore.client.ClientError:
            update = False

        if update_only and not update:
            print("CloudFormation stack missing, re-deploy to enable updates")
            return

        if not update:
            self.cf_client.create_stack(StackName=name, Capabilities=capabilities, TemplateURL=url, Tags=tags)
            print("Waiting for stack {0} to create (this can take a bit)..".format(name))
        else:
            try:
                self.cf_client.update_stack(
                    StackName=name,
                    Capabilities=capabilities,
                    TemplateURL=url,
                    Tags=tags,
                )
                print("Waiting for stack {0} to update..".format(name))
            except botocore.client.ClientError as e:
                if e.response["Error"]["Message"] == "No updates are to be performed.":
                    wait = False
                else:
                    raise

        if wait:
            total_resources = len(self.cf_template.resources)
            current_resources = 0
            sr = self.cf_client.get_paginator("list_stack_resources")
            progress = tqdm(total=total_resources, unit="res", disable=disable_progress)
            while True:
                time.sleep(3)
                result = self.cf_client.describe_stacks(StackName=name)
                if not result["Stacks"]:
                    continue  # might need to wait a bit

                if result["Stacks"][0]["StackStatus"] in [
                    "CREATE_COMPLETE",
                    "UPDATE_COMPLETE",
                ]:
                    break

                # Something has gone wrong.
                # Is raising enough? Should we also remove the Lambda function?
                if result["Stacks"][0]["StackStatus"] in [
                    "DELETE_COMPLETE",
                    "DELETE_IN_PROGRESS",
                    "ROLLBACK_IN_PROGRESS",
                    "UPDATE_ROLLBACK_COMPLETE_CLEANUP_IN_PROGRESS",
                    "UPDATE_ROLLBACK_COMPLETE",
                ]:
                    raise EnvironmentError(
                        "Stack creation failed. "
                        "Please check your CloudFormation console. "
                        "You may also need to `undeploy`."
                    )

                count = 0
                for result in sr.paginate(StackName=name):
                    done = (1 for x in result["StackResourceSummaries"] if "COMPLETE" in x["ResourceStatus"])
                    count += sum(done)
                if count:
                    # We can end up in a situation where we have more resources being created
                    # than anticipated.
                    if (count - current_resources) > 0:
                        progress.update(count - current_resources)
                current_resources = count
            progress.close()

        try:
            os.remove(template)
        except OSError:
            pass

        self.remove_from_s3(template, working_bucket)

    def stack_outputs(self, name):
        """
        Given a name, describes CloudFront stacks and returns dict of the stack Outputs
        , else returns an empty dict.
        """
        try:
            stack = self.cf_client.describe_stacks(StackName=name)["Stacks"][0]
            return {x["OutputKey"]: x["OutputValue"] for x in stack["Outputs"]}
        except botocore.client.ClientError:
            return {}

    def get_api_url(self, lambda_name, stage_name):
        """
        Given a lambda_name and stage_name, return a valid API URL.
        """
        api_id = self.get_api_id(lambda_name)
        if api_id:
            return "https://{}.execute-api.{}.amazonaws.com/{}".format(api_id, self.boto_session.region_name, stage_name)
        else:
            return None

    def get_api_id(self, lambda_name):
        """
        Given a lambda_name, return the API id.
        """
        try:
            response = self.cf_client.describe_stack_resource(StackName=lambda_name, LogicalResourceId="Api")
            return response["StackResourceDetail"].get("PhysicalResourceId", None)
        except Exception:  # pragma: no cover
            try:
                # Try the old method (project was probably made on an older, non CF version)
                response = self.apigateway_client.get_rest_apis(limit=500)

                for item in response["items"]:
                    if item["name"] == lambda_name:
                        return item["id"]

                logger.exception("Could not get API ID.")
                return None
            except Exception:  # pragma: no cover
                # We don't even have an API deployed. That's okay!
                return None

    def create_domain_name(
        self,
        domain_name,
        certificate_name,
        certificate_body=None,
        certificate_private_key=None,
        certificate_chain=None,
        certificate_arn=None,
        lambda_name=None,
        stage=None,
        base_path=None,
    ):
        """
        Creates the API GW domain and returns the resulting DNS name.
        """

        # This is a Let's Encrypt or custom certificate
        if not certificate_arn:
            agw_response = self.apigateway_client.create_domain_name(
                domainName=domain_name,
                certificateName=certificate_name,
                certificateBody=certificate_body,
                certificatePrivateKey=certificate_private_key,
                certificateChain=certificate_chain,
            )
        # This is an AWS ACM-hosted Certificate
        else:
            agw_response = self.apigateway_client.create_domain_name(
                domainName=domain_name,
                certificateName=certificate_name,
                certificateArn=certificate_arn,
            )
            api_id = self.get_api_id(lambda_name)
            if not api_id:
                raise LookupError("No API URL to certify found - did you deploy?")

            self.apigateway_client.create_base_path_mapping(
                domainName=domain_name,
                basePath="" if base_path is None else base_path,
                restApiId=api_id,
                stage=stage,
            )

        if self.function_url_enabled:
            pass

        return agw_response["distributionDomainName"]

    def update_route53_records(self, domain_name, dns_name):
        """
        Updates Route53 Records following GW domain creation
        """
        zone_id = self.get_hosted_zone_id_for_domain(domain_name)

        is_apex = self.route53.get_hosted_zone(Id=zone_id)["HostedZone"]["Name"][:-1] == domain_name
        if is_apex:
            record_set = {
                "Name": domain_name,
                "Type": "A",
                "AliasTarget": {
                    "HostedZoneId": "Z2FDTNDATAQYW2",  # This is a magic value that means "CloudFront"
                    "DNSName": dns_name,
                    "EvaluateTargetHealth": False,
                },
            }
        else:
            record_set = {
                "Name": domain_name,
                "Type": "CNAME",
                "ResourceRecords": [{"Value": dns_name}],
                "TTL": 60,
            }

        # Related: https://github.com/boto/boto3/issues/157
        # and: http://docs.aws.amazon.com/Route53/latest/APIReference/CreateAliasRRSAPI.html
        # and policy: https://spin.atomicobject.com/2016/04/28/route-53-hosted-zone-managment/

        response = self.route53.change_resource_record_sets(
            HostedZoneId=zone_id,
            ChangeBatch={"Changes": [{"Action": "UPSERT", "ResourceRecordSet": record_set}]},
        )

        return response

    def delete_route53_records(self, domain_name, dns_name):
        """
        Updates Route53 Records following GW domain creation
        """
        zone_id = self.get_hosted_zone_id_for_domain(domain_name)

        is_apex = self.route53.get_hosted_zone(Id=zone_id)["HostedZone"]["Name"][:-1] == domain_name
        if is_apex:
            record_set = {
                "Name": domain_name,
                "Type": "A",
                "AliasTarget": {
                    "HostedZoneId": "Z2FDTNDATAQYW2",  # This is a magic value that means "CloudFront"
                    "DNSName": dns_name,
                    "EvaluateTargetHealth": False,
                },
            }
        else:
            record_set = {
                "Name": domain_name,
                "Type": "CNAME",
                "ResourceRecords": [{"Value": dns_name}],
                "TTL": 60,
            }

        response = self.route53.change_resource_record_sets(
            HostedZoneId=zone_id,
            ChangeBatch={"Changes": [{"Action": "DELETE", "ResourceRecordSet": record_set}]},
        )

        if response["ResponseMetadata"]["HTTPStatusCode"] == 200:
            print("removed route 53 record for {}".format(domain_name))

        return response

    def update_domain_name(
        self,
        domain_name,
        certificate_name=None,
        certificate_body=None,
        certificate_private_key=None,
        certificate_chain=None,
        certificate_arn=None,
        lambda_name=None,
        stage=None,
        route53=True,
        base_path=None,
        use_apigateway=True,
        use_function_url=False,
    ):
        """
        This updates your certificate information for an existing domain,
        with similar arguments to boto's update_domain_name API Gateway api.
        It returns the resulting new domain information including the new certificate's ARN
        if created during this process.
        Previously, this method involved downtime that could take up to 40 minutes
        because the API Gateway api only allowed this by deleting, and then creating it.
        Related issues:     https://github.com/Miserlou/Zappa/issues/590
                            https://github.com/Miserlou/Zappa/issues/588
                            https://github.com/Miserlou/Zappa/pull/458
                            https://github.com/Miserlou/Zappa/issues/882
                            https://github.com/Miserlou/Zappa/pull/883
        """

        print("Updating domain name!")

        certificate_name = certificate_name + str(time.time())
        if not certificate_arn and certificate_body and certificate_private_key and certificate_chain:
            acm_certificate = self.acm_client.import_certificate(
                Certificate=certificate_body,
                PrivateKey=certificate_private_key,
                CertificateChain=certificate_chain,
            )
            certificate_arn = acm_certificate["CertificateArn"]

        if use_apigateway:
            self.update_domain_base_path_mapping(domain_name, lambda_name, stage, base_path)

            res = self.apigateway_client.update_domain_name(
                domainName=domain_name,
                patchOperations=[
                    {
                        "op": "replace",
                        "path": "/certificateName",
                        "value": certificate_name,
                    },
                    {"op": "replace", "path": "/certificateArn", "value": certificate_arn},
                ],
            )
        if use_function_url:
            pass
        return res

    def update_domain_base_path_mapping(self, domain_name, lambda_name, stage, base_path):
        """
        Update domain base path mapping on API Gateway if it was changed
        """
        api_id = self.get_api_id(lambda_name)
        if not api_id:
            print("Warning! Can't update base path mapping!")
            return
        base_path_mappings = self.apigateway_client.get_base_path_mappings(domainName=domain_name)
        found = False
        for base_path_mapping in base_path_mappings.get("items", []):
            if base_path_mapping["restApiId"] == api_id and base_path_mapping["stage"] == stage:
                found = True
                if base_path_mapping["basePath"] != base_path:
                    self.apigateway_client.update_base_path_mapping(
                        domainName=domain_name,
                        basePath=base_path_mapping["basePath"],
                        patchOperations=[
                            {
                                "op": "replace",
                                "path": "/basePath",
                                "value": "" if base_path is None else base_path,
                            }
                        ],
                    )
        if not found:
            self.apigateway_client.create_base_path_mapping(
                domainName=domain_name,
                basePath="" if base_path is None else base_path,
                restApiId=api_id,
                stage=stage,
            )

    def get_all_zones(self):
        """Same behaviour of list_host_zones, but transparently handling pagination."""
        zones = {"HostedZones": []}

        new_zones = self.route53.list_hosted_zones(MaxItems="100")
        while new_zones["IsTruncated"]:
            zones["HostedZones"] += new_zones["HostedZones"]
            new_zones = self.route53.list_hosted_zones(Marker=new_zones["NextMarker"], MaxItems="100")

        zones["HostedZones"] += new_zones["HostedZones"]
        return zones

    def get_domain_name(self, domain_name, route53=True):
        """
        Scan our hosted zones for the record of a given name.
        Returns the record entry, else None.
        """
        # Make sure api gateway domain is present
        try:
            self.apigateway_client.get_domain_name(domainName=domain_name)
        except Exception:
            return None

        if not route53:
            return True

        try:
            zones = self.get_all_zones()
            for zone in zones["HostedZones"]:
                records = self.route53.list_resource_record_sets(HostedZoneId=zone["Id"])
                for record in records["ResourceRecordSets"]:
                    if record["Type"] in ("CNAME", "A") and record["Name"][:-1] == domain_name:
                        return record

        except Exception:
            return None

        ##
        # Old, automatic logic.
        # If re-introduced, should be moved to a new function.
        # Related ticket: https://github.com/Miserlou/Zappa/pull/458
        ##

        # We may be in a position where Route53 doesn't have a domain, but the API Gateway does.
        # We need to delete this before we can create the new Route53.
        # try:
        #     api_gateway_domain = self.apigateway_client.get_domain_name(domainName=domain_name)
        #     self.apigateway_client.delete_domain_name(domainName=domain_name)
        # except Exception:
        #     pass

        return None

    ##
    # IAM
    ##

    def get_credentials_arn(self):
        """
        Given our role name, get and set the credentials_arn.
        """
        role = self.iam.Role(self.role_name)
        self.credentials_arn = role.arn
        return role, self.credentials_arn

    def create_iam_roles(self):
        """
        Create and defines the IAM roles and policies necessary for Zappa.
        If the IAM role already exists, it will be updated if necessary.
        """
        attach_policy_obj = json.loads(self.attach_policy)
        assume_policy_obj = json.loads(self.assume_policy)

        if self.extra_permissions:
            for permission in self.extra_permissions:
                attach_policy_obj["Statement"].append(dict(permission))
            self.attach_policy = json.dumps(attach_policy_obj)

        updated = False

        # Create the role if needed
        try:
            role, credentials_arn = self.get_credentials_arn()

        except botocore.client.ClientError:
            print("Creating " + self.role_name + " IAM Role..")

            role = self.iam.create_role(RoleName=self.role_name, AssumeRolePolicyDocument=self.assume_policy)
            self.credentials_arn = role.arn
            updated = True

        # create or update the role's policies if needed
        policy = self.iam.RolePolicy(self.role_name, "zappa-permissions")
        try:
            if policy.policy_document != attach_policy_obj:
                print("Updating zappa-permissions policy on " + self.role_name + " IAM Role.")

                policy.put(PolicyDocument=self.attach_policy)
                updated = True

        except botocore.client.ClientError:
            print("Creating zappa-permissions policy on " + self.role_name + " IAM Role.")
            policy.put(PolicyDocument=self.attach_policy)
            updated = True

        if role.assume_role_policy_document != assume_policy_obj and set(
            role.assume_role_policy_document["Statement"][0]["Principal"]["Service"]
        ) != set(assume_policy_obj["Statement"][0]["Principal"]["Service"]):
            print("Updating assume role policy on " + self.role_name + " IAM Role.")
            self.iam_client.update_assume_role_policy(RoleName=self.role_name, PolicyDocument=self.assume_policy)
            updated = True

        return self.credentials_arn, updated

    def _clear_policy(self, lambda_name):
        """
        Remove obsolete policy statements to prevent policy from bloating over the limit after repeated updates.
        """
        try:
            policy_response = self.lambda_client.get_policy(FunctionName=lambda_name)
            if policy_response["ResponseMetadata"]["HTTPStatusCode"] == 200:
                statement = json.loads(policy_response["Policy"])["Statement"]
                for s in statement:
<<<<<<< HEAD
                    if s["Sid"].startswith("zappa-"):
                        logger.debug(f"delete policy {s['Sid']}-{s['Principal']}")
                        delete_response = self.lambda_client.remove_permission(
                            FunctionName=lambda_name, StatementId=s["Sid"]
                        )
                        if delete_response["ResponseMetadata"]["HTTPStatusCode"] != 204:
                            logger.error(
                                "Failed to delete an obsolete policy statement: {}".format(
                                    policy_response
                                )
                            )
=======
                    if s["Sid"] in ["FunctionURLAllowPublicAccess"]:
                        continue
                    delete_response = self.lambda_client.remove_permission(FunctionName=lambda_name, StatementId=s["Sid"])
                    if delete_response["ResponseMetadata"]["HTTPStatusCode"] != 204:
                        logger.error("Failed to delete an obsolete policy statement: {}".format(policy_response))
>>>>>>> 50eaf17b
            else:
                logger.debug("Failed to load Lambda function policy: {}".format(policy_response))
        except ClientError as e:
            if e.args[0].find("ResourceNotFoundException") > -1:
                logger.debug("No policy found, must be first run.")
            else:
                logger.error("Unexpected client error {}".format(e.args[0]))

    ##
    # CloudWatch Events
    ##

    def create_event_permission(self, lambda_name, principal, source_arn):
        """
        Create permissions to link to an event.
        Related: http://docs.aws.amazon.com/lambda/latest/dg/with-s3-example-configure-event-source.html
        """
        logger.debug("Adding new permission to invoke Lambda function: {}".format(lambda_name))

        account_id: str = self.sts_client.get_caller_identity().get("Account")

        permission_response = self.lambda_client.add_permission(
            FunctionName=lambda_name,
            StatementId="zappa-"
            + "".join(
                random.choice(string.ascii_uppercase + string.digits) for _ in range(8)
            ),
            Action="lambda:InvokeFunction",
            Principal=principal,
            SourceArn=source_arn,
            # The SourceAccount argument ensures that only the specified AWS account can invoke the lambda function.
            # This prevents a security issue where if a lambda is triggered off of s3 bucket events and the bucket is
            # deleted, another AWS account can create a bucket with the same name and potentially trigger the original
            # lambda function, since bucket names are global.
            # https://github.com/zappa/Zappa/issues/1039
            SourceAccount=account_id,
        )

        if permission_response["ResponseMetadata"]["HTTPStatusCode"] != 201:
            print("Problem creating permission to invoke Lambda function")
            return None  # XXX: Raise?

        return permission_response

    def schedule_events(self, lambda_arn, lambda_name, events, default=True):
        """
        Given a Lambda ARN, name and a list of events, schedule this as CloudWatch Events.
        'events' is a list of dictionaries, where the dict must contains the string
        of a 'function' and the string of the event 'expression', and an optional 'name' and 'description'.
        Expressions can be in rate or cron format:
            http://docs.aws.amazon.com/lambda/latest/dg/tutorial-scheduled-events-schedule-expressions.html
        """

        # The stream sources - DynamoDB, Kinesis and SQS - are working differently than the other services (pull vs push)
        # and do not require event permissions. They do require additional permissions on the Lambda roles though.
        # http://docs.aws.amazon.com/lambda/latest/dg/lambda-api-permissions-ref.html
        pull_services = ["dynamodb", "kinesis", "sqs"]

        # XXX: Not available in Lambda yet.
        # We probably want to execute the latest code.
        # if default:
        #     lambda_arn = lambda_arn + ":$LATEST"

        self.unschedule_events(
            lambda_name=lambda_name,
            lambda_arn=lambda_arn,
            events=events,
            excluded_source_services=pull_services,
        )
        for event in events:
            function = event["function"]
            expression = event.get("expression", None)  # single expression
            expressions = event.get("expressions", None)  # multiple expression
            kwargs = event.get("kwargs", {})  # optional dict of keyword arguments for the event
            event_source = event.get("event_source", None)
            description = event.get("description", function)
            enabled = event.get("enabled", True)

            #   - If 'cron' or 'rate' in expression, use ScheduleExpression
            #   - Else, use EventPattern
            #       - ex https://github.com/awslabs/aws-lambda-ddns-function

            if not self.credentials_arn:
                self.get_credentials_arn()

            if expression:
                expressions = [expression]  # same code for single and multiple expression

            if expressions:
                for index, expression in enumerate(expressions):
                    rule_name = self.get_scheduled_event_name(
                        event,
                        function,
                        lambda_name,
                        index,
                    )

                    rule_response = self.events_client.put_rule(
                        Name=rule_name,
                        ScheduleExpression=expression,
                        State="ENABLED" if enabled else "DISABLED",
                        Description=description,
                        RoleArn=self.credentials_arn,
                    )

                    if "RuleArn" in rule_response:
                        logger.debug("Rule created. ARN {}".format(rule_response["RuleArn"]))

                    # Specific permissions are necessary for any trigger to work.
                    self.create_event_permission(lambda_name, "events.amazonaws.com", rule_response["RuleArn"])

                    # Overwriting the input, supply the original values and add kwargs
                    input_template = (
                        '{"time": <time>, '
                        '"detail-type": <detail-type>, '
                        '"source": <source>,'
                        '"account": <account>, '
                        '"region": <region>,'
                        '"detail": <detail>, '
                        '"version": <version>,'
                        '"resources": <resources>,'
                        '"id": <id>,'
                        '"kwargs": %s'
                        "}" % json.dumps(kwargs)
                    )

                    # Create the CloudWatch event ARN for this function.
                    # https://github.com/Miserlou/Zappa/issues/359
                    target_response = self.events_client.put_targets(
                        Rule=rule_name,
                        Targets=[
                            {
                                "Id": "Id" + "".join(random.choice(string.digits) for _ in range(12)),
                                "Arn": lambda_arn,
                                "InputTransformer": {
                                    "InputPathsMap": {
                                        "time": "$.time",
                                        "detail-type": "$.detail-type",
                                        "source": "$.source",
                                        "account": "$.account",
                                        "region": "$.region",
                                        "detail": "$.detail",
                                        "version": "$.version",
                                        "resources": "$.resources",
                                        "id": "$.id",
                                    },
                                    "InputTemplate": input_template,
                                },
                            }
                        ],
                    )

                    if target_response["ResponseMetadata"]["HTTPStatusCode"] == 200:
                        print("Scheduled {} with expression {}!".format(rule_name, expression))
                    else:
                        print("Problem scheduling {} with expression {}.".format(rule_name, expression))

            elif event_source:
                service = self.service_from_arn(event_source["arn"])

                if service not in pull_services:
                    svc = ",".join(event["event_source"]["events"])
                    self.create_event_permission(
                        lambda_name,
                        service + ".amazonaws.com",
                        event["event_source"]["arn"],
                    )
                else:
                    svc = service

                rule_response = add_event_source(event_source, lambda_arn, function, self.boto_session)

                if rule_response == "successful":
                    print("Created {} event schedule for {}!".format(svc, function))
                elif rule_response == "failed":
                    print("Problem creating {} event schedule for {}!".format(svc, function))
                elif rule_response == "exists":
                    print("{} event schedule for {} already exists - Nothing to do here.".format(svc, function))
                elif rule_response == "dryrun":
                    print("Dryrun for creating {} event schedule for {}!!".format(svc, function))
            else:
                print(
                    "Could not create event {} - Please define either an expression or an event source".format(
                        rule_name,
                    )
                )

    def get_scheduled_event_name(self, event, function, lambda_name, index=0):
        """
        Returns an AWS-valid CloudWatch rule name using a digest of the event name, lambda name, and function.
        This allows support for rule names that may be longer than the 64 char limit.
        """
        name = event.get("name", function)
        if name != function:
            # a custom event name has been provided, make sure function name is included as postfix,
            # otherwise zappa's handler won't be able to locate the function.
            name = "{}-{}".format(name, function)
        if index:
            # to ensure unique cloudwatch rule names in the case of multiple expressions
            # prefix all entries bar the first with the index
            # Related: https://github.com/Miserlou/Zappa/pull/1051
            name = "{}-{}".format(index, name)
        # prefix scheduled event names with lambda name. So we can look them up later via the prefix.
        event_name = self.get_event_name(lambda_name, name)
        # if it's possible that we truncated name, generate a unique, shortened name
        # https://github.com/Miserlou/Zappa/issues/970
        if len(event_name) >= 64:
            lambda_name = self.get_hashed_lambda_name(lambda_name)
            event_name = self.get_event_name(lambda_name, name)

        return event_name

    @staticmethod
    def get_event_name(lambda_name, name):
        """
        Returns an AWS-valid Lambda event name.
        """
        return "{prefix:.{width}}-{postfix}".format(prefix=lambda_name, width=max(0, 63 - len(name)), postfix=name)[:64]

    @staticmethod
    def get_hashed_lambda_name(lambda_name):
        return hashlib.sha1(lambda_name.encode()).hexdigest()

    def delete_rule(self, rule_name):
        """
        Delete a CWE rule.
        This  deletes them, but they will still show up in the AWS console.
        Annoying.
        """
        logger.debug("Deleting existing rule {}".format(rule_name))

        # All targets must be removed before
        # we can actually delete the rule.
        try:
            targets = self.events_client.list_targets_by_rule(Rule=rule_name)
        except botocore.exceptions.ClientError as e:
            # This avoids misbehavior if low permissions, related: https://github.com/Miserlou/Zappa/issues/286
            error_code = e.response["Error"]["Code"]
            if error_code == "AccessDeniedException":
                raise
            else:
                logger.debug("No target found for this rule: {} {}".format(rule_name, e.args[0]))
                return

        if "Targets" in targets and targets["Targets"]:
            self.events_client.remove_targets(Rule=rule_name, Ids=[x["Id"] for x in targets["Targets"]])
        else:  # pragma: no cover
            logger.debug("No target to delete")

        # Delete our rule.
        self.events_client.delete_rule(Name=rule_name)

    def get_event_rule_names_for_lambda(self, lambda_arn):
        """
        Get all of the rule names associated with a lambda function.
        """
        response = self.events_client.list_rule_names_by_target(TargetArn=lambda_arn)
        rule_names = response["RuleNames"]
        # Iterate when the results are paginated
        while "NextToken" in response:
            response = self.events_client.list_rule_names_by_target(TargetArn=lambda_arn, NextToken=response["NextToken"])
            rule_names.extend(response["RuleNames"])
        return rule_names

    def get_event_rules_for_lambda(self, lambda_arn):
        """
        Get all of the rule details associated with this function.
        """
        rule_names = self.get_event_rule_names_for_lambda(lambda_arn=lambda_arn)
        return [self.events_client.describe_rule(Name=r) for r in rule_names]

    def unschedule_events(self, events, lambda_arn=None, lambda_name=None, excluded_source_services=None):
        excluded_source_services = excluded_source_services or []
        """
        Given a list of events, unschedule these CloudWatch Events.
        'events' is a list of dictionaries, where the dict must contains the string
        of a 'function' and the string of the event 'expression', and an optional 'name' and 'description'.
        """
        self._clear_policy(lambda_name)

        rule_names = self.get_event_rule_names_for_lambda(lambda_arn=lambda_arn)
        for rule_name in rule_names:
            self.delete_rule(rule_name)
            print("Unscheduled " + rule_name + ".")

        non_cwe = [e for e in events if "event_source" in e]
        for event in non_cwe:
            # TODO: This WILL miss non CW events that have been deployed but changed names. Figure out a way to remove
            # them no matter what.
            # These are non CWE event sources.
            function = event["function"]
            name = event.get("name", function)
            event_source = event.get("event_source", function)
            service = self.service_from_arn(event_source["arn"])
            # DynamoDB and Kinesis streams take quite a while to setup after they are created and do not need to be
            # re-scheduled when a new Lambda function is deployed. Therefore, they should not be removed during zappa
            # update or zappa schedule.
            if service not in excluded_source_services:
                remove_event_source(event_source, lambda_arn, function, self.boto_session)
                print(
                    "Removed event {}{}.".format(
                        name,
                        " ({})".format(str(event_source["events"])) if "events" in event_source else "",
                    )
                )

    ###
    # Async / SNS
    ##

    def create_async_sns_topic(self, lambda_name, lambda_arn):
        """
        Create the SNS-based async topic.
        """
        topic_name = get_topic_name(lambda_name)
        # Create SNS topic
        topic_arn = self.sns_client.create_topic(Name=topic_name)["TopicArn"]
        # Create subscription
        self.sns_client.subscribe(TopicArn=topic_arn, Protocol="lambda", Endpoint=lambda_arn)
        # Add Lambda permission for SNS to invoke function
        self.create_event_permission(lambda_name=lambda_name, principal="sns.amazonaws.com", source_arn=topic_arn)
        # Add rule for SNS topic as a event source
        add_event_source(
            event_source={"arn": topic_arn, "events": ["sns:Publish"]},
            lambda_arn=lambda_arn,
            target_function="zappa.asynchronous.route_task",
            boto_session=self.boto_session,
        )
        return topic_arn

    def remove_async_sns_topic(self, lambda_name):
        """
        Remove the async SNS topic.
        """
        topic_name = get_topic_name(lambda_name)
        removed_arns = []
        for sub in self.sns_client.list_subscriptions()["Subscriptions"]:
            if topic_name in sub["TopicArn"]:
                self.sns_client.delete_topic(TopicArn=sub["TopicArn"])
                removed_arns.append(sub["TopicArn"])
        return removed_arns

    ###
    # Async / DynamoDB
    ##

    def _set_async_dynamodb_table_ttl(self, table_name):
        self.dynamodb_client.update_time_to_live(
            TableName=table_name,
            TimeToLiveSpecification={"Enabled": True, "AttributeName": "ttl"},
        )

    def create_async_dynamodb_table(self, table_name, read_capacity, write_capacity):
        """
        Create the DynamoDB table for async task return values
        """
        try:
            dynamodb_table = self.dynamodb_client.describe_table(TableName=table_name)
            return False, dynamodb_table

        # catch this exception (triggered if the table doesn't exist)
        except botocore.exceptions.ClientError:
            dynamodb_table = self.dynamodb_client.create_table(
                AttributeDefinitions=[{"AttributeName": "id", "AttributeType": "S"}],
                TableName=table_name,
                KeySchema=[
                    {"AttributeName": "id", "KeyType": "HASH"},
                ],
                ProvisionedThroughput={
                    "ReadCapacityUnits": read_capacity,
                    "WriteCapacityUnits": write_capacity,
                },
            )
            if dynamodb_table:
                try:
                    self._set_async_dynamodb_table_ttl(table_name)
                except botocore.exceptions.ClientError:
                    # this fails because the operation is async, so retry
                    time.sleep(10)
                    self._set_async_dynamodb_table_ttl(table_name)

        return True, dynamodb_table

    def remove_async_dynamodb_table(self, table_name):
        """
        Remove the DynamoDB Table used for async return values
        """
        self.dynamodb_client.delete_table(TableName=table_name)

    ##
    # CloudWatch Logging
    ##

    def fetch_logs(self, lambda_name, filter_pattern="", limit=10000, start_time=0):
        """
        Fetch the CloudWatch logs for a given Lambda name.
        """
        log_name = "/aws/lambda/" + lambda_name
        streams = self.logs_client.describe_log_streams(logGroupName=log_name, descending=True, orderBy="LastEventTime")

        all_streams = streams["logStreams"]
        all_names = [stream["logStreamName"] for stream in all_streams]

        events = []
        response = {}
        while not response or "nextToken" in response:
            extra_args = {}
            if "nextToken" in response:
                extra_args["nextToken"] = response["nextToken"]

            # Amazon uses millisecond epoch for some reason.
            # Thanks, Jeff.
            start_time = start_time * 1000
            end_time = int(time.time()) * 1000

            response = self.logs_client.filter_log_events(
                logGroupName=log_name,
                logStreamNames=all_names,
                startTime=start_time,
                endTime=end_time,
                filterPattern=filter_pattern,
                limit=limit,
                interleaved=True,  # Does this actually improve performance?
                **extra_args,
            )
            if response and "events" in response:
                events += response["events"]

        return sorted(events, key=lambda k: k["timestamp"])

    def remove_log_group(self, group_name):
        """
        Filter all log groups that match the name given in log_filter.
        """
        print("Removing log group: {}".format(group_name))
        try:
            self.logs_client.delete_log_group(logGroupName=group_name)
        except botocore.exceptions.ClientError as e:
            print("Couldn't remove '{}' because of: {}".format(group_name, e))

    def remove_lambda_function_logs(self, lambda_function_name):
        """
        Remove all logs that are assigned to a given lambda function id.
        """
        self.remove_log_group("/aws/lambda/{}".format(lambda_function_name))

    def remove_api_gateway_logs(self, project_name):
        """
        Removed all logs that are assigned to a given rest api id.
        """
        for rest_api in self.get_rest_apis(project_name):
            for stage in self.apigateway_client.get_stages(restApiId=rest_api["id"])["item"]:
                self.remove_log_group("API-Gateway-Execution-Logs_{}/{}".format(rest_api["id"], stage["stageName"]))

    ##
    # Route53 Domain Name Entries
    ##

    def get_hosted_zone_id_for_domain(self, domain):
        """
        Get the Hosted Zone ID for a given domain.
        """
        all_zones = self.get_all_zones()
        return self.get_best_match_zone(all_zones, domain)

    @staticmethod
    def get_best_match_zone(all_zones, domain):
        """Return zone id which name is closer matched with domain name."""

        # Related: https://github.com/Miserlou/Zappa/issues/459
        public_zones = [zone for zone in all_zones["HostedZones"] if not zone["Config"]["PrivateZone"]]

        zones = {zone["Name"][:-1]: zone["Id"] for zone in public_zones if zone["Name"][:-1] in domain}
        if zones:
            keys = max(zones.keys(), key=lambda a: len(a))  # get longest key -- best match.
            return zones[keys]
        else:
            return None

    def set_dns_challenge_txt(self, zone_id, domain, txt_challenge):
        """
        Set DNS challenge TXT.
        """
        print("Setting DNS challenge..")
        resp = self.route53.change_resource_record_sets(
            HostedZoneId=zone_id,
            ChangeBatch=self.get_dns_challenge_change_batch("UPSERT", domain, txt_challenge),
        )

        return resp

    def remove_dns_challenge_txt(self, zone_id, domain, txt_challenge):
        """
        Remove DNS challenge TXT.
        """
        print("Deleting DNS challenge..")
        resp = self.route53.change_resource_record_sets(
            HostedZoneId=zone_id,
            ChangeBatch=self.get_dns_challenge_change_batch("DELETE", domain, txt_challenge),
        )

        return resp

    @staticmethod
    def get_dns_challenge_change_batch(action, domain, txt_challenge):
        """
        Given action, domain and challenge, return a change batch to use with
        route53 call.
        :param action: DELETE | UPSERT
        :param domain: domain name
        :param txt_challenge: challenge
        :return: change set for a given action, domain and TXT challenge.
        """
        return {
            "Changes": [
                {
                    "Action": action,
                    "ResourceRecordSet": {
                        "Name": "_acme-challenge.{0}".format(domain),
                        "Type": "TXT",
                        "TTL": 60,
                        "ResourceRecords": [{"Value": '"{0}"'.format(txt_challenge)}],
                    },
                }
            ]
        }

    ##
    # Utility
    ##

    def shell(self):
        """
        Spawn a PDB shell.
        """
        import pdb

        pdb.set_trace()

    def load_credentials(self, boto_session=None, profile_name=None):
        """
        Load AWS credentials.
        An optional boto_session can be provided, but that's usually for testing.
        An optional profile_name can be provided for config files that have multiple sets
        of credentials.
        """
        # Automatically load credentials from config or environment
        if not boto_session:

            # If provided, use the supplied profile name.
            if profile_name:
                self.boto_session = boto3.Session(profile_name=profile_name, region_name=self.aws_region)
            elif os.environ.get("AWS_ACCESS_KEY_ID") and os.environ.get("AWS_SECRET_ACCESS_KEY"):
                region_name = os.environ.get("AWS_DEFAULT_REGION") or self.aws_region
                session_kw = {
                    "aws_access_key_id": os.environ.get("AWS_ACCESS_KEY_ID"),
                    "aws_secret_access_key": os.environ.get("AWS_SECRET_ACCESS_KEY"),
                    "region_name": region_name,
                }

                # If we're executing in a role, AWS_SESSION_TOKEN will be present, too.
                if os.environ.get("AWS_SESSION_TOKEN"):
                    session_kw["aws_session_token"] = os.environ.get("AWS_SESSION_TOKEN")

                self.boto_session = boto3.Session(**session_kw)
            else:
                self.boto_session = boto3.Session(region_name=self.aws_region)

            logger.debug("Loaded boto session from config: %s", boto_session)
        else:
            logger.debug("Using provided boto session: %s", boto_session)
            self.boto_session = boto_session

        # use provided session's region in case it differs
        self.aws_region = self.boto_session.region_name

        if self.boto_session.region_name not in LAMBDA_REGIONS:
            print("Warning! AWS Lambda may not be available in this AWS Region!")

        if self.boto_session.region_name not in API_GATEWAY_REGIONS:
            print("Warning! AWS API Gateway may not be available in this AWS Region!")

    @staticmethod
    def service_from_arn(arn):
        return arn.split(":")[2]<|MERGE_RESOLUTION|>--- conflicted
+++ resolved
@@ -3016,7 +3016,6 @@
             if policy_response["ResponseMetadata"]["HTTPStatusCode"] == 200:
                 statement = json.loads(policy_response["Policy"])["Statement"]
                 for s in statement:
-<<<<<<< HEAD
                     if s["Sid"].startswith("zappa-"):
                         logger.debug(f"delete policy {s['Sid']}-{s['Principal']}")
                         delete_response = self.lambda_client.remove_permission(
@@ -3028,13 +3027,6 @@
                                     policy_response
                                 )
                             )
-=======
-                    if s["Sid"] in ["FunctionURLAllowPublicAccess"]:
-                        continue
-                    delete_response = self.lambda_client.remove_permission(FunctionName=lambda_name, StatementId=s["Sid"])
-                    if delete_response["ResponseMetadata"]["HTTPStatusCode"] != 204:
-                        logger.error("Failed to delete an obsolete policy statement: {}".format(policy_response))
->>>>>>> 50eaf17b
             else:
                 logger.debug("Failed to load Lambda function policy: {}".format(policy_response))
         except ClientError as e:

--- conflicted
+++ resolved
@@ -309,37 +309,12 @@
 
         self.runtime = runtime
 
-<<<<<<< HEAD
-        if self.runtime == "python3.7":
-            self.manylinux_suffix_start = "cp37m"
-        elif self.runtime == "python3.8":
-            # The 'm' has been dropped in python 3.8+ since builds with and without pymalloc are ABI compatible
-            # See https://github.com/pypa/manylinux for a more detailed explanation
-            self.manylinux_suffix_start = "cp38"
-        elif self.runtime == "python3.9":
-            self.manylinux_suffix_start = "cp39"
-        elif self.runtime == "python3.10":
-            self.manylinux_suffix_start = "cp310"
-        else:
-            self.manylinux_suffix_start = "cp311"
-
-        if not self.architecture:
-            self.architecture = "x86_64"
-
-        # AWS Lambda supports manylinux1/2010, manylinux2014, and manylinux_2_24
-        # Currently python3.7 lambda runtime does not support manylinux_2_24
-        # See https://github.com/zappa/Zappa/issues/1249 for more details
-        if self.runtime == "python3.7":
-            self.manylinux_suffixes = ("2014", "2010", "1")
-        else:
-            self.manylinux_suffixes = ("_2_24", "2014", "2010", "1")
-
-=======
         # TODO: Support PEP600 properly (https://peps.python.org/pep-0600/)
         self.manylinux_suffix_start = f"cp{self.runtime[6:].replace('.', '')}"
         self.manylinux_suffixes = ("_2_24", "2014", "2010", "1")
         # TODO: Support aarch64 architecture
->>>>>>> b00312d3
+        if not self.architecture:
+            self.architecture = "x86_64"
         self.manylinux_wheel_file_match = re.compile(
             f'^.*{self.manylinux_suffix_start}-(manylinux_\d+_\d+_{self.architecture}[.])?manylinux({"|".join(self.manylinux_suffixes)})_{self.architecture}[.]whl$'
         )

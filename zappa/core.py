"""
Zappa core library. You may also want to look at `cli.py` and `util.py`.
"""
import datetime

import getpass
import hashlib
import json
import logging
import os
import random
import re
import shutil
import string
import subprocess
import sys
import tarfile
import tempfile
import time
import urllib
import uuid
import zipfile
from builtins import bytes, int
from io import open
from pathlib import Path
from typing import Iterable, Optional

import boto3
import botocore
import requests
import troposphere
import troposphere.apigateway
from botocore.exceptions import ClientError
from setuptools import find_packages
from tqdm import tqdm

from .utilities import (
    add_event_source,
    conflicts_with_a_neighbouring_module,
    contains_python_files_or_subdirs,
    copytree,
    get_topic_name,
    get_venv_from_python_version,
    human_size,
    remove_event_source,
)

##
# Logging Config
##

logging.basicConfig(format="%(levelname)s:%(message)s")
logger = logging.getLogger(__name__)
logger.setLevel(logging.INFO)

##
# Policies And Template Mappings
##

ASSUME_POLICY = """{
  "Version": "2012-10-17",
  "Statement": [
    {
      "Sid": "",
      "Effect": "Allow",
      "Principal": {
        "Service": [
          "apigateway.amazonaws.com",
          "lambda.amazonaws.com",
          "events.amazonaws.com"
        ]
      },
      "Action": "sts:AssumeRole"
    }
  ]
}"""

ATTACH_POLICY = """{
    "Version": "2012-10-17",
    "Statement": [
        {
            "Effect": "Allow",
            "Action": [
                "logs:*"
            ],
            "Resource": "arn:aws:logs:*:*:*"
        },
        {
            "Effect": "Allow",
            "Action": [
                "lambda:InvokeFunction"
            ],
            "Resource": [
                "*"
            ]
        },
        {
            "Effect": "Allow",
            "Action": [
                "xray:PutTraceSegments",
                "xray:PutTelemetryRecords"
            ],
            "Resource": [
                "*"
            ]
        },
        {
            "Effect": "Allow",
            "Action": [
                "ec2:AttachNetworkInterface",
                "ec2:CreateNetworkInterface",
                "ec2:DeleteNetworkInterface",
                "ec2:DescribeInstances",
                "ec2:DescribeNetworkInterfaces",
                "ec2:DetachNetworkInterface",
                "ec2:ModifyNetworkInterfaceAttribute",
                "ec2:ResetNetworkInterfaceAttribute"
            ],
            "Resource": "*"
        },
        {
            "Effect": "Allow",
            "Action": [
                "s3:*"
            ],
            "Resource": "arn:aws:s3:::*"
        },
        {
            "Effect": "Allow",
            "Action": [
                "kinesis:*"
            ],
            "Resource": "arn:aws:kinesis:*:*:*"
        },
        {
            "Effect": "Allow",
            "Action": [
                "sns:*"
            ],
            "Resource": "arn:aws:sns:*:*:*"
        },
        {
            "Effect": "Allow",
            "Action": [
                "sqs:*"
            ],
            "Resource": "arn:aws:sqs:*:*:*"
        },
        {
            "Effect": "Allow",
            "Action": [
                "dynamodb:*"
            ],
            "Resource": "arn:aws:dynamodb:*:*:*"
        },
        {
            "Effect": "Allow",
            "Action": [
                "route53:*"
            ],
            "Resource": "*"
        }
    ]
}"""

# Latest list: https://docs.aws.amazon.com/general/latest/gr/rande.html#apigateway_region
API_GATEWAY_REGIONS = [
    "us-east-1",
    "us-east-2",
    "us-west-1",
    "us-west-2",
    "eu-central-1",
    "eu-north-1",
    "eu-west-1",
    "eu-west-2",
    "eu-west-3",
    "eu-north-1",
    "ap-northeast-1",
    "ap-northeast-2",
    "ap-northeast-3",
    "ap-southeast-1",
    "ap-southeast-2",
    "ap-east-1",
    "ap-south-1",
    "ca-central-1",
    "cn-north-1",
    "cn-northwest-1",
    "sa-east-1",
    "us-gov-east-1",
    "us-gov-west-1",
]

# Latest list: https://docs.aws.amazon.com/general/latest/gr/rande.html#lambda_region
LAMBDA_REGIONS = [
    "us-east-1",
    "us-east-2",
    "us-west-1",
    "us-west-2",
    "eu-central-1",
    "eu-north-1",
    "eu-west-1",
    "eu-west-2",
    "eu-west-3",
    "eu-north-1",
    "ap-northeast-1",
    "ap-northeast-2",
    "ap-northeast-3",
    "ap-southeast-1",
    "ap-southeast-2",
    "ap-east-1",
    "ap-south-1",
    "ca-central-1",
    "cn-north-1",
    "cn-northwest-1",
    "sa-east-1",
    "us-gov-east-1",
    "us-gov-west-1",
]

# We never need to include these.
# Related: https://github.com/Miserlou/Zappa/pull/56
# Related: https://github.com/Miserlou/Zappa/pull/581
ZIP_EXCLUDES = [
    "*.exe",
    "*.DS_Store",
    "*.Python",
    "*.git",
    ".git/*",
    "*.zip",
    "*.tar.gz",
    "*.hg",
    "pip",
    "docutils*",
    "setuputils*",
    "__pycache__/*",
]

# When using ALB as an event source for Lambdas, we need to create an alias
# to ensure that, on zappa update, the ALB doesn't lose permissions to access
# the Lambda.
# See: https://github.com/Miserlou/Zappa/pull/1730
ALB_LAMBDA_ALIAS = "current-alb-version"
X86_ARCHITECTURE = "x86_64"
ARM_ARCHITECTURE = "arm64"
VALID_ARCHITECTURES = (X86_ARCHITECTURE, ARM_ARCHITECTURE)


def build_manylinux_wheel_file_match_pattern(runtime: str, architecture: str) -> re.Pattern:
    # Support PEP600 (https://peps.python.org/pep-0600/)
    # The wheel filename is {distribution}-{version}(-{build tag})?-{python tag}-{abi tag}-{platform tag}.whl
    runtime_major_version, runtime_minor_version = runtime[6:].split(".")
    python_tag = f"cp{runtime_major_version}{runtime_minor_version}"  # python3.13 -> cp313
    manylinux_legacy_tags = ("manylinux2014", "manylinux2010", "manylinux1")
    if architecture == X86_ARCHITECTURE:
        valid_platform_tags = [X86_ARCHITECTURE]
    elif architecture == ARM_ARCHITECTURE:
        valid_platform_tags = [ARM_ARCHITECTURE, "aarch64"]
    else:
        raise ValueError(f"Invalid 'architecture', must be one of {VALID_ARCHITECTURES}, got: {architecture}")

    manylinux_wheel_file_match = (
        rf'^.*{python_tag}-(manylinux_\d+_\d+_({"|".join(valid_platform_tags)})[.])?'
        rf'({"|".join(manylinux_legacy_tags)})_({"|".join(valid_platform_tags)})[.]whl$'
    )

    # The 'abi3' tag is a compiled distribution format designed for compatibility across multiple Python 3 versions.
    # An abi3 wheel is built against the stable ABI (Application Binary Interface) of a minimum supported Python version.
    # -- make sure cp3XX version is <= to the runtime version (runtime_minor_version)
    minimum_minor_version = 5
    abi_valid_python_minor_versions = [str(i) for i in range(minimum_minor_version, int(runtime_minor_version) + 1)]
    manylinux_suffixes = [r"_\d+_\d+", r"manylinux_\d+_\d+"]
    manylinux_suffixes.extend(manylinux_legacy_tags)
    manylinux_wheel_abi3_file_match = (
        # rf'^.*cp3.-abi3-manylinux({"|".join(manylinux_suffixes)})_({"|".join(valid_platform_tags)}).whl$'
        rf'^.*cp3({"|".join(abi_valid_python_minor_versions)})-abi3-'
        rf'manylinux(({"|".join(manylinux_suffixes)})_({"".join(valid_platform_tags)})(\.|))+.whl$'
    )
    combined_match_pattern = rf"({manylinux_wheel_file_match})|({manylinux_wheel_abi3_file_match})"
    manylinux_wheel_file_match_pattern = re.compile(combined_match_pattern)
    return manylinux_wheel_file_match_pattern


class Zappa:
    """
    Zappa!
    Makes it easy to run Python web applications on AWS Lambda/API Gateway.
    """

    ##
    # Configurables
    ##

    http_methods = ["ANY"]
    role_name = "ZappaLambdaExecution"
    extra_permissions = None
    assume_policy = ASSUME_POLICY
    attach_policy = ATTACH_POLICY
    apigateway_policy = None
    cloudwatch_log_levels = ["OFF", "ERROR", "INFO"]
    xray_tracing = False
    architecture = None
    ##
    # Credentials
    ##

    boto_session = None
    credentials_arn = None

    def __init__(
        self,
        boto_session=None,
        profile_name=None,
        aws_region=None,
        load_credentials=True,
        desired_role_name=None,
        desired_role_arn=None,
        runtime="python3.13",  # Detected at runtime in CLI
        tags=(),
        endpoint_urls={},
        xray_tracing=False,
        architecture=None,
    ):
        """
        Instantiate this new Zappa instance, loading any custom credentials if necessary.
        """

        # Set aws_region to None to use the system's region instead
        if aws_region is None:
            # https://github.com/Miserlou/Zappa/issues/413
            self.aws_region = boto3.Session().region_name
            logger.debug("Set region from boto: %s", self.aws_region)
        else:
            self.aws_region = aws_region

        if desired_role_name:
            self.role_name = desired_role_name

        if desired_role_arn:
            self.credentials_arn = desired_role_arn

        if architecture:
            self.architecture = architecture

        self.runtime = runtime

<<<<<<< HEAD
        # TODO: Support PEP600 properly (https://peps.python.org/pep-0600/)
        self.manylinux_suffix_start = f"cp{self.runtime[6:].replace('.', '')}"
        self.manylinux_suffixes = ("_2_24", "2014", "2010", "1")
        # TODO: Support aarch64 architecture
        if not self.architecture:
            self.architecture = "x86_64"
        self.manylinux_wheel_file_match = re.compile(
            f'^.*{self.manylinux_suffix_start}-(manylinux_\d+_\d+_{self.architecture}[.])?manylinux({"|".join(self.manylinux_suffixes)})_{self.architecture}[.]whl$'
        )
        self.manylinux_wheel_abi3_file_match = re.compile(
            f'^.*cp3.-abi3-manylinux({"|".join(self.manylinux_suffixes)})_{self.architecture}.whl$'
        )
        self.manylinux_wheel_abi3_file_match = re.compile(r"^.*cp3.-abi3-manylinux.*_x86_64[.]whl$")
=======
        if not architecture:
            architecture = X86_ARCHITECTURE
        if architecture not in VALID_ARCHITECTURES:
            raise ValueError(f"Invalid architecture '{architecture}'. Must be one of: {VALID_ARCHITECTURES}")

        self.architecture = architecture

        self.manylinux_wheel_file_match = build_manylinux_wheel_file_match_pattern(runtime, architecture)
>>>>>>> 2c06c76c

        self.endpoint_urls = endpoint_urls
        self.xray_tracing = xray_tracing

        # Some common invocations, such as DB migrations,
        # can take longer than the default.

        # Config used for direct invocations of Lambda functions from the Zappa CLI.
        # Note that the maximum configurable Lambda function execution time (15 minutes)
        # is longer than the maximum timeout configurable in API Gateway (30 seconds).
        # Related: https://github.com/Miserlou/Zappa/issues/205
        long_config_dict = {
            "region_name": aws_region,
            "connect_timeout": 5,
            "read_timeout": 900,
        }
        long_config = botocore.client.Config(**long_config_dict)

        if load_credentials:
            self.load_credentials(boto_session, profile_name)

            # Initialize clients
            self.s3_client = self.boto_client("s3")
            self.lambda_client = self.boto_client("lambda", config=long_config)
            self.elbv2_client = self.boto_client("elbv2")
            self.events_client = self.boto_client("events")
            self.apigateway_client = self.boto_client("apigateway")
            # AWS ACM certificates need to be created from us-east-1 to be used by API gateway
            east_config = botocore.client.Config(region_name="us-east-1")
            self.acm_client = self.boto_client("acm", config=east_config)
            self.logs_client = self.boto_client("logs")
            self.iam_client = self.boto_client("iam")
            self.iam = self.boto_resource("iam")
            self.cloudwatch = self.boto_client("cloudwatch")
            self.route53 = self.boto_client("route53")
            self.sns_client = self.boto_client("sns")
            self.cf_client = self.boto_client("cloudformation")
            self.dynamodb_client = self.boto_client("dynamodb")
            self.cognito_client = self.boto_client("cognito-idp")
            self.sts_client = self.boto_client("sts")
            self.cloudfront_client = self.boto_client("cloudfront")

        self.tags = tags
        self.cf_template = troposphere.Template()
        self.cf_api_resources = []
        self.cf_parameters = {}

    def configure_boto_session_method_kwargs(self, service, kw):
        """Allow for custom endpoint urls for non-AWS (testing and bootleg cloud) deployments"""
        if service in self.endpoint_urls and "endpoint_url" not in kw:
            kw["endpoint_url"] = self.endpoint_urls[service]
        return kw

    def boto_client(self, service, *args, **kwargs):
        """A wrapper to apply configuration options to boto clients"""
        return self.boto_session.client(service, *args, **self.configure_boto_session_method_kwargs(service, kwargs))

    def boto_resource(self, service, *args, **kwargs):
        """A wrapper to apply configuration options to boto resources"""
        return self.boto_session.resource(service, *args, **self.configure_boto_session_method_kwargs(service, kwargs))

    def cache_param(self, value):
        """Returns a troposphere Ref to a value cached as a parameter."""

        if value not in self.cf_parameters:
            keyname = chr(ord("A") + len(self.cf_parameters))
            param = self.cf_template.add_parameter(
                troposphere.Parameter(keyname, Type="String", Default=value, tags=self.tags)
            )

            self.cf_parameters[value] = param

        return troposphere.Ref(self.cf_parameters[value])

    ##
    # Packaging
    ##

    def copy_editable_packages(self, egg_links: list[Path], temp_package_path: Path):
        """
        Reads the first line of each egg-link file, which contains the path to the package,
        copies the package contents to the temporary package path, then removes the egg-link files.
        """
        for egg_link in egg_links:
            with egg_link.open("rb") as df:
                egg_path: str = df.read().decode("utf-8").splitlines()[0].strip()
                pkgs = set(x.split(".")[0] for x in find_packages(egg_path, exclude=["test", "tests"]))
                for pkg in pkgs:
                    egg_package_path = Path(egg_path) / pkg
                    copytree(
                        egg_package_path.resolve(),
                        temp_package_path / pkg,
                        metadata=False,
                        symlinks=False,
                    )

        if temp_package_path:
            # now remove any egg-links as they will cause issues if they still exist
            for link in temp_package_path.glob("*.egg-link"):
                link.unlink()  # delete the egg-link file

    def get_deps_list(self, pkg_name: str, installed_distros: Optional[Iterable] = None):
        """
        For a given package, returns a list of required packages. Recursive.
        """
        import importlib
        from importlib.metadata import PathDistribution

        deps = []
        if installed_distros is None:
            installed_distros: Iterable[PathDistribution] = importlib.metadata.distributions()  # type: ignore
        for distribution_package in installed_distros:  # type: ignore
            if distribution_package.name.lower() == pkg_name.lower():
                deps = [(distribution_package.name, distribution_package.version)]
                for (
                    requirement_package_name
                ) in distribution_package.requires:  # Generated requirements specified for this Distribution
                    deps += self.get_deps_list(pkg_name=requirement_package_name, installed_distros=installed_distros)
        return list(set(deps))  # de-dupe before returning

    def create_handler_venv(self, use_zappa_release: Optional[str] = None):
        """
        Takes the installed zappa and brings it into a fresh virtualenv-like folder. All dependencies are then downloaded.
        """
        import subprocess

        # We will need the currenv venv to pull Zappa from
        current_venv: Optional[Path] = self.get_current_venv()

        # Make a new folder for the handler packages
        ve_path: Path = Path.cwd() / "handler_venv"

        if current_venv and sys.platform == "win32":
            current_site_packages_dir = current_venv / "Lib" / "site-packages"
            venv_site_packages_dir = ve_path / "Lib" / "site-packages"
        elif current_venv:
            current_site_packages_dir = current_venv / "lib" / get_venv_from_python_version() / "site-packages"
            venv_site_packages_dir = ve_path / "lib" / get_venv_from_python_version() / "site-packages"
        else:
            raise ValueError("Could not determine current virtualenv. Please activate it before running this command.")

        if not venv_site_packages_dir.exists():
            venv_site_packages_dir.mkdir(parents=True, exist_ok=True)

        # Copy zappa* to the new virtualenv
        for zappa_thing in current_site_packages_dir.glob("[zZ]appa*"):
            # copytree(
            #     os.path.join(current_site_packages_dir, z),
            #     os.path.join(venv_site_packages_dir, z),
            # )
            dest = venv_site_packages_dir / zappa_thing.name
            copytree(zappa_thing.resolve(), dest.resolve())

        # Use pip to download zappa's dependencies.
        # Copying from current venv causes issues with things like PyYAML that installs as yaml
        zappa_deps = self.get_deps_list("zappa")
        pkg_list = []
        for dep, version in zappa_deps:
            # allow specified zappa version for slim_handler_test
            if dep == "zappa" and use_zappa_release:
                pkg_version_str = f"{dep}=={use_zappa_release}"
            else:
                pkg_version_str = f"{dep}=={version}"
            pkg_list.append(pkg_version_str)

        # Need to manually add setuptools
        pkg_list.append("setuptools")
        command = [
            "pip",
            "install",
            "--quiet",
            "--target",
            str(venv_site_packages_dir),
        ] + pkg_list

        # This is the recommended method for installing packages if you don't
        # to depend on `setuptools`
        # https://github.com/pypa/pip/issues/5240#issuecomment-381662679
        pip_process = subprocess.Popen(command, stdout=subprocess.PIPE, stderr=subprocess.PIPE)
        # Using communicate() to avoid deadlocks
        stdout_result, stderror_result = pip_process.communicate()
        pip_return_code = pip_process.returncode

        if pip_return_code:
            logger.info("command: %s", " ".join(command))
            if stdout_result and stdout_result.strip():
                logger.info("stdout: %s", stdout_result.strip())
            if stderror_result and stderror_result.strip():
                logger.error("stderr: %s", stderror_result)
            raise EnvironmentError("Pypi lookup failed")

        return ve_path

    # staticmethod as per https://github.com/Miserlou/Zappa/issues/780
    @staticmethod
    def get_current_venv() -> Optional[Path]:
        """
        Returns the path to the current virtualenv
        """
        if "VIRTUAL_ENV" in os.environ:
            venv: Path = Path(os.environ["VIRTUAL_ENV"])
            return venv

        # pyenv available check
        try:  # progma: no cover
            subprocess.check_output(["pyenv", "help"], stderr=subprocess.STDOUT)
            pyenv_available = True
        except OSError:
            pyenv_available = False

        if pyenv_available:  # progma: no cover
            # Each Python version is installed into its own directory under $(pyenv root)/versions
            # https://github.com/pyenv/pyenv#locating-pyenv-provided-python-installations
            # Related: https://github.com/zappa/Zappa/issues/1132
            pyenv_root: Path = Path(subprocess.check_output(["pyenv", "root"]).decode("utf-8").strip())
            pyenv_version: str = subprocess.check_output(["pyenv", "version-name"]).decode("utf-8").strip()
            venv: Path = pyenv_root / "versions" / pyenv_version  # type: ignore
            return venv

        return None

    def create_lambda_zip(
        self,
        prefix="lambda_package",
        handler_file=None,
        slim_handler=False,
        minify=True,
        exclude=None,
        exclude_glob=None,
        use_precompiled_packages=True,
        include=None,
        venv=None,
        output=None,
        disable_progress=False,
        archive_format="zip",
    ) -> str:
        """
        Create a Lambda-ready zip file of the current virtualenvironment and working directory.
        Returns path to that file.
        """
        # Validate archive_format
        if archive_format not in ["zip", "tarball"]:
            raise KeyError("The archive format to create a lambda package must be zip or tarball")

        # Pip is a weird package.
        # Calling this function in some environments without this can cause.. funkiness.
        import pip  # noqa: 547

        if not venv:
            venv = self.get_current_venv()

        build_time = str(int(time.time()))
        cwd = Path.cwd()
        if not output:
            if archive_format == "zip":
                archive_fname = f"{prefix}-{build_time}.zip"
            elif archive_format == "tarball":
                archive_fname = f"{prefix}-{build_time}.tar.gz"
        else:
            archive_fname = output
        archive_path = cwd / archive_fname

        # Files that should be excluded from the zip
        if exclude is None:
            exclude = list()

        if exclude_glob is None:
            exclude_glob = list()

        # Exclude the zip itself
        exclude.append(str(archive_path))

        # Make sure that 'concurrent' is always forbidden.
        # https://github.com/Miserlou/Zappa/issues/827
        if "concurrent" not in exclude:
            exclude.append("concurrent")

        def splitpath(path):
            parts = []
            (path, tail) = os.path.split(path)
            while path and tail:
                parts.append(tail)
                (path, tail) = os.path.split(path)
            parts.append(os.path.join(path, tail))
            return list(map(os.path.normpath, parts))[::-1]

        split_venv = splitpath(venv)
        split_cwd = splitpath(cwd)

        # Ideally this should be avoided automatically,
        # but this serves as an okay stop-gap measure.
        if split_venv[-1] == split_cwd[-1]:  # pragma: no cover
            logger.warning(
                "Warning! Your project and virtualenv have the same name! You may want "
                "to re-create your venv with a new name, or explicitly define a "
                "'project_name', as this may cause errors."
            )

        # First, do the project..
        temp_project_path = Path(tempfile.mkdtemp(prefix="zappa-project"))

        if not slim_handler:
            # Slim handler does not take the project files.
            if minify:
                # Related: https://github.com/Miserlou/Zappa/issues/744
                excludes: list[str] = ZIP_EXCLUDES + exclude + [split_venv[-1]]  # type: ignore
                copytree(
                    cwd,
                    temp_project_path,
                    metadata=False,
                    symlinks=False,
                    ignore=shutil.ignore_patterns(*excludes),
                )
            else:
                copytree(cwd, temp_project_path, metadata=False, symlinks=False)
            for glob_path in exclude_glob:
                exclude_glob_path = temp_project_path / glob_path
                for path in exclude_glob_path.glob("*"):
                    if path.exists() and path.is_file():
                        path.unlink()
                    elif path.exists() and path.is_dir():
                        shutil.rmtree(path)

        # If a handler_file is supplied, copy that to the root of the package,
        # because that's where AWS Lambda looks for it. It can't be inside a package.
        if handler_file:
            filename = handler_file.split(os.sep)[-1]
            filepath = temp_project_path / filename
            shutil.copy(handler_file, filepath)

        # Create and populate package ID file and write to temp project path
        package_info = {}
        package_info["uuid"] = str(uuid.uuid4())
        package_info["build_time"] = build_time
        package_info["build_platform"] = sys.platform
        package_info["build_user"] = getpass.getuser()
        package_info_filepath = temp_project_path / "package_info.json"
        with package_info_filepath.open("w", encoding="utf-8") as package_id_file:
            dumped = json.dumps(package_info, indent=4)
            try:
                package_id_file.write(dumped)
            except TypeError:  # This is a Python 2/3 issue. TODO: Make pretty!
                package_id_file.write(str(dumped))

        # Then, do site site-packages..
        egg_links: list[Path] = []
        temp_package_path = Path(tempfile.mkdtemp(prefix="zappa-packages"))
        if sys.platform == "win32":
            site_packages = venv / "Lib" / "site-packages"
        else:
            site_packages = venv / "lib" / get_venv_from_python_version() / "site-packages"
        egg_links.extend(list(site_packages.glob("*.egg-link")))

        if minify:
            excludes: list[str] = ZIP_EXCLUDES + exclude  # type: ignore
            copytree(
                site_packages.resolve(),
                temp_package_path.resolve(),
                metadata=False,
                symlinks=False,
                ignore=shutil.ignore_patterns(*excludes),
            )
        else:
            copytree(site_packages, temp_package_path, metadata=False, symlinks=False)

        # We may have 64-bin specific packages too.
        site_packages_64 = venv / "lib" / get_venv_from_python_version() / "site-packages" / "64"
        if site_packages_64.exists():
            egg_links.extend(list(site_packages_64.glob("*.egg-link")))
            if minify:
                excludes: list[str] = ZIP_EXCLUDES + exclude  # type: ignore
                copytree(
                    site_packages_64.resolve(),
                    temp_package_path.resolve(),
                    metadata=False,
                    symlinks=False,
                    ignore=shutil.ignore_patterns(*excludes),
                )
            else:
                copytree(site_packages_64.resolve(), temp_package_path.resolve(), metadata=False, symlinks=False)

        if egg_links:
            self.copy_editable_packages(egg_links, temp_package_path)

        copytree(temp_package_path, temp_project_path, metadata=False, symlinks=False)

        # Then the pre-compiled packages..
        if use_precompiled_packages:
            logger.info("Downloading and installing dependencies..")
            installed_packages = self.get_installed_packages(site_packages, site_packages_64)

            try:
                for (
                    installed_package_name,
                    installed_package_version,
                ) in installed_packages.items():
                    cached_wheel_path = self.get_cached_manylinux_wheel(
                        installed_package_name,
                        installed_package_version,
                        disable_progress,
                    )
                    if cached_wheel_path:
                        # Otherwise try to use manylinux packages from PyPi..
                        # Related: https://github.com/Miserlou/Zappa/issues/398
                        installed_package_path = temp_project_path / installed_package_name
                        shutil.rmtree(
                            installed_package_path,
                            ignore_errors=True,
                        )
                        with zipfile.ZipFile(cached_wheel_path) as zfile:
                            zfile.extractall(str(temp_project_path))

            except Exception as e:
                logger.exception(e)
                # XXX - What should we do here?

        # Cleanup
        for glob_path in exclude_glob:
            exclude_glob_path = temp_project_path / glob_path
            for path in exclude_glob_path.glob("*"):
                if path.exists() and path.is_file():
                    path.unlink()
                elif path.exists() and path.is_dir():
                    shutil.rmtree(path)
                else:
                    logger.warning(f"WARNING - missing expected: {path.resolve()}")

        # Then archive it all up..
        if archive_format == "zip":
            logger.info("Packaging project as zip.")

            try:
                compression_method = zipfile.ZIP_DEFLATED
            except ImportError:  # pragma: no cover
                compression_method = zipfile.ZIP_STORED
            archivef = zipfile.ZipFile(str(archive_path), "w", compression_method)

        elif archive_format == "tarball":
            logger.info("Packaging project as gzipped tarball.")
            archivef = tarfile.open(str(archive_path), "w|gz")  # type: ignore

        for root, dirs, files in os.walk(str(temp_project_path)):
            for filename in files:
                # Skip .pyc files for Django migrations
                # https://github.com/Miserlou/Zappa/issues/436
                # https://github.com/Miserlou/Zappa/issues/464
                if filename[-4:] == ".pyc" and root[-10:] == "migrations":
                    continue

                # If there is a .pyc file in this package,
                # we can skip the python source code as we'll just
                # use the compiled bytecode anyway..
                if filename[-3:] == ".py" and root[-10:] != "migrations":
                    abs_filename = os.path.join(root, filename)
                    abs_pyc_filename = f"{abs_filename}c"  # XXX.pyc
                    if os.path.isfile(abs_pyc_filename):
                        # but only if the pyc is older than the py,
                        # otherwise we'll deploy outdated code!
                        py_time = os.stat(abs_filename).st_mtime
                        pyc_time = os.stat(abs_pyc_filename).st_mtime

                        if pyc_time > py_time:
                            continue

                # Make sure that the files are all correctly chmodded
                # Related: https://github.com/Miserlou/Zappa/issues/484
                # Related: https://github.com/Miserlou/Zappa/issues/682
                os.chmod(os.path.join(root, filename), 0o755)

                if archive_format == "zip":
                    # Actually put the file into the proper place in the zip
                    # Related: https://github.com/Miserlou/Zappa/pull/716
                    rel_root = Path(root).relative_to(temp_project_path)
                    zipi = zipfile.ZipInfo(str(rel_root / filename))
                    zipi.create_system = 3
                    zipi.external_attr = 0o755 << int(16)  # Is this P2/P3 functional?
                    with open(os.path.join(root, filename), "rb") as f:
                        archivef.writestr(zipi, f.read(), compression_method)
                elif archive_format == "tarball":
                    rel_root = Path(root).relative_to(temp_project_path)
                    tarinfo = tarfile.TarInfo(str(rel_root / filename))
                    tarinfo.mode = 0o755

                    stat = os.stat(os.path.join(root, filename))
                    tarinfo.mtime = int(stat.st_mtime)
                    tarinfo.size = stat.st_size
                    with open(os.path.join(root, filename), "rb") as f:
                        archivef.addfile(tarinfo, f)  # type: ignore

            # Create python init file if it does not exist
            # Only do that if there are sub folders or python files and does not conflict with a neighbouring module
            # Related: https://github.com/Miserlou/Zappa/issues/766
            if not contains_python_files_or_subdirs(root):
                # if the directory does not contain any .py file at any level, we can skip the rest
                dirs[:] = [d for d in dirs if d != root]
            else:
                if "__init__.py" not in files and not conflicts_with_a_neighbouring_module(root):
                    tmp_init = str(temp_project_path / "__init__.py")
                    open(tmp_init, "a").close()
                    os.chmod(tmp_init, 0o755)

                    rel_root = Path(root).relative_to(temp_project_path)
                    arcname = str(rel_root / "__init__.py")
                    if archive_format == "zip":
                        archivef.write(tmp_init, arcname)
                    elif archive_format == "tarball":
                        archivef.add(tmp_init, arcname)  # type: ignore

        # And, we're done!
        archivef.close()

        # Trash the temp directory
        shutil.rmtree(temp_project_path)
        shutil.rmtree(temp_package_path)
        if os.path.isdir(venv) and slim_handler:
            # Remove the temporary handler venv folder
            shutil.rmtree(venv)

        return archive_fname

    @staticmethod
    def get_installed_packages(
        site_packages: Optional[Path] = None, site_packages_64: Optional[Path] = None
    ) -> dict[str, str]:
        """
        Returns a dict of installed packages that Zappa cares about.
        """
        import importlib

        # collect pre-existing packages
        packages_to_keep: list[str] = []
        if site_packages and site_packages.is_dir():
            packages_to_keep.extend([p.name.lower() for p in site_packages.glob("*")])
        if site_packages_64 and site_packages_64.is_dir():
            packages_to_keep.extend([p.name.lower() for p in site_packages_64.glob("*")])

        additional_install_locations = []
        if site_packages:
            additional_install_locations.append(site_packages)
        if site_packages_64:
            additional_install_locations.append(site_packages_64)

        installed_packages = {}  # {PACKAGE_NAME: VERSION}
        for package in importlib.metadata.distributions():  # returns PathDistribution objects
            package_installed_directory: Path = package.locate_file(path="")  # type: ignore
            if package.name.lower() in packages_to_keep or package_installed_directory in additional_install_locations:
                installed_packages[package.name.lower()] = package.version
        return installed_packages

    @staticmethod
    def download_url_with_progress(url, stream, disable_progress):
        """
        Downloads a given url in chunks and writes to the provided stream (can be any io stream).
        Displays the progress bar for the download.
        """
        resp = requests.get(url, timeout=float(os.environ.get("PIP_TIMEOUT", 2)), stream=True)
        resp.raw.decode_content = True

        progress = tqdm(
            unit="B",
            unit_scale=True,
            total=int(resp.headers.get("Content-Length", 0)),
            disable=disable_progress,
        )
        for chunk in resp.iter_content(chunk_size=1024):
            if chunk:
                progress.update(len(chunk))
                stream.write(chunk)

        progress.close()

    def get_cached_manylinux_wheel(self, package_name, package_version, disable_progress=False):
        """
        Gets the locally stored version of a manylinux wheel. If one does not exist, the function downloads it.
        """
        cached_wheels_dir = Path(tempfile.gettempdir()) / "cached_wheels"

        if not cached_wheels_dir.is_dir() or not cached_wheels_dir.exists():
            cached_wheels_dir.mkdir(parents=True, exist_ok=True)
        else:
            # Check if we already have a cached copy
            # - get package name from prefix of the wheel file
            wheel_name = re.sub(r"[^\w\d.]+", "_", package_name, flags=re.UNICODE)
            valid_architectures = (X86_ARCHITECTURE,)
            if self.architecture == ARM_ARCHITECTURE:
                valid_architectures = (ARM_ARCHITECTURE, "aarch64")
            for arch in valid_architectures:
                wheel_file_pattern = f"{wheel_name}-{package_version}-*_{arch}.whl"
                for pathname in cached_wheels_dir.glob(wheel_file_pattern):
                    if self.manylinux_wheel_file_match.match(str(pathname)):
                        logger.info(f" - {package_name}=={package_version}: Using locally cached manylinux wheel")
                        return pathname

        # The file is not cached, download it.
        wheel_url, filename = self.get_manylinux_wheel_url(package_name, package_version)
        if not wheel_url:
            logger.warning(f" - {package_name}=={package_version}: No manylinux wheel found for this package")
            return None

        wheel_path = cached_wheels_dir / filename
        logger.info(f" - {package_name}=={package_version}: Downloading")
        with wheel_path.open("wb") as f:
            self.download_url_with_progress(wheel_url, f, disable_progress)

        if not zipfile.is_zipfile(wheel_path):
            return None

        return wheel_path

    def get_manylinux_wheel_url(self, package_name, package_version, ignore_cache: bool = False):
        """
        For a given package name, returns a link to the download URL,
        else returns None.
        Related: https://github.com/Miserlou/Zappa/issues/398
        Examples here: https://gist.github.com/perrygeo/9545f94eaddec18a65fd7b56880adbae
        This function downloads metadata JSON of `package_name` from Pypi
        and examines if the package has a manylinux wheel. This function
        also caches the JSON file so that we don't have to poll Pypi
        every time.
        """
        cached_pypi_info_dir = Path(tempfile.gettempdir()) / "cached_pypi_info"
        if not cached_pypi_info_dir.exists():
            cached_pypi_info_dir.mkdir(parents=True, exist_ok=True)

        # Even though the metadata is for the package, we save it in a
        # filename that includes the package's version. This helps in
        # invalidating the cached file if the user moves to a different
        # version of the package.
        # Related: https://github.com/Miserlou/Zappa/issues/899
        data = None
        json_file_name = f"{package_name!s}-{package_version!s}.json"
        json_file_path = cached_pypi_info_dir / json_file_name
        if json_file_path.exists():
            with json_file_path.open("rb") as metafile:
                data = json.load(metafile)

        if not data or ignore_cache:
            url = f"https://pypi.python.org/pypi/{package_name}/json"
            try:
                res = requests.get(url, timeout=float(os.environ.get("PIP_TIMEOUT", 1.5)))
                data = res.json()
            except Exception:  # pragma: no cover
                return None, None

            with json_file_path.open("wb") as metafile:
                jsondata = json.dumps(data)
                metafile.write(bytes(jsondata, "utf-8"))

        if package_version not in data.get("releases", []):
            logger.warning(f"package_version({package_version}) not found in {package_name} metafile={json_file_path}")
            return None, None

        for f in data["releases"][package_version]:
            if self.manylinux_wheel_file_match.match(f["filename"]):
                # Since we have already lowered package names in get_installed_packages
                # manylinux caching is not working for packages with capital case in names like MarkupSafe
                return f["url"], f["filename"].lower()
        return None, None

    ##
    # S3
    ##

    def upload_to_s3(self, source_path: str, bucket_name: str, disable_progress: bool = False):
        r"""
        Given a file, upload it to S3.
        Credentials should be stored in environment variables or
         ~/.aws/credentials (%USERPROFILE%\.aws\credentials on Windows).
        Returns True on success, false on failure.
        """
        try:
            self.s3_client.head_bucket(Bucket=bucket_name)
        except botocore.exceptions.ClientError:
            # This is really stupid S3 quirk. Technically, us-east-1 one has no S3,
            # it's actually "US Standard", or something.
            # More here: https://github.com/boto/boto3/issues/125
            if self.aws_region == "us-east-1":
                self.s3_client.create_bucket(
                    Bucket=bucket_name,
                )
            else:
                self.s3_client.create_bucket(
                    Bucket=bucket_name,
                    CreateBucketConfiguration={"LocationConstraint": self.aws_region},
                )

            if self.tags:
                tags = {"TagSet": [{"Key": key, "Value": self.tags[key]} for key in self.tags.keys()]}
                self.s3_client.put_bucket_tagging(Bucket=bucket_name, Tagging=tags)

        if not os.path.isfile(source_path) or os.stat(source_path).st_size == 0:
            logger.warning("Problem with source file {}".format(source_path))
            return False

        dest_path = os.path.split(source_path)[1]
        try:
            source_size = os.stat(source_path).st_size
            human_readable_size = human_size(source_size)
            logger.info(f"Uploading {dest_path} ({human_readable_size})..")
            progress = tqdm(
                total=float(os.path.getsize(source_path)),
                unit_scale=True,
                unit="B",
                disable=disable_progress,
            )

            # Attempt to upload to S3 using the S3 meta client with the progress bar.
            # If we're unable to do that, try one more time using a session client,
            # which cannot use the progress bar.
            # Related: https://github.com/boto/boto3/issues/611
            try:
                self.s3_client.upload_file(source_path, bucket_name, dest_path, Callback=progress.update)
            except Exception:  # pragma: no cover
                self.s3_client.upload_file(source_path, bucket_name, dest_path)

            progress.close()
        except (KeyboardInterrupt, SystemExit):  # pragma: no cover
            raise
        except Exception as e:  # pragma: no cover
            logger.exception(e)
            return False
        return True

    def copy_on_s3(self, src_file_name, dst_file_name, bucket_name):
        """
        Copies src file to destination within a bucket.
        """
        try:
            self.s3_client.head_bucket(Bucket=bucket_name)
        except botocore.exceptions.ClientError as e:  # pragma: no cover
            # If a client error is thrown, then check that it was a 404 error.
            # If it was a 404 error, then the bucket does not exist.
            error_code = int(e.response["Error"]["Code"])
            if error_code == 404:
                return False

        copy_src = {"Bucket": bucket_name, "Key": src_file_name}
        try:
            self.s3_client.copy(CopySource=copy_src, Bucket=bucket_name, Key=dst_file_name)
            return True
        except botocore.exceptions.ClientError:  # pragma: no cover
            return False

    def remove_from_s3(self, file_name, bucket_name):
        """
        Given a file name and a bucket, remove it from S3.
        There's no reason to keep the file hosted on S3 once its been made into a Lambda function, so we can delete it from S3.
        Returns True on success, False on failure.
        """
        try:
            self.s3_client.head_bucket(Bucket=bucket_name)
        except botocore.exceptions.ClientError as e:  # pragma: no cover
            # If a client error is thrown, then check that it was a 404 error.
            # If it was a 404 error, then the bucket does not exist.
            error_code = int(e.response["Error"]["Code"])
            if error_code == 404:
                return False

        try:
            self.s3_client.delete_object(Bucket=bucket_name, Key=file_name)
            return True
        except (
            botocore.exceptions.ParamValidationError,
            botocore.exceptions.ClientError,
        ):  # pragma: no cover
            return False

    ##
    # Lambda
    ##

    def create_lambda_function(
        self,
        bucket=None,
        function_name=None,
        handler=None,
        s3_key=None,
        description="Zappa Deployment",
        timeout=30,
        memory_size=512,
        ephemeral_storage={"Size": 512},
        publish=True,
        vpc_config=None,
        dead_letter_config=None,
        runtime="python3.13",
        aws_environment_variables=None,
        aws_kms_key_arn=None,
        snap_start=None,
        xray_tracing=False,
        local_zip=None,
        use_alb=False,
        layers=None,
        concurrency=None,
        docker_image_uri=None,
        architecture=None,
    ):
        """
        Given a bucket and key (or a local path) of a valid Lambda-zip,
        a function name and a handler, register that Lambda function.
        """
        if not vpc_config:
            vpc_config = {}
        if not dead_letter_config:
            dead_letter_config = {}
        if not self.credentials_arn:
            self.get_credentials_arn()
        if not aws_environment_variables:
            aws_environment_variables = {}
        if not aws_kms_key_arn:
            aws_kms_key_arn = ""
        if not layers:
            layers = []
        if not architecture:
            self.architecture = "x86_64"

        kwargs = dict(
            FunctionName=function_name,
            Role=self.credentials_arn,
            Description=description,
            Timeout=timeout,
            MemorySize=memory_size,
            EphemeralStorage=ephemeral_storage,
            Publish=publish,
            VpcConfig=vpc_config,
            DeadLetterConfig=dead_letter_config,
            Environment={"Variables": aws_environment_variables},
            KMSKeyArn=aws_kms_key_arn,
            TracingConfig={"Mode": "Active" if self.xray_tracing else "PassThrough"},
            SnapStart={"ApplyOn": snap_start if snap_start else "None"},
            Layers=layers,
<<<<<<< HEAD
            Architectures=architecture,
=======
            # zappa currently only supports a single architecture, and uses a str value internally
            Architectures=[self.architecture],
>>>>>>> 2c06c76c
        )
        if not docker_image_uri:
            kwargs["Runtime"] = runtime
            kwargs["Handler"] = handler
            kwargs["PackageType"] = "Zip"

        if docker_image_uri:
            kwargs["Code"] = {"ImageUri": docker_image_uri}
            # default is ZIP. override to Image for container support
            kwargs["PackageType"] = "Image"
            # The create function operation times out when this is '' (the default)
            # So just remove it from the kwargs if it is not specified
            if aws_kms_key_arn == "":
                kwargs.pop("KMSKeyArn")
        elif local_zip:
            kwargs["Code"] = {"ZipFile": local_zip}
        else:
            kwargs["Code"] = {"S3Bucket": bucket, "S3Key": s3_key}
        response = self.lambda_client.create_function(**kwargs)
        resource_arn = response["FunctionArn"]
        version = response["Version"]

        # If we're using an ALB, let's create an alias mapped to the newly
        # created function. This allows clean, no downtime association when
        # using application load balancers as an event source.
        # See: https://github.com/Miserlou/Zappa/pull/1730
        #      https://github.com/Miserlou/Zappa/issues/1823
        if use_alb:
            self.lambda_client.create_alias(
                FunctionName=resource_arn,
                FunctionVersion=version,
                Name=ALB_LAMBDA_ALIAS,
            )

        if self.tags:
            self.lambda_client.tag_resource(Resource=resource_arn, Tags=self.tags)

        if concurrency is not None:
            self.lambda_client.put_function_concurrency(
                FunctionName=resource_arn,
                ReservedConcurrentExecutions=concurrency,
            )

        # Wait for lambda to become active, otherwise many operations will fail
        self.wait_until_lambda_function_is_active(function_name)

        return resource_arn

    def update_lambda_function(
        self,
        bucket,
        function_name,
        s3_key=None,
        publish=True,
        local_zip=None,
        num_revisions=None,
        concurrency=None,
        docker_image_uri=None,
        architecture=None,
    ):
        """
        Given a bucket and key (or a local path) of a valid Lambda-zip,
        a function name and a handler, update that Lambda function's code.
        Optionally, delete previous versions if they exceed the optional limit.
        """
<<<<<<< HEAD
        print("Updating Lambda function code..")
        kwargs = dict(
            FunctionName=function_name, Publish=publish, Architectures=architecture
        )
=======
        logger.info("Updating Lambda function code..")

        kwargs = dict(FunctionName=function_name, Publish=publish)
>>>>>>> 2c06c76c
        if docker_image_uri:
            kwargs["ImageUri"] = docker_image_uri
        elif local_zip:
            kwargs["ZipFile"] = local_zip
        else:
            kwargs["S3Bucket"] = bucket
            kwargs["S3Key"] = s3_key

        response = self.lambda_client.update_function_code(**kwargs)
        resource_arn = response["FunctionArn"]
        version = response["Version"]

        # If the lambda has an ALB alias, let's update the alias
        # to point to the newest version of the function. We have to use a GET
        # here, as there's no HEAD-esque call to retrieve metadata about a
        # function alias.
        # Related: https://github.com/Miserlou/Zappa/pull/1730
        #          https://github.com/Miserlou/Zappa/issues/1823
        try:
            response = self.lambda_client.get_alias(
                FunctionName=function_name,
                Name=ALB_LAMBDA_ALIAS,
            )
            alias_exists = True
        except botocore.exceptions.ClientError as e:  # pragma: no cover
            if "ResourceNotFoundException" not in e.response["Error"]["Code"]:
                raise e
            alias_exists = False

        if alias_exists:
            self.lambda_client.update_alias(
                FunctionName=function_name,
                FunctionVersion=version,
                Name=ALB_LAMBDA_ALIAS,
            )

        if concurrency is not None:
            self.lambda_client.put_function_concurrency(
                FunctionName=function_name,
                ReservedConcurrentExecutions=concurrency,
            )
        else:
            self.lambda_client.delete_function_concurrency(FunctionName=function_name)

        if num_revisions:
            # Find the existing revision IDs for the given function
            # Related: https://github.com/Miserlou/Zappa/issues/1402
            versions_in_lambda = []
            versions = self.lambda_client.list_versions_by_function(FunctionName=function_name)
            for version in versions["Versions"]:
                versions_in_lambda.append(version["Version"])
            while "NextMarker" in versions:
                versions = self.lambda_client.list_versions_by_function(
                    FunctionName=function_name, Marker=versions["NextMarker"]
                )
                for version in versions["Versions"]:
                    versions_in_lambda.append(version["Version"])
            versions_in_lambda.remove("$LATEST")
            # Delete older revisions if their number exceeds the specified limit
            for version in versions_in_lambda[::-1][num_revisions:]:
                self.lambda_client.delete_function(FunctionName=function_name, Qualifier=version)

        self.wait_until_lambda_function_is_updated(function_name)

        return resource_arn

    def update_lambda_configuration(
        self,
        lambda_arn,
        function_name,
        handler,
        description="Zappa Deployment",
        timeout=30,
        memory_size=512,
        ephemeral_storage={"Size": 512},
        publish=True,
        vpc_config=None,
        runtime="python3.13",
        aws_environment_variables=None,
        aws_kms_key_arn=None,
        layers=None,
        snap_start=None,
        wait=True,
        architecture=None,
    ):
        """
        Given an existing function ARN, update the configuration variables.
        """
<<<<<<< HEAD
        print("Updating Lambda function configuration..")
=======
        logger.info("Updating Lambda function configuration..")

>>>>>>> 2c06c76c
        if not vpc_config:
            vpc_config = {}
        if not self.credentials_arn:
            self.get_credentials_arn()
        if not aws_kms_key_arn:
            aws_kms_key_arn = ""
        if not aws_environment_variables:
            aws_environment_variables = {}
        if not layers:
            layers = []

        if wait:
            # Wait until function is ready, otherwise expected keys will be missing from 'lambda_aws_config'.
            self.wait_until_lambda_function_is_updated(function_name)

        # Check if there are any remote aws lambda env vars so they don't get trashed.
        # https://github.com/Miserlou/Zappa/issues/987,  Related: https://github.com/Miserlou/Zappa/issues/765
        lambda_aws_config = self.lambda_client.get_function_configuration(FunctionName=function_name)
        if "Environment" in lambda_aws_config:
            lambda_aws_environment_variables = lambda_aws_config["Environment"].get("Variables", {})
            # Append keys that are remote but not in settings file
            for key, value in lambda_aws_environment_variables.items():
                if key not in aws_environment_variables:
                    aws_environment_variables[key] = value

        kwargs = {
            "FunctionName": function_name,
            "Role": self.credentials_arn,
            "Description": description,
            "Timeout": timeout,
            "MemorySize": memory_size,
            "EphemeralStorage": ephemeral_storage,
            "VpcConfig": vpc_config,
            "Environment": {"Variables": aws_environment_variables},
            "KMSKeyArn": aws_kms_key_arn,
            "TracingConfig": {"Mode": "Active" if self.xray_tracing else "PassThrough"},
            "SnapStart": {"ApplyOn": snap_start if snap_start else "None"},
        }

        if lambda_aws_config.get("PackageType", None) != "Image":
            kwargs.update(
                {
                    "Handler": handler,
                    "Runtime": runtime,
                    "Layers": layers,
                }
            )

        response = self.lambda_client.update_function_configuration(**kwargs)

        resource_arn = response["FunctionArn"]

        if self.tags:
            self.lambda_client.tag_resource(Resource=resource_arn, Tags=self.tags)

        return resource_arn

    def invoke_lambda_function(
        self,
        function_name,
        payload,
        invocation_type="Event",
        log_type="Tail",
        client_context=None,
        qualifier=None,
    ):
        """
        Directly invoke a named Lambda function with a payload.
        Returns the response.
        """
        return self.lambda_client.invoke(
            FunctionName=function_name,
            InvocationType=invocation_type,
            LogType=log_type,
            Payload=payload,
        )

    def rollback_lambda_function_version(self, function_name, versions_back=1, publish=True):
        """
        Rollback the lambda function code 'versions_back' number of revisions.
        Returns the Function ARN.
        """
        response = self.lambda_client.list_versions_by_function(FunctionName=function_name)

        # https://github.com/Miserlou/Zappa/pull/2192
        if (
            len(response.get("Versions", [])) > 1
            and "PackageType" in response["Versions"][-1]
            and response["Versions"][-1]["PackageType"] == "Image"
        ):
            raise NotImplementedError("Zappa's rollback functionality is not available for Docker based deployments")

        # Take into account $LATEST
        if len(response["Versions"]) < versions_back + 1:
            logger.warning(f"We do not have {versions_back} revisions. Aborting")
            return False

        revisions = [int(revision["Version"]) for revision in response["Versions"] if revision["Version"] != "$LATEST"]
        revisions.sort(reverse=True)

        response = self.lambda_client.get_function(
            FunctionName="function:{}:{}".format(function_name, revisions[versions_back])
        )
        response = requests.get(response["Code"]["Location"])

        if response.status_code != 200:
            logger.error(f"Failed to get version {versions_back} of {function_name} code")
            return False

        response = self.lambda_client.update_function_code(
            FunctionName=function_name, ZipFile=response.content, Publish=publish
        )  # pragma: no cover

        return response["FunctionArn"]

    def wait_until_lambda_function_is_active(self, function_name):
        """
        Wait until lambda State=Active
        """
        # https://boto3.amazonaws.com/v1/documentation/api/latest/reference/services/lambda.html#waiters
        waiter = self.lambda_client.get_waiter("function_active")
        logger.info(f"Waiting for lambda function [{function_name}] to become active...")
        waiter.wait(FunctionName=function_name)

    def wait_until_lambda_function_is_updated(self, function_name):
        """
        Wait until lambda LastUpdateStatus=Successful
        """
        # https://boto3.amazonaws.com/v1/documentation/api/latest/reference/services/lambda.html#waiters
        waiter = self.lambda_client.get_waiter("function_updated")
        logger.info(f"Waiting for lambda function [{function_name}] to be updated...")
        waiter.wait(FunctionName=function_name)

    def get_lambda_function(self, function_name):
        """
        Returns the lambda function ARN, given a name
        This requires the "lambda:GetFunction" role.
        """
        response = self.lambda_client.get_function(FunctionName=function_name)
        return response["Configuration"]["FunctionArn"]

    def get_lambda_function_versions(self, function_name):
        """
        Simply returns the versions available for a Lambda function, given a function name.
        """
        try:
            response = self.lambda_client.list_versions_by_function(FunctionName=function_name)
            return response.get("Versions", [])
        except Exception:
            return []

    def delete_lambda_function(self, function_name):
        """
        Given a function name, delete it from AWS Lambda.
        Returns the response.
        """
        logger.info("Deleting Lambda function..")

        return self.lambda_client.delete_function(
            FunctionName=function_name,
        )

    ##
    # Function URL
    ##
    def list_function_url_policy(self, function_name):
        results = []
        try:
            policy_response = self.lambda_client.get_policy(FunctionName=function_name)
            if policy_response["ResponseMetadata"]["HTTPStatusCode"] == 200:
                statement = json.loads(policy_response["Policy"])["Statement"]
                for s in statement:
                    if s["Sid"] in ["FunctionURLAllowPublicAccess"]:
                        results.append(s)
            else:
                logger.debug("Failed to load Lambda function policy: {}".format(policy_response))
        except ClientError as e:
            if e.args[0].find("ResourceNotFoundException") > -1:
                logger.debug("No policy found, must be first run.")
            else:
                logger.error("Unexpected client error {}".format(e.args[0]))
        return results

    def delete_function_url_policy(self, function_name):
        statements = self.list_function_url_policy(function_name)
        for s in statements:
            delete_response = self.lambda_client.remove_permission(FunctionName=function_name, StatementId=s["Sid"])
            if delete_response["ResponseMetadata"]["HTTPStatusCode"] != 204:
                logger.error("Failed to delete an obsolete policy statement: {}".format(delete_response))

    def update_function_url_policy(self, function_name, function_url_config):
        statements = self.list_function_url_policy(function_name)

        if function_url_config["authorizer"] == "NONE":
            if not statements:
                self.lambda_client.add_permission(
                    FunctionName=function_name,
                    StatementId="FunctionURLAllowPublicAccess",
                    Action="lambda:InvokeFunctionUrl",
                    Principal="*",
                    FunctionUrlAuthType=function_url_config["authorizer"],
                )
        elif function_url_config["authorizer"] == "AWS_IAM":
            if statements:
                self.delete_function_url_policy(function_name)

    def deploy_lambda_function_url(self, function_name, function_url_config):
<<<<<<< HEAD

=======
>>>>>>> 2c06c76c
        if function_url_config["cors"]:
            response = self.lambda_client.create_function_url_config(
                FunctionName=function_name,
                AuthType=function_url_config["authorizer"],
                Cors={
                    "AllowCredentials": function_url_config["cors"]["allowCredentials"],
                    "AllowHeaders": function_url_config["cors"]["allowedHeaders"],
                    "AllowMethods": function_url_config["cors"]["allowedMethods"],
                    "AllowOrigins": function_url_config["cors"]["allowedOrigins"],
                    "ExposeHeaders": function_url_config["cors"]["exposedResponseHeaders"],
                    "MaxAge": function_url_config["cors"]["maxAge"],
                },
            )
        else:
            response = self.lambda_client.create_function_url_config(
<<<<<<< HEAD
                FunctionName=function_name,
                AuthType=function_url_config["authorizer"]
            )
        print("function URL address: {}".format(response["FunctionUrl"]))
        self.update_function_url_policy(function_name, function_url_config)
        return response["FunctionUrl"]
=======
                FunctionName=function_name, AuthType=function_url_config["authorizer"]
            )
        print("function URL address: {}".format(response["FunctionUrl"]))
        self.update_function_url_policy(function_name, function_url_config)
        return response
>>>>>>> 2c06c76c

    def update_lambda_function_url(self, function_name, function_url_config):
        response = self.lambda_client.list_function_url_configs(FunctionName=function_name, MaxItems=50)
        if response.get("FunctionUrlConfigs", []):
            for config in response["FunctionUrlConfigs"]:
                if function_url_config["cors"]:
                    response = self.lambda_client.update_function_url_config(
                        FunctionName=config["FunctionArn"],
                        AuthType=function_url_config["authorizer"],
                        Cors={
                            "AllowCredentials": function_url_config["cors"]["allowCredentials"],
                            "AllowHeaders": function_url_config["cors"]["allowedHeaders"],
                            "AllowMethods": function_url_config["cors"]["allowedMethods"],
                            "AllowOrigins": function_url_config["cors"]["allowedOrigins"],
                            "ExposeHeaders": function_url_config["cors"]["exposedResponseHeaders"],
                            "MaxAge": function_url_config["cors"]["maxAge"],
                        },
                    )
                else:
                    response = self.lambda_client.update_function_url_config(
<<<<<<< HEAD
                        FunctionName=function_name,
                        AuthType=function_url_config["authorizer"]
                    )
                print("function URL address: {}".format(response["FunctionUrl"]))
                self.update_function_url_policy(config["FunctionArn"], function_url_config)
                return response["FunctionUrl"]
        else:
            return self.deploy_lambda_function_url(function_name, function_url_config)
=======
                        FunctionName=function_name, AuthType=function_url_config["authorizer"]
                    )
                print("function URL address: {}".format(response["FunctionUrl"]))
                self.update_function_url_policy(config["FunctionArn"], function_url_config)
        else:
            self.deploy_lambda_function_url(function_name, function_url_config)
>>>>>>> 2c06c76c

    def delete_lambda_function_url(self, function_name):
        response = self.lambda_client.list_function_url_configs(FunctionName=function_name, MaxItems=50)
        for config in response.get("FunctionUrlConfigs", []):
            resp = self.lambda_client.delete_function_url_config(FunctionName=config["FunctionArn"])
            if resp["ResponseMetadata"]["HTTPStatusCode"] == 204:
                print("function URL deleted: {}".format(config["FunctionUrl"]))
            self.delete_function_url_policy(config["FunctionArn"])

    ##
    # Cloudfront distribution
    ##
    def update_lambda_function_url_domains(self, function_name, function_url_domains, certificate_arn, cloudfront_config):
        response = self.lambda_client.list_function_url_configs(FunctionName=function_name, MaxItems=50)
        if not response.get("FunctionUrlConfigs", []):
            print("no function url configured on lambda, skip setting custom domains")
        url = response["FunctionUrlConfigs"][0]["FunctionUrl"]
<<<<<<< HEAD
        url = urllib.parse.urlparse(url)

        NULL_CONFIG = {"Quantity": 0, "Items": []}
        config = {
            "CallerReference": "zappa-create-function-url-custom-domain-" + function_name.split(":")[-1],            "Aliases": {"Quantity": len(function_url_domains), "Items": function_url_domains},
=======
        import urllib

        url = urllib.parse.urlparse(url)

        NULL_CONFIG = {"Quantity": 0, "Items": []}

        config = {
            "CallerReference": "zappa-create-function-url-custom-domain-" + function_name.split(":")[-1],
            "Aliases": {"Quantity": len(function_url_domains), "Items": function_url_domains},
>>>>>>> 2c06c76c
            "DefaultRootObject": "",
            "Enabled": True,
            "PriceClass": "PriceClass_100",
            "HttpVersion": "http2",
            "Comment": "Lambda FunctionURL {}".format(function_name.split(":")[-1]),
            "Origins": {
                "Quantity": 1,
                "Items": [
                    {
                        "Id": "LambdaFunctionURL",
                        "DomainName": url.hostname,
                        "OriginPath": "",
                        "CustomHeaders": {
                            "Quantity": 1,
                            "Items": [
                                {"HeaderName": "CloudFront", "HeaderValue": "CloudFront"},
                            ],
                        },
                        "CustomOriginConfig": {
                            "HTTPPort": 80,
                            "HTTPSPort": 443,
                            "OriginProtocolPolicy": "https-only",
                            "OriginSslProtocols": {"Quantity": 1, "Items": ["TLSv1"]},
                            "OriginReadTimeout": 60,
                            "OriginKeepaliveTimeout": 60,
                        },
                    }
                ],
            },
            "CacheBehaviors": NULL_CONFIG,
            "CustomErrorResponses": NULL_CONFIG,
            "DefaultCacheBehavior": {
                "TargetOriginId": "LambdaFunctionURL",
                "ViewerProtocolPolicy": "redirect-to-https",
                "Compress": True,
                "SmoothStreaming": True,
                "LambdaFunctionAssociations": NULL_CONFIG,
                "FieldLevelEncryptionId": "",
                "AllowedMethods": {
                    "Quantity": 7,
                    "Items": ["HEAD", "DELETE", "POST", "GET", "OPTIONS", "PUT", "PATCH"],
                    "CachedMethods": {"Quantity": 3, "Items": ["HEAD", "GET", "OPTIONS"]},
                },
<<<<<<< HEAD
                "CachePolicyId": "4135ea2d-6df8-44a3-9df3-4b5a84be39ad",  # no cache, details see https://docs.aws.amazon.com/AmazonCloudFront/latest/DeveloperGuide/using-managed-cache-policies.html
                "OriginRequestPolicyId": "b689b0a8-53d0-40ab-baf2-68738e2966ac", # noqa: E501 https://docs.aws.amazon.com/AmazonCloudFront/latest/DeveloperGuide/using-managed-origin-request-policies.html#managed-origin-request-policy-all-viewer-except-host-header
=======
                "CachePolicyId": "4135ea2d-6df8-44a3-9df3-4b5a84be39ad",  # noqa: E501 https://docs.aws.amazon.com/AmazonCloudFront/latest/DeveloperGuide/using-managed-cache-policies.html
                "OriginRequestPolicyId": "b689b0a8-53d0-40ab-baf2-68738e2966ac",  # noqa: E501 https://docs.aws.amazon.com/AmazonCloudFront/latest/DeveloperGuide/using-managed-origin-request-policies.html#managed-origin-request-policy-all-viewer-except-host-header
>>>>>>> 2c06c76c
            },
            "Logging": {"Enabled": False, "IncludeCookies": False, "Bucket": "", "Prefix": ""},
            "Restrictions": {"GeoRestriction": {"RestrictionType": "none", **NULL_CONFIG}},
            "WebACLId": "",
        }
        if certificate_arn:
            config["ViewerCertificate"] = {
                "ACMCertificateArn": certificate_arn,
                "SSLSupportMethod": "sni-only",
                "MinimumProtocolVersion": "TLSv1.2_2021",
            }

        config.update(cloudfront_config)
        distributions = self.cloudfront_client.list_distributions()
        distributions = [
            item
            for item in distributions["DistributionList"]["Items"]
            if url.hostname in [origin["DomainName"] for origin in item["Origins"]["Items"]]
        ]

        if not distributions:
            response = self.cloudfront_client.create_distribution(DistributionConfig=config)
            if response["ResponseMetadata"]["HTTPStatusCode"] == 201:
                print(
                    "created cloudfront distribution for {}. It will take a while for the change to be deployed.".format(
                        function_url_domains
                    )
                )
                return response["Distribution"]["DomainName"]
        else:
            id = distributions[0]["Id"]
            distribution = self.cloudfront_client.get_distribution(Id=id)
            new_config = distribution["Distribution"]["DistributionConfig"]
<<<<<<< HEAD
            updates = config.copy()
            updates.pop("CallerReference")
            new_config.update(updates)
=======
            new_config.update(config)
>>>>>>> 2c06c76c

            response = self.cloudfront_client.update_distribution(
                DistributionConfig=new_config, Id=id, IfMatch=distribution["ETag"]
            )
            if response["ResponseMetadata"]["HTTPStatusCode"] == 200:
                print(
                    "update cloudfront distribution for {}. It will take a while for the change to be deployed.".format(
                        function_url_domains
                    )
                )
                return response["Distribution"]["DomainName"]

<<<<<<< HEAD
=======
    ##
>>>>>>> 2c06c76c
    # Application load balancer
    ##

    def deploy_lambda_alb(self, lambda_arn, lambda_name, alb_vpc_config, timeout):
        """
        The `zappa deploy` functionality for ALB infrastructure.
        """
        if not alb_vpc_config:
            raise EnvironmentError("When creating an ALB, alb_vpc_config must be filled out in zappa_settings.")
        if "SubnetIds" not in alb_vpc_config:
            raise EnvironmentError("When creating an ALB, you must supply two subnets in different availability zones.")
        if "SecurityGroupIds" not in alb_vpc_config:
            alb_vpc_config["SecurityGroupIds"] = []
        if not alb_vpc_config.get("CertificateArn"):
            raise EnvironmentError("When creating an ALB, you must supply a CertificateArn for the HTTPS listener.")

        # Related: https://github.com/Miserlou/Zappa/issues/1856
        if "Scheme" not in alb_vpc_config:
            alb_vpc_config["Scheme"] = "internet-facing"
        logger.info("Deploying ALB infrastructure...")

        # Create load balancer
        # https://boto3.amazonaws.com/v1/documentation/api/latest/reference/services/elbv2.html#ElasticLoadBalancingv2.Client.create_load_balancer
        kwargs = dict(
            Name=lambda_name,
            Subnets=alb_vpc_config["SubnetIds"],
            SecurityGroups=alb_vpc_config["SecurityGroupIds"],
            Scheme=alb_vpc_config["Scheme"],
            # TODO: Tags might be a useful means of stock-keeping zappa-generated assets.
            # Tags=[],
            Type="application",
            # TODO: can be ipv4 or dualstack (for ipv4 and ipv6) ipv4 is required for internal Scheme.
            IpAddressType="ipv4",
        )
        response = self.elbv2_client.create_load_balancer(**kwargs)
        if not (response["LoadBalancers"]) or len(response["LoadBalancers"]) != 1:
            raise EnvironmentError(
                "Failure to create application load balancer. Response was in unexpected format. Response was: {}".format(
                    repr(response)
                )
            )
        if response["LoadBalancers"][0]["State"]["Code"] == "failed":
            raise EnvironmentError(
                "Failure to create application load balancer. Response reported a failed state: {}".format(
                    response["LoadBalancers"][0]["State"]["Reason"]
                )
            )
        load_balancer_arn = response["LoadBalancers"][0]["LoadBalancerArn"]
        load_balancer_dns = response["LoadBalancers"][0]["DNSName"]
        # load_balancer_vpc = response["LoadBalancers"][0]["VpcId"]
        waiter = self.elbv2_client.get_waiter("load_balancer_available")
        logger.info(f"Waiting for load balancer [{load_balancer_arn}] to become active..")
        waiter.wait(LoadBalancerArns=[load_balancer_arn], WaiterConfig={"Delay": 3})

        # Match the lambda timeout on the load balancer.
        self.elbv2_client.modify_load_balancer_attributes(
            LoadBalancerArn=load_balancer_arn,
            Attributes=[{"Key": "idle_timeout.timeout_seconds", "Value": str(timeout)}],
        )

        # Create/associate target group.
        # https://boto3.amazonaws.com/v1/documentation/api/latest/reference/services/elbv2.html#ElasticLoadBalancingv2.Client.create_target_group
        kwargs = dict(
            Name=lambda_name,
            TargetType="lambda",
            # TODO: Add options for health checks
        )

        response = self.elbv2_client.create_target_group(**kwargs)
        if not (response["TargetGroups"]) or len(response["TargetGroups"]) != 1:
            raise EnvironmentError(
                "Failure to create application load balancer target group. "
                "Response was in unexpected format. Response was: {}".format(repr(response))
            )
        target_group_arn = response["TargetGroups"][0]["TargetGroupArn"]

        # Enable multi-value headers by default.
        response = self.elbv2_client.modify_target_group_attributes(
            TargetGroupArn=target_group_arn,
            Attributes=[
                {"Key": "lambda.multi_value_headers.enabled", "Value": "true"},
            ],
        )

        # Allow execute permissions from target group to lambda.
        # https://boto3.amazonaws.com/v1/documentation/api/latest/reference/services/lambda.html#Lambda.Client.add_permission
        kwargs = dict(
            Action="lambda:InvokeFunction",
            FunctionName="{}:{}".format(lambda_arn, ALB_LAMBDA_ALIAS),
            Principal="elasticloadbalancing.amazonaws.com",
            SourceArn=target_group_arn,
            StatementId=lambda_name,
        )
        response = self.lambda_client.add_permission(**kwargs)

        # Register target group to lambda association.
        # https://boto3.amazonaws.com/v1/documentation/api/latest/reference/services/elbv2.html#ElasticLoadBalancingv2.Client.register_targets
        kwargs = dict(
            TargetGroupArn=target_group_arn,
            Targets=[{"Id": "{}:{}".format(lambda_arn, ALB_LAMBDA_ALIAS)}],
        )
        response = self.elbv2_client.register_targets(**kwargs)

        # Bind listener to load balancer with default rule to target group.
        # https://boto3.amazonaws.com/v1/documentation/api/latest/reference/services/elbv2.html#ElasticLoadBalancingv2.Client.create_listener
        kwargs = dict(
            # TODO: Listeners support custom ssl certificates (Certificates). For now we leave this default.
            Certificates=[{"CertificateArn": alb_vpc_config["CertificateArn"]}],
            DefaultActions=[
                {
                    "Type": "forward",
                    "TargetGroupArn": target_group_arn,
                }
            ],
            LoadBalancerArn=load_balancer_arn,
            Protocol="HTTPS",
            # TODO: Add option for custom ports
            Port=443,
            # TODO: Listeners support custom ssl security policy (SslPolicy). For now we leave this default.
        )
        response = self.elbv2_client.create_listener(**kwargs)
        logger.info("ALB created with DNS: {}".format(load_balancer_dns))
        logger.info("Note it may take several minutes for load balancer to become available.")

    def undeploy_lambda_alb(self, lambda_name):
        """
        The `zappa undeploy` functionality for ALB infrastructure.
        """
        logger.info("Undeploying ALB infrastructure...")

        # Locate and delete alb/lambda permissions
        try:
            # https://boto3.amazonaws.com/v1/documentation/api/latest/reference/services/lambda.html#Lambda.Client.remove_permission
            self.lambda_client.remove_permission(FunctionName=lambda_name, StatementId=lambda_name)
        except botocore.exceptions.ClientError as e:  # pragma: no cover
            if "ResourceNotFoundException" in e.response["Error"]["Code"]:
                pass
            else:
                raise e

        # Locate and delete load balancer
        try:
            # https://boto3.amazonaws.com/v1/documentation/api/latest/reference/services/elbv2.html#ElasticLoadBalancingv2.Client.describe_load_balancers  # noqa: E501
            response = self.elbv2_client.describe_load_balancers(Names=[lambda_name])
            if not (response["LoadBalancers"]) or len(response["LoadBalancers"]) > 1:
                raise EnvironmentError(
                    "Failure to locate/delete ALB named [{}]. Response was: {}".format(lambda_name, repr(response))
                )
            load_balancer_arn = response["LoadBalancers"][0]["LoadBalancerArn"]
            # https://boto3.amazonaws.com/v1/documentation/api/latest/reference/services/elbv2.html#ElasticLoadBalancingv2.Client.describe_listeners  # noqa: E501
            response = self.elbv2_client.describe_listeners(LoadBalancerArn=load_balancer_arn)
            if not (response["Listeners"]):
                logger.warning("No listeners found.")
            elif len(response["Listeners"]) > 1:
                raise EnvironmentError(
                    "Failure to locate/delete listener for ALB named [{}]. Response was: {}".format(
                        lambda_name, repr(response)
                    )
                )
            else:
                listener_arn = response["Listeners"][0]["ListenerArn"]
                # Remove the listener.
                # This explicit deletion of the listener seems necessary to avoid ResourceInUseExceptions when deleting target groups.  # noqa: E501# noqa: E501
                # https://boto3.amazonaws.com/v1/documentation/api/latest/reference/services/elbv2.html#ElasticLoadBalancingv2.Client.delete_listener  # noqa: E501
                response = self.elbv2_client.delete_listener(ListenerArn=listener_arn)
            # Remove the load balancer and wait for completion
            # https://boto3.amazonaws.com/v1/documentation/api/latest/reference/services/elbv2.html#ElasticLoadBalancingv2.Client.delete_load_balancer  # noqa: E501
            response = self.elbv2_client.delete_load_balancer(LoadBalancerArn=load_balancer_arn)
            waiter = self.elbv2_client.get_waiter("load_balancers_deleted")
            logger.info(f"Waiting for load balancer [{lambda_name}] to be deleted..")
            waiter.wait(LoadBalancerArns=[load_balancer_arn], WaiterConfig={"Delay": 3})
        except botocore.exceptions.ClientError as e:  # pragma: no cover
            logger.exception(e.response["Error"]["Code"])
            if "LoadBalancerNotFound" in e.response["Error"]["Code"]:
                pass
            else:
                raise e

        # Locate and delete target group
        try:
            # Locate the lambda ARN
            # https://boto3.amazonaws.com/v1/documentation/api/latest/reference/services/lambda.html#Lambda.Client.get_function
            response = self.lambda_client.get_function(FunctionName=lambda_name)
            lambda_arn = response["Configuration"]["FunctionArn"]
            # Locate the target group ARN
            # https://boto3.amazonaws.com/v1/documentation/api/latest/reference/services/elbv2.html#ElasticLoadBalancingv2.Client.describe_target_groups
            response = self.elbv2_client.describe_target_groups(Names=[lambda_name])
            if not (response["TargetGroups"]) or len(response["TargetGroups"]) > 1:
                raise EnvironmentError(
                    "Failure to locate/delete ALB target group named [{}]. Response was: {}".format(
                        lambda_name, repr(response)
                    )
                )
            target_group_arn = response["TargetGroups"][0]["TargetGroupArn"]
            # Deregister targets and wait for completion
            self.elbv2_client.deregister_targets(TargetGroupArn=target_group_arn, Targets=[{"Id": lambda_arn}])
            waiter = self.elbv2_client.get_waiter("target_deregistered")
            logger.info(f"Waiting for target [{lambda_name}] to be deregistered...")
            waiter.wait(
                TargetGroupArn=target_group_arn,
                Targets=[{"Id": lambda_arn}],
                WaiterConfig={"Delay": 3},
            )
            # Remove the target group
            # https://boto3.amazonaws.com/v1/documentation/api/latest/reference/services/elbv2.html#ElasticLoadBalancingv2.Client.delete_target_group
            self.elbv2_client.delete_target_group(TargetGroupArn=target_group_arn)
        except botocore.exceptions.ClientError as e:  # pragma: no cover
            logger.info(e.response["Error"]["Code"])
            if "TargetGroupNotFound" in e.response["Error"]["Code"]:
                pass
            else:
                raise e

    ##
    # API Gateway
    ##

    def create_api_gateway_routes(
        self,
        lambda_arn,
        api_name=None,
        api_key_required=False,
        authorization_type="NONE",
        authorizer=None,
        cors_options=None,
        description=None,
        endpoint_configuration=None,
    ):
        """
        Create the API Gateway for this Zappa deployment.
        Returns the new RestAPI CF resource.
        """

        restapi = troposphere.apigateway.RestApi("Api")
        restapi.Name = api_name or lambda_arn.split(":")[-1]
        if not description:
            description = "Created automatically by Zappa."
        restapi.Description = description
        endpoint_configuration = [] if endpoint_configuration is None else endpoint_configuration
        if self.boto_session.region_name == "us-gov-west-1":
            endpoint_configuration.append("REGIONAL")
        if endpoint_configuration:
            endpoint = troposphere.apigateway.EndpointConfiguration()
            endpoint.Types = list(set(endpoint_configuration))
            restapi.EndpointConfiguration = endpoint
        if self.apigateway_policy:
            restapi.Policy = json.loads(self.apigateway_policy)
        self.cf_template.add_resource(restapi)

        root_id = troposphere.GetAtt(restapi, "RootResourceId")
        invocation_prefix = "aws" if self.boto_session.region_name != "us-gov-west-1" else "aws-us-gov"
        invocations_uri = (
            "arn:"
            + invocation_prefix
            + ":apigateway:"
            + self.boto_session.region_name
            + ":lambda:path/2015-03-31/functions/"
            + lambda_arn
            + "/invocations"
        )

        ##
        # The Resources
        ##
        authorizer_resource = None
        if authorizer:
            authorizer_lambda_arn = authorizer.get("arn", lambda_arn)
            lambda_uri = (
                f"arn:{invocation_prefix}:apigateway:{self.boto_session.region_name}:"
                f"lambda:path/2015-03-31/functions/{authorizer_lambda_arn}/invocations"
            )

            authorizer_resource = self.create_authorizer(restapi, lambda_uri, authorizer)

        self.create_and_setup_methods(
            restapi,
            root_id,
            api_key_required,
            invocations_uri,
            authorization_type,
            authorizer_resource,
            0,
        )

        if cors_options:
            self.create_and_setup_cors(restapi, root_id, invocations_uri, 0, cors_options)

        resource = troposphere.apigateway.Resource("ResourceAnyPathSlashed")
        self.cf_api_resources.append(resource.title)
        resource.RestApiId = troposphere.Ref(restapi)
        resource.ParentId = root_id
        resource.PathPart = "{proxy+}"
        self.cf_template.add_resource(resource)

        self.create_and_setup_methods(
            restapi,
            resource,
            api_key_required,
            invocations_uri,
            authorization_type,
            authorizer_resource,
            1,
        )  # pragma: no cover

        if cors_options:
            self.create_and_setup_cors(restapi, resource, invocations_uri, 1, cors_options)  # pragma: no cover
        return restapi

    def create_authorizer(self, restapi, uri, authorizer):
        """
        Create Authorizer for API gateway
        """
        authorizer_type = authorizer.get("type", "TOKEN").upper()
        identity_validation_expression = authorizer.get("validation_expression", None)

        authorizer_resource = troposphere.apigateway.Authorizer("Authorizer")
        authorizer_resource.RestApiId = troposphere.Ref(restapi)
        authorizer_resource.Name = authorizer.get("name", "ZappaAuthorizer")
        authorizer_resource.Type = authorizer_type
        authorizer_resource.AuthorizerUri = uri
        authorizer_resource.IdentitySource = "method.request.header.%s" % authorizer.get("token_header", "Authorization")
        if identity_validation_expression:
            authorizer_resource.IdentityValidationExpression = identity_validation_expression

        if authorizer_type == "TOKEN":
            if not self.credentials_arn:
                self.get_credentials_arn()
            authorizer_resource.AuthorizerResultTtlInSeconds = authorizer.get("result_ttl", 300)
            authorizer_resource.AuthorizerCredentials = self.credentials_arn
        if authorizer_type == "COGNITO_USER_POOLS":
            authorizer_resource.ProviderARNs = authorizer.get("provider_arns")

        self.cf_api_resources.append(authorizer_resource.title)
        self.cf_template.add_resource(authorizer_resource)

        return authorizer_resource

    def create_and_setup_methods(
        self,
        restapi,
        resource,
        api_key_required,
        uri,
        authorization_type,
        authorizer_resource,
        depth,
    ):
        """
        Set up the methods, integration responses and method responses for a given API Gateway resource.
        """
        for method_name in self.http_methods:
            method = troposphere.apigateway.Method(method_name + str(depth))
            method.RestApiId = troposphere.Ref(restapi)
            if type(resource) is troposphere.apigateway.Resource:
                method.ResourceId = troposphere.Ref(resource)
            else:
                method.ResourceId = resource
            method.HttpMethod = method_name.upper()
            method.AuthorizationType = authorization_type
            if authorizer_resource:
                method.AuthorizerId = troposphere.Ref(authorizer_resource)
            method.ApiKeyRequired = api_key_required
            method.MethodResponses = []
            self.cf_template.add_resource(method)
            self.cf_api_resources.append(method.title)

            if not self.credentials_arn:
                self.get_credentials_arn()
            credentials = self.credentials_arn  # This must be a Role ARN

            integration = troposphere.apigateway.Integration()
            integration.CacheKeyParameters = []
            integration.CacheNamespace = "none"
            integration.Credentials = credentials
            integration.IntegrationHttpMethod = "POST"
            integration.IntegrationResponses = []
            integration.PassthroughBehavior = "NEVER"
            integration.Type = "AWS_PROXY"
            integration.Uri = uri
            method.Integration = integration

    def create_and_setup_cors(self, restapi, resource, uri, depth, config):
        """
        Set up the methods, integration responses and method responses for a given API Gateway resource.
        """
        if config is True:
            config = {}
        method_name = "OPTIONS"
        method = troposphere.apigateway.Method(method_name + str(depth))
        method.RestApiId = troposphere.Ref(restapi)
        if type(resource) is troposphere.apigateway.Resource:
            method.ResourceId = troposphere.Ref(resource)
        else:
            method.ResourceId = resource
        method.HttpMethod = method_name.upper()
        method.AuthorizationType = "NONE"
        method_response = troposphere.apigateway.MethodResponse()
        method_response.ResponseModels = {"application/json": "Empty"}
        response_headers = {
            "Access-Control-Allow-Headers": "'%s'"
            % ",".join(
                config.get(
                    "allowed_headers",
                    [
                        "Content-Type",
                        "X-Amz-Date",
                        "Authorization",
                        "X-Api-Key",
                        "X-Amz-Security-Token",
                    ],
                )
            ),
            "Access-Control-Allow-Methods": "'%s'"
            % ",".join(
                config.get(
                    "allowed_methods",
                    ["DELETE", "GET", "HEAD", "OPTIONS", "PATCH", "POST", "PUT"],
                )
            ),
            "Access-Control-Allow-Origin": "'%s'" % config.get("allowed_origin", "*"),
        }
        method_response.ResponseParameters = {"method.response.header.%s" % key: True for key in response_headers}
        method_response.StatusCode = "200"
        method.MethodResponses = [method_response]
        self.cf_template.add_resource(method)
        self.cf_api_resources.append(method.title)

        integration = troposphere.apigateway.Integration()
        integration.Type = "MOCK"
        integration.PassthroughBehavior = "NEVER"
        integration.RequestTemplates = {"application/json": '{"statusCode": 200}'}
        integration_response = troposphere.apigateway.IntegrationResponse()
        integration_response.ResponseParameters = {
            "method.response.header.%s" % key: value for key, value in response_headers.items()
        }
        integration_response.ResponseTemplates = {"application/json": ""}
        integration_response.StatusCode = "200"
        integration.IntegrationResponses = [integration_response]

        integration.Uri = uri
        method.Integration = integration

    def deploy_api_gateway(
        self,
        api_id,
        stage_name,
        stage_description="",
        description="",
        cache_cluster_enabled=False,
        cache_cluster_size="0.5",
        variables=None,
        cloudwatch_log_level="OFF",
        cloudwatch_data_trace=False,
        cloudwatch_metrics_enabled=False,
        cache_cluster_ttl=300,
        cache_cluster_encrypted=False,
    ):
        """
        Deploy the API Gateway!
        Return the deployed API URL.
        """
        logger.info("Deploying API Gateway..")

        self.apigateway_client.create_deployment(
            restApiId=api_id,
            stageName=stage_name,
            stageDescription=stage_description,
            description=description,
            cacheClusterEnabled=cache_cluster_enabled,
            cacheClusterSize=cache_cluster_size,
            variables=variables or {},
        )

        if cloudwatch_log_level not in self.cloudwatch_log_levels:
            cloudwatch_log_level = "OFF"

        self.apigateway_client.update_stage(
            restApiId=api_id,
            stageName=stage_name,
            patchOperations=[
                self.get_patch_op("logging/loglevel", cloudwatch_log_level),
                self.get_patch_op("logging/dataTrace", cloudwatch_data_trace),
                self.get_patch_op("metrics/enabled", cloudwatch_metrics_enabled),
                self.get_patch_op("caching/ttlInSeconds", str(cache_cluster_ttl)),
                self.get_patch_op("caching/dataEncrypted", cache_cluster_encrypted),
            ],
        )

        return "https://{}.execute-api.{}.amazonaws.com/{}".format(api_id, self.boto_session.region_name, stage_name)

    def add_binary_support(self, api_id, cors=False):
        """
        Add binary support
        """
        response = self.apigateway_client.get_rest_api(restApiId=api_id)
        if "binaryMediaTypes" not in response or "*/*" not in response["binaryMediaTypes"]:
            self.apigateway_client.update_rest_api(
                restApiId=api_id,
                patchOperations=[{"op": "add", "path": "/binaryMediaTypes/*~1*"}],
            )

        if cors:
            # fix for issue 699 and 1035, cors+binary support don't work together
            # go through each resource and update the contentHandling type
            response = self.apigateway_client.get_resources(restApiId=api_id)
            resource_ids = [item["id"] for item in response["items"] if "OPTIONS" in item.get("resourceMethods", {})]

            for resource_id in resource_ids:
                self.apigateway_client.update_integration(
                    restApiId=api_id,
                    resourceId=resource_id,
                    httpMethod="OPTIONS",
                    patchOperations=[
                        {
                            "op": "replace",
                            "path": "/contentHandling",
                            "value": "CONVERT_TO_TEXT",
                        }
                    ],
                )

    def remove_binary_support(self, api_id, cors=False):
        """
        Remove binary support
        """
        response = self.apigateway_client.get_rest_api(restApiId=api_id)
        if "binaryMediaTypes" in response and "*/*" in response["binaryMediaTypes"]:
            self.apigateway_client.update_rest_api(
                restApiId=api_id,
                patchOperations=[{"op": "remove", "path": "/binaryMediaTypes/*~1*"}],
            )
        if cors:
            # go through each resource and change the contentHandling type
            response = self.apigateway_client.get_resources(restApiId=api_id)
            resource_ids = [item["id"] for item in response["items"] if "OPTIONS" in item.get("resourceMethods", {})]

            for resource_id in resource_ids:
                self.apigateway_client.update_integration(
                    restApiId=api_id,
                    resourceId=resource_id,
                    httpMethod="OPTIONS",
                    patchOperations=[{"op": "replace", "path": "/contentHandling", "value": ""}],
                )

    def add_api_compression(self, api_id, min_compression_size):
        """
        Add Rest API compression
        """
        self.apigateway_client.update_rest_api(
            restApiId=api_id,
            patchOperations=[
                {
                    "op": "replace",
                    "path": "/minimumCompressionSize",
                    "value": str(min_compression_size),
                }
            ],
        )

    def remove_api_compression(self, api_id):
        """
        Remove Rest API compression
        """
        self.apigateway_client.update_rest_api(
            restApiId=api_id,
            patchOperations=[
                {
                    "op": "replace",
                    "path": "/minimumCompressionSize",
                }
            ],
        )

    def get_api_keys(self, api_id, stage_name):
        """
        Generator that allows to iterate per API keys associated to an api_id and a stage_name.
        """
        response = self.apigateway_client.get_api_keys(limit=500)
        stage_key = "{}/{}".format(api_id, stage_name)
        for api_key in response.get("items"):
            if stage_key in api_key.get("stageKeys"):
                yield api_key.get("id")

    def create_api_key(self, api_id, stage_name):
        """
        Create new API key and link it with an api_id and a stage_name
        """
        response = self.apigateway_client.create_api_key(
            name="{}_{}".format(stage_name, api_id),
            description="Api Key for {}".format(api_id),
            enabled=True,
            stageKeys=[
                {
                    "restApiId": "{}".format(api_id),
                    "stageName": "{}".format(stage_name),
                },
            ],
        )
        logger.info(f"Created a new x-api-key: {response['id']}")

    def remove_api_key(self, api_id, stage_name):
        """
        Remove a generated API key for api_id and stage_name
        """
        response = self.apigateway_client.get_api_keys(limit=1, nameQuery="{}_{}".format(stage_name, api_id))
        for api_key in response.get("items"):
            self.apigateway_client.delete_api_key(apiKey="{}".format(api_key["id"]))

    def add_api_stage_to_api_key(self, api_key, api_id, stage_name):
        """
        Add api stage to Api key
        """
        self.apigateway_client.update_api_key(
            apiKey=api_key,
            patchOperations=[
                {
                    "op": "add",
                    "path": "/stages",
                    "value": "{}/{}".format(api_id, stage_name),
                }
            ],
        )

    def get_patch_op(self, keypath, value, op="replace"):
        """
        Return an object that describes a change of configuration on the given staging.
        Setting will be applied on all available HTTP methods.
        """
        if isinstance(value, bool):
            value = str(value).lower()
        return {"op": op, "path": "/*/*/{}".format(keypath), "value": value}

    def get_rest_apis(self, project_name):
        """
        Generator that allows to iterate per every available apis.
        """
        all_apis = self.apigateway_client.get_rest_apis(limit=500)

        for api in all_apis["items"]:
            if api["name"] != project_name:
                continue
            yield api

    def undeploy_function_url_custom_domain(self, lambda_name, domains=None):

        response = self.lambda_client.list_function_url_configs(FunctionName=lambda_name, MaxItems=50)
        if not response.get("FunctionUrlConfigs", []):
            print("no function url configured on lambda. skip delete custom domains")
        url = response["FunctionUrlConfigs"][0]["FunctionUrl"]
        url = urllib.parse.urlparse(url)
        distributions = self.cloudfront_client.list_distributions()
        distributions = [
            item
            for item in distributions["DistributionList"]["Items"]
            if url.hostname in [origin["DomainName"] for origin in item["Origins"]["Items"]]
        ]

        for distribution in distributions:
            id = distribution["Id"]
            distribution = self.cloudfront_client.get_distribution(Id=id)
            new_config = distribution["Distribution"]["DistributionConfig"]
            new_config["Enabled"] = False

            response = self.cloudfront_client.update_distribution(
                DistributionConfig=new_config, Id=id, IfMatch=distribution["ETag"]
            )
            response
            print("wait for distribution to be disabled.")
            waiter = self.cloudfront_client.get_waiter("distribution_deployed")
            waiter.wait(Id=id, WaiterConfig={"Delay": 20, "MaxAttempts": 20})
            delete_response = self.cloudfront_client.delete_distribution(Id=id, IfMatch=response["ETag"])
            if delete_response["ResponseMetadata"]["HTTPStatusCode"] == 204:
                print("cloudfront distribution deleted")

            # attempt remove 53 record
            for domain in distribution["Distribution"]["DistributionConfig"]["Aliases"].get("Items", []):
                self.delete_route53_records(domain, distribution["Distribution"]["DomainName"])

    def undeploy_api_gateway(self, lambda_name, domain_name=None, base_path=None):
        """
        Delete a deployed REST API Gateway.
        """
        logger.info("Deleting API Gateway..")

        if domain_name:
            # XXX - Remove Route53 smartly here?
            # XXX - This doesn't raise, but doesn't work either.

            try:
                self.apigateway_client.delete_base_path_mapping(
                    domainName=domain_name,
                    basePath="(none)" if base_path is None else base_path,
                )
            except Exception:
                # We may not have actually set up the domain.
                pass

        was_deleted = self.delete_stack(lambda_name, wait=True)

        if not was_deleted:
            # try erasing it with the older method
            for api in self.get_rest_apis(lambda_name):
                self.apigateway_client.delete_rest_api(restApiId=api["id"])

    def update_stage_config(
        self,
        project_name,
        stage_name,
        cloudwatch_log_level,
        cloudwatch_data_trace,
        cloudwatch_metrics_enabled,
    ):
        """
        Update CloudWatch metrics configuration.
        """
        if cloudwatch_log_level not in self.cloudwatch_log_levels:
            cloudwatch_log_level = "OFF"

        for api in self.get_rest_apis(project_name):
            self.apigateway_client.update_stage(
                restApiId=api["id"],
                stageName=stage_name,
                patchOperations=[
                    self.get_patch_op("logging/loglevel", cloudwatch_log_level),
                    self.get_patch_op("logging/dataTrace", cloudwatch_data_trace),
                    self.get_patch_op("metrics/enabled", cloudwatch_metrics_enabled),
                ],
            )

    def update_cognito(self, lambda_name, user_pool, lambda_configs, lambda_arn):
        LambdaConfig = {}
        for config in lambda_configs:
            LambdaConfig[config] = lambda_arn
        description = self.cognito_client.describe_user_pool(UserPoolId=user_pool)
        description_kwargs = {}
        for key, value in description["UserPool"].items():
            if key in (
                "UserPoolId",
                "Policies",
                "AutoVerifiedAttributes",
                "SmsVerificationMessage",
                "EmailVerificationMessage",
                "EmailVerificationSubject",
                "VerificationMessageTemplate",
                "SmsAuthenticationMessage",
                "MfaConfiguration",
                "DeviceConfiguration",
                "EmailConfiguration",
                "SmsConfiguration",
                "UserPoolTags",
                "AdminCreateUserConfig",
            ):
                description_kwargs[key] = value
            elif key == "LambdaConfig":
                for lckey, lcvalue in value.items():
                    if lckey in LambdaConfig:
                        value[lckey] = LambdaConfig[lckey]
                logger.debug("value", value)
                description_kwargs[key] = value
        if "LambdaConfig" not in description_kwargs:
            description_kwargs["LambdaConfig"] = LambdaConfig
        if "TemporaryPasswordValidityDays" in description_kwargs["Policies"]["PasswordPolicy"]:
            description_kwargs["AdminCreateUserConfig"].pop("UnusedAccountValidityDays", None)
        if "UnusedAccountValidityDays" in description_kwargs["AdminCreateUserConfig"]:
            description_kwargs["Policies"]["PasswordPolicy"]["TemporaryPasswordValidityDays"] = description_kwargs[
                "AdminCreateUserConfig"
            ].pop("UnusedAccountValidityDays", None)
        result = self.cognito_client.update_user_pool(UserPoolId=user_pool, **description_kwargs)
        if result["ResponseMetadata"]["HTTPStatusCode"] != 200:
            logger.error("Cognito:  Failed to update user pool", result)

        # Now we need to add a policy to the IAM that allows cognito access
        result = self.create_event_permission(
            lambda_name,
            "cognito-idp.amazonaws.com",
            "arn:aws:cognito-idp:{}:{}:userpool/{}".format(
                self.aws_region,
                self.sts_client.get_caller_identity().get("Account"),
                user_pool,
            ),
        )
        if result["ResponseMetadata"]["HTTPStatusCode"] != 201:
            logger.error("Cognito:  Failed to update lambda permission", result)

    def delete_stack(self, name, wait=False):
        """
        Delete the CF stack managed by Zappa.
        """
        try:
            stack = self.cf_client.describe_stacks(StackName=name)["Stacks"][0]
        except Exception:  # pragma: no cover
            logger.error("No Zappa stack named {0}".format(name))
            return False

        tags = {x["Key"]: x["Value"] for x in stack["Tags"]}
        if tags.get("ZappaProject") == name:
            self.cf_client.delete_stack(StackName=name)
            if wait:
                waiter = self.cf_client.get_waiter("stack_delete_complete")
                logger.info(f"Waiting for stack {name} to be deleted..")
                waiter.wait(StackName=name)
            return True
        else:
            logger.info(f"ZappaProject tag not found on {name}, doing nothing")
            return False

    def create_stack_template(
        self,
        lambda_arn,
        lambda_name,
        api_key_required,
        iam_authorization,
        authorizer,
        cors_options=None,
        description=None,
        endpoint_configuration=None,
    ):
        """
        Build the entire CF stack.
        Just used for the API Gateway, but could be expanded in the future.
        """

        auth_type = "NONE"
        if iam_authorization and authorizer:
            logger.warning(
                "Both IAM Authorization and Authorizer are specified, this is not possible. "
                "Setting Auth method to IAM Authorization"
            )
            authorizer = None
            auth_type = "AWS_IAM"
        elif iam_authorization:
            auth_type = "AWS_IAM"
        elif authorizer:
            auth_type = authorizer.get("type", "CUSTOM")

        # build a fresh template
        self.cf_template = troposphere.Template()
        self.cf_template.set_description("Automatically generated with Zappa")
        self.cf_api_resources = []
        self.cf_parameters = {}

        self.create_api_gateway_routes(
            lambda_arn,
            api_name=lambda_name,
            api_key_required=api_key_required,
            authorization_type=auth_type,
            authorizer=authorizer,
            cors_options=cors_options,
            description=description,
            endpoint_configuration=endpoint_configuration,
        )
        return self.cf_template

    def update_stack(
        self,
        name,
        working_bucket,
        wait=False,
        update_only=False,
        disable_progress=False,
    ):
        """
        Update or create the CF stack managed by Zappa.
        """
        capabilities = []

        template = name + "-template-" + str(int(time.time())) + ".json"
        with open(template, "wb") as out:
            out.write(
                bytes(
                    self.cf_template.to_json(indent=None, separators=(",", ":")),
                    "utf-8",
                )
            )

        self.upload_to_s3(template, working_bucket, disable_progress=disable_progress)
        if self.boto_session.region_name == "us-gov-west-1":
            url = "https://s3-us-gov-west-1.amazonaws.com/{0}/{1}".format(working_bucket, template)
        else:
            url = "https://s3.amazonaws.com/{0}/{1}".format(working_bucket, template)

        tags = [{"Key": key, "Value": self.tags[key]} for key in self.tags.keys() if key != "ZappaProject"]
        tags.append({"Key": "ZappaProject", "Value": name})
        update = True

        try:
            self.cf_client.describe_stacks(StackName=name)
        except botocore.client.ClientError:
            update = False

        if update_only and not update:
            logger.info("CloudFormation stack missing, re-deploy to enable updates")
            return

        if not update:
            self.cf_client.create_stack(StackName=name, Capabilities=capabilities, TemplateURL=url, Tags=tags)
            logger.info(f"Waiting for stack {name} to create (this can take a bit)..")
        else:
            try:
                self.cf_client.update_stack(
                    StackName=name,
                    Capabilities=capabilities,
                    TemplateURL=url,
                    Tags=tags,
                )
                logger.info(f"Waiting for stack {name} to update..")
            except botocore.client.ClientError as e:
                if e.response["Error"]["Message"] == "No updates are to be performed.":
                    wait = False
                else:
                    raise

        if wait:
            total_resources = len(self.cf_template.resources)
            current_resources = 0
            sr = self.cf_client.get_paginator("list_stack_resources")
            progress = tqdm(total=total_resources, unit="res", disable=disable_progress)
            while True:
                time.sleep(3)
                result = self.cf_client.describe_stacks(StackName=name)
                if not result["Stacks"]:
                    continue  # might need to wait a bit

                if result["Stacks"][0]["StackStatus"] in [
                    "CREATE_COMPLETE",
                    "UPDATE_COMPLETE",
                ]:
                    break

                # Something has gone wrong.
                # Is raising enough? Should we also remove the Lambda function?
                if result["Stacks"][0]["StackStatus"] in [
                    "DELETE_COMPLETE",
                    "DELETE_IN_PROGRESS",
                    "ROLLBACK_IN_PROGRESS",
                    "UPDATE_ROLLBACK_COMPLETE_CLEANUP_IN_PROGRESS",
                    "UPDATE_ROLLBACK_COMPLETE",
                ]:
                    raise EnvironmentError(
                        "Stack creation failed. "
                        "Please check your CloudFormation console. "
                        "You may also need to `undeploy`."
                    )

                count = 0
                for result in sr.paginate(StackName=name):
                    done = (1 for x in result["StackResourceSummaries"] if "COMPLETE" in x["ResourceStatus"])
                    count += sum(done)
                if count:
                    # We can end up in a situation where we have more resources being created
                    # than anticipated.
                    if (count - current_resources) > 0:
                        progress.update(count - current_resources)
                current_resources = count
            progress.close()

        try:
            os.remove(template)
        except OSError:
            pass

        self.remove_from_s3(template, working_bucket)

    def stack_outputs(self, name):
        """
        Given a name, describes CloudFront stacks and returns dict of the stack Outputs
        , else returns an empty dict.
        """
        try:
            stack = self.cf_client.describe_stacks(StackName=name)["Stacks"][0]
            return {x["OutputKey"]: x["OutputValue"] for x in stack["Outputs"]}
        except botocore.client.ClientError:
            return {}

    def get_api_url(self, lambda_name, stage_name):
        """
        Given a lambda_name and stage_name, return a valid API URL.
        """
        api_id = self.get_api_id(lambda_name)
        if api_id:
            return "https://{}.execute-api.{}.amazonaws.com/{}".format(api_id, self.boto_session.region_name, stage_name)
        else:
            return None

    def get_api_id(self, lambda_name):
        """
        Given a lambda_name, return the API id.
        """
        try:
            response = self.cf_client.describe_stack_resource(StackName=lambda_name, LogicalResourceId="Api")
            return response["StackResourceDetail"].get("PhysicalResourceId", None)
        except Exception as e:  # pragma: no cover
            logger.exception(e)
            try:
                # Try the old method (project was probably made on an older, non CF version)
                response = self.apigateway_client.get_rest_apis(limit=500)

                for item in response["items"]:
                    if item["name"] == lambda_name:
                        return item["id"]

                logger.exception(f"Could not get API ID. {lambda_name} {self.boto_session.region_name}")
                logger.exception(response)
                return None
            except Exception:  # pragma: no cover
                # We don't even have an API deployed. That's okay!
                return None

    def create_domain_name(
        self,
        domain_name,
        certificate_name,
        certificate_body=None,
        certificate_private_key=None,
        certificate_chain=None,
        certificate_arn=None,
        lambda_name=None,
        stage=None,
        base_path=None,
    ):
        """
        Creates the API GW domain and returns the resulting DNS name.
        """

        # This is a Let's Encrypt or custom certificate
        if not certificate_arn:
            agw_response = self.apigateway_client.create_domain_name(
                domainName=domain_name,
                certificateName=certificate_name,
                certificateBody=certificate_body,
                certificatePrivateKey=certificate_private_key,
                certificateChain=certificate_chain,
            )
        # This is an AWS ACM-hosted Certificate
        else:
            agw_response = self.apigateway_client.create_domain_name(
                domainName=domain_name,
                certificateName=certificate_name,
                certificateArn=certificate_arn,
            )
            api_id = self.get_api_id(lambda_name)
            if not api_id:
                raise LookupError("No API URL to certify found - did you deploy?")

            self.apigateway_client.create_base_path_mapping(
                domainName=domain_name,
                basePath="" if base_path is None else base_path,
                restApiId=api_id,
                stage=stage,
            )

        if self.function_url_enabled:
            pass

        return agw_response["distributionDomainName"]

    def update_route53_records(self, domain_name, dns_name):
        """
        Updates Route53 Records following GW domain creation
        """
        zone_id = self.get_hosted_zone_id_for_domain(domain_name)

        is_apex = self.route53.get_hosted_zone(Id=zone_id)["HostedZone"]["Name"][:-1] == domain_name
        if is_apex:
            record_set = {
                "Name": domain_name,
                "Type": "A",
                "AliasTarget": {
                    "HostedZoneId": "Z2FDTNDATAQYW2",  # This is a magic value that means "CloudFront"
                    "DNSName": dns_name,
                    "EvaluateTargetHealth": False,
                },
            }
        else:
            record_set = {
                "Name": domain_name,
                "Type": "CNAME",
                "ResourceRecords": [{"Value": dns_name}],
                "TTL": 60,
            }

        # Related: https://github.com/boto/boto3/issues/157
        # and: http://docs.aws.amazon.com/Route53/latest/APIReference/CreateAliasRRSAPI.html
        # and policy: https://spin.atomicobject.com/2016/04/28/route-53-hosted-zone-managment/

        response = self.route53.change_resource_record_sets(
            HostedZoneId=zone_id,
            ChangeBatch={"Changes": [{"Action": "UPSERT", "ResourceRecordSet": record_set}]},
        )

        return response

    def delete_route53_records(self, domain_name, dns_name):
        """
        Updates Route53 Records following GW domain creation
        """
        zone_id = self.get_hosted_zone_id_for_domain(domain_name)

        is_apex = self.route53.get_hosted_zone(Id=zone_id)["HostedZone"]["Name"][:-1] == domain_name
        if is_apex:
            record_set = {
                "Name": domain_name,
                "Type": "A",
                "AliasTarget": {
                    "HostedZoneId": "Z2FDTNDATAQYW2",  # This is a magic value that means "CloudFront"
                    "DNSName": dns_name,
                    "EvaluateTargetHealth": False,
                },
            }
        else:
            record_set = {
                "Name": domain_name,
                "Type": "CNAME",
                "ResourceRecords": [{"Value": dns_name}],
                "TTL": 60,
            }

        response = self.route53.change_resource_record_sets(
            HostedZoneId=zone_id,
            ChangeBatch={"Changes": [{"Action": "DELETE", "ResourceRecordSet": record_set}]},
        )

        if response["ResponseMetadata"]["HTTPStatusCode"] == 200:
            print("removed route 53 record for {}".format(domain_name))

        return response

    def update_domain_name(
        self,
        domain_name,
        certificate_name=None,
        certificate_body=None,
        certificate_private_key=None,
        certificate_chain=None,
        certificate_arn=None,
        lambda_name=None,
        stage=None,
        route53=True,
        base_path=None,
        use_apigateway=True,
        use_function_url=False,
    ):
        """
        This updates your certificate information for an existing domain,
        with similar arguments to boto's update_domain_name API Gateway api.
        It returns the resulting new domain information including the new certificate's ARN
        if created during this process.
        Previously, this method involved downtime that could take up to 40 minutes
        because the API Gateway api only allowed this by deleting, and then creating it.
        Related issues:     https://github.com/Miserlou/Zappa/issues/590
                            https://github.com/Miserlou/Zappa/issues/588
                            https://github.com/Miserlou/Zappa/pull/458
                            https://github.com/Miserlou/Zappa/issues/882
                            https://github.com/Miserlou/Zappa/pull/883
        """

        logger.info("Updating domain name!")

        certificate_name = certificate_name + str(time.time())
        if not certificate_arn and certificate_body and certificate_private_key and certificate_chain:
            acm_certificate = self.acm_client.import_certificate(
                Certificate=certificate_body,
                PrivateKey=certificate_private_key,
                CertificateChain=certificate_chain,
            )
            certificate_arn = acm_certificate["CertificateArn"]

        if use_apigateway:
            self.update_domain_base_path_mapping(domain_name, lambda_name, stage, base_path)

            res = self.apigateway_client.update_domain_name(
                domainName=domain_name,
                patchOperations=[
                    {
                        "op": "replace",
                        "path": "/certificateName",
                        "value": certificate_name,
                    },
                    {"op": "replace", "path": "/certificateArn", "value": certificate_arn},
                ],
            )
        if use_function_url:
            pass
        return res

    def update_domain_base_path_mapping(self, domain_name, lambda_name, stage, base_path):
        """
        Update domain base path mapping on API Gateway if it was changed
        """
        api_id = self.get_api_id(lambda_name)
        if not api_id:
            logger.warning("Warning! Can't update base path mapping!")
            return
        base_path_mappings = self.apigateway_client.get_base_path_mappings(domainName=domain_name)
        found = False
        for base_path_mapping in base_path_mappings.get("items", []):
            if base_path_mapping["restApiId"] == api_id and base_path_mapping["stage"] == stage:
                found = True
                if base_path_mapping["basePath"] != base_path:
                    self.apigateway_client.update_base_path_mapping(
                        domainName=domain_name,
                        basePath=base_path_mapping["basePath"],
                        patchOperations=[
                            {
                                "op": "replace",
                                "path": "/basePath",
                                "value": "" if base_path is None else base_path,
                            }
                        ],
                    )
        if not found:
            self.apigateway_client.create_base_path_mapping(
                domainName=domain_name,
                basePath="" if base_path is None else base_path,
                restApiId=api_id,
                stage=stage,
            )

    def get_all_zones(self):
        """Same behaviour of list_host_zones, but transparently handling pagination."""
        zones = {"HostedZones": []}

        new_zones = self.route53.list_hosted_zones(MaxItems="100")
        while new_zones["IsTruncated"]:
            zones["HostedZones"] += new_zones["HostedZones"]
            new_zones = self.route53.list_hosted_zones(Marker=new_zones["NextMarker"], MaxItems="100")

        zones["HostedZones"] += new_zones["HostedZones"]
        return zones

    def get_domain_name(self, domain_name, route53=True):
        """
        Scan our hosted zones for the record of a given name.
        Returns the record entry, else None.
        """
        # Make sure api gateway domain is present
        try:
            self.apigateway_client.get_domain_name(domainName=domain_name)
        except Exception:
            return None

        if not route53:
            return True

        try:
            zones = self.get_all_zones()
            for zone in zones["HostedZones"]:
                records = self.route53.list_resource_record_sets(HostedZoneId=zone["Id"])
                for record in records["ResourceRecordSets"]:
                    if record["Type"] in ("CNAME", "A") and record["Name"][:-1] == domain_name:
                        return record

        except Exception:
            return None

        ##
        # Old, automatic logic.
        # If re-introduced, should be moved to a new function.
        # Related ticket: https://github.com/Miserlou/Zappa/pull/458
        ##

        # We may be in a position where Route53 doesn't have a domain, but the API Gateway does.
        # We need to delete this before we can create the new Route53.
        # try:
        #     api_gateway_domain = self.apigateway_client.get_domain_name(domainName=domain_name)
        #     self.apigateway_client.delete_domain_name(domainName=domain_name)
        # except Exception:
        #     pass

        return None

    ##
    # IAM
    ##

    def get_credentials_arn(self):
        """
        Given our role name, get and set the credentials_arn.
        """
        role = self.iam.Role(self.role_name)
        self.credentials_arn = role.arn
        return role, self.credentials_arn

    def create_iam_roles(self):
        """
        Create and defines the IAM roles and policies necessary for Zappa.
        If the IAM role already exists, it will be updated if necessary.
        """
        attach_policy_obj = json.loads(self.attach_policy)
        assume_policy_obj = json.loads(self.assume_policy)

        if self.extra_permissions:
            for permission in self.extra_permissions:
                attach_policy_obj["Statement"].append(dict(permission))
            self.attach_policy = json.dumps(attach_policy_obj)

        updated = False

        # Create the role if needed
        try:
            role, credentials_arn = self.get_credentials_arn()

        except botocore.client.ClientError:
            logger.info(f"Creating {self.role_name} IAM Role..")

            role = self.iam.create_role(RoleName=self.role_name, AssumeRolePolicyDocument=self.assume_policy)
            self.credentials_arn = role.arn
            updated = True

        # create or update the role's policies if needed
        policy = self.iam.RolePolicy(self.role_name, "zappa-permissions")
        try:
            if policy.policy_document != attach_policy_obj:
                logger.info(f"Updating zappa-permissions policy on {self.role_name} IAM Role.")

                policy.put(PolicyDocument=self.attach_policy)
                updated = True

        except botocore.client.ClientError:
            logger.info(f"Creating zappa-permissions policy on {self.role_name} IAM Role.")
            policy.put(PolicyDocument=self.attach_policy)
            updated = True

        if role.assume_role_policy_document != assume_policy_obj and set(
            role.assume_role_policy_document["Statement"][0]["Principal"]["Service"]
        ) != set(assume_policy_obj["Statement"][0]["Principal"]["Service"]):
            logger.info(f"Updating assume role policy on {self.role_name} IAM Role.")
            self.iam_client.update_assume_role_policy(RoleName=self.role_name, PolicyDocument=self.assume_policy)
            updated = True

        return self.credentials_arn, updated

    def _clear_policy(self, lambda_name):
        """
        Remove obsolete policy statements to prevent policy from bloating over the limit after repeated updates.
        """
        try:
            policy_response = self.lambda_client.get_policy(FunctionName=lambda_name)
            if policy_response["ResponseMetadata"]["HTTPStatusCode"] == 200:
                statement = json.loads(policy_response["Policy"])["Statement"]
                for s in statement:
<<<<<<< HEAD
                    if s["Sid"].startswith("zappa-"):
                        logger.debug(f"delete policy {s['Sid']}-{s['Principal']}")
                        delete_response = self.lambda_client.remove_permission(
                            FunctionName=lambda_name, StatementId=s["Sid"]
                        )
                        if delete_response["ResponseMetadata"]["HTTPStatusCode"] != 204:
                            logger.error(
                                "Failed to delete an obsolete policy statement: {}".format(
                                    policy_response
                                )
                            )
=======
                    if s["Sid"] in ["FunctionURLAllowPublicAccess"]:
                        continue
                    delete_response = self.lambda_client.remove_permission(FunctionName=lambda_name, StatementId=s["Sid"])
                    if delete_response["ResponseMetadata"]["HTTPStatusCode"] != 204:
                        logger.error("Failed to delete an obsolete policy statement: {}".format(policy_response))
>>>>>>> 2c06c76c
            else:
                logger.debug("Failed to load Lambda function policy: {}".format(policy_response))
        except ClientError as e:
            if e.args[0].find("ResourceNotFoundException") > -1:
                logger.debug("No policy found, must be first run.")
            else:
                logger.error("Unexpected client error {}".format(e.args[0]))

    ##
    # CloudWatch Events
    ##

    def create_event_permission(self, lambda_name, principal, source_arn):
        """
        Create permissions to link to an event.
        Related: http://docs.aws.amazon.com/lambda/latest/dg/with-s3-example-configure-event-source.html
        """
        logger.debug("Adding new permission to invoke Lambda function: {}".format(lambda_name))

        account_id: str = self.sts_client.get_caller_identity().get("Account")  # type: ignore

        permission_response = self.lambda_client.add_permission(
            FunctionName=lambda_name,
            StatementId="zappa-"
            + "".join(
                random.choice(string.ascii_uppercase + string.digits) for _ in range(8)
            ),
            Action="lambda:InvokeFunction",
            Principal=principal,
            SourceArn=source_arn,
            # The SourceAccount argument ensures that only the specified AWS account can invoke the lambda function.
            # This prevents a security issue where if a lambda is triggered off of s3 bucket events and the bucket is
            # deleted, another AWS account can create a bucket with the same name and potentially trigger the original
            # lambda function, since bucket names are global.
            # https://github.com/zappa/Zappa/issues/1039
            SourceAccount=account_id,
        )

        if permission_response["ResponseMetadata"]["HTTPStatusCode"] != 201:
            logger.error("Problem creating permission to invoke Lambda function")
            return None  # XXX: Raise?

        return permission_response

    def schedule_events(self, lambda_arn, lambda_name, events, default=True):
        """
        Given a Lambda ARN, name and a list of events, schedule this as CloudWatch Events.
        'events' is a list of dictionaries, where the dict must contains the string
        of a 'function' and the string of the event 'expression', and an optional 'name' and 'description'.
        Expressions can be in rate or cron format:
            http://docs.aws.amazon.com/lambda/latest/dg/tutorial-scheduled-events-schedule-expressions.html
        """

        # The stream sources - DynamoDB, Kinesis and SQS - are working differently than the other services (pull vs push)
        # and do not require event permissions. They do require additional permissions on the Lambda roles though.
        # http://docs.aws.amazon.com/lambda/latest/dg/lambda-api-permissions-ref.html
        pull_services = ["dynamodb", "kinesis", "sqs"]
        self.unschedule_events(
            lambda_name=lambda_name,
            lambda_arn=lambda_arn,
            events=events,
            excluded_source_services=pull_services,
        )
        # XXX: Not available in Lambda yet.
        # We probably want to execute the latest code.
        # if default:
        #     lambda_arn = lambda_arn + ":$LATEST"

        for event in events:
            function = event["function"]
            expression = event.get("expression", None)  # single expression
            expressions = event.get("expressions", None)  # multiple expression
            kwargs = event.get("kwargs", {})  # optional dict of keyword arguments for the event
            event_source = event.get("event_source", None)
            description = event.get("description", function)
            enabled = event.get("enabled", True)

            #   - If 'cron' or 'rate' in expression, use ScheduleExpression
            #   - Else, use EventPattern
            #       - ex https://github.com/awslabs/aws-lambda-ddns-function

            if not self.credentials_arn:
                self.get_credentials_arn()

            if expression:
                expressions = [expression]  # same code for single and multiple expression

            if expressions:
                for index, expression in enumerate(expressions):
                    rule_name = self.get_scheduled_event_name(
                        event,
                        function,
                        lambda_name,
                        index,
                    )

                    rule_response = self.events_client.put_rule(
                        Name=rule_name,
                        ScheduleExpression=expression,
                        State="ENABLED" if enabled else "DISABLED",
                        Description=description,
                        RoleArn=self.credentials_arn,
                    )

                    if "RuleArn" in rule_response:
                        logger.debug("Rule created. ARN {}".format(rule_response["RuleArn"]))

                    # Specific permissions are necessary for any trigger to work.
                    self.create_event_permission(lambda_name, "events.amazonaws.com", rule_response["RuleArn"])

                    # Overwriting the input, supply the original values and add kwargs
                    input_template = (
                        '{"time": <time>, '
                        '"detail-type": <detail-type>, '
                        '"source": <source>,'
                        '"account": <account>, '
                        '"region": <region>,'
                        '"detail": <detail>, '
                        '"version": <version>,'
                        '"resources": <resources>,'
                        '"id": <id>,'
                        '"kwargs": %s'
                        "}" % json.dumps(kwargs)
                    )

                    # Create the CloudWatch event ARN for this function.
                    # https://github.com/Miserlou/Zappa/issues/359
                    target_response = self.events_client.put_targets(
                        Rule=rule_name,
                        Targets=[
                            {
                                "Id": "Id" + "".join(random.choice(string.digits) for _ in range(12)),
                                "Arn": lambda_arn,
                                "InputTransformer": {
                                    "InputPathsMap": {
                                        "time": "$.time",
                                        "detail-type": "$.detail-type",
                                        "source": "$.source",
                                        "account": "$.account",
                                        "region": "$.region",
                                        "detail": "$.detail",
                                        "version": "$.version",
                                        "resources": "$.resources",
                                        "id": "$.id",
                                    },
                                    "InputTemplate": input_template,
                                },
                            }
                        ],
                    )

                    if target_response["ResponseMetadata"]["HTTPStatusCode"] == 200:
                        logger.info(f"Scheduled {rule_name} with expression {expression}!")
                    else:
                        logger.warning(f"Problem scheduling {rule_name} with expression {expression}.")

            elif event_source:
                service = self.service_from_arn(event_source["arn"])

                if service not in pull_services:
                    svc = ",".join(event["event_source"]["events"])
                    self.create_event_permission(
                        lambda_name,
                        service + ".amazonaws.com",
                        event["event_source"]["arn"],
                    )
                else:
                    svc = service

                rule_response = add_event_source(event_source, lambda_arn, function, self.boto_session)

                if rule_response == "successful":
                    logger.info(f"Created {svc} event schedule for {function}!")
                elif rule_response == "failed":
                    logger.error(f"Problem creating {svc} event schedule for {function}!")
                elif rule_response == "exists":
                    logger.warning(f"{svc} event schedule for {function} already exists - Nothing to do here.")
                elif rule_response == "dryrun":
                    logger.info(f"Dryrun for creating {svc} event schedule for {function}!!")
            else:
                logger.error(f"Could not create event {rule_name} - Please define either an expression or an event source")

    def get_scheduled_event_name(self, event, function, lambda_name, index=0):
        """
        Returns an AWS-valid CloudWatch rule name using a digest of the event name, lambda name, and function.
        This allows support for rule names that may be longer than the 64 char limit.

        function pattern: '^[._A-Za-z0-9]{0,63}$'
        """
        max_event_rule_name_length = 64
        max_name_length = max_event_rule_name_length - 1  # Because it must contain the delimiter "-".
        function_regex = re.compile(f"^[._A-Za-z0-9]{{0,{max_name_length}}}$")
        if not re.fullmatch(function_regex, function):
            # Validation Rule: https://docs.aws.amazon.com/eventbridge/latest/APIReference/API_Rule.html
            # '-' cannot be used because it is a delimiter
            raise EnvironmentError("event['function']: Pattern '^[._A-Za-z0-9]{0,63}$'.")

        name = event.get("name", function)
        if name != function:
            # a custom event name has been provided, make sure function name is included as postfix,
            # otherwise zappa's handler won't be able to locate the function.
            name = "{}-{}".format(name, function)
        if index:
            # to ensure unique cloudwatch rule names in the case of multiple expressions
            # prefix all entries bar the first with the index
            # Related: https://github.com/Miserlou/Zappa/pull/1051
            name = "{}-{}".format(index, name)

        # https://github.com/zappa/Zappa/issues/1036
        # Error because the name cannot be obtained if the function name is longer than 64 characters
        if len(name) > max_name_length:
            raise EnvironmentError(f"Generated scheduled event name is too long, shorten the function name!: '{name}'")
        # prefix scheduled event names with lambda name. So we can look them up later via the prefix.
        event_name = self.get_event_name(lambda_name, name)
        # if it's possible that we truncated name, generate a unique, shortened name
        # https://github.com/Miserlou/Zappa/issues/970
        if len(event_name) >= max_event_rule_name_length:
            lambda_name = self.get_hashed_lambda_name(lambda_name)
            event_name = self.get_event_name(lambda_name, name)

        return event_name

    @staticmethod
    def get_event_name(lambda_name, name):
        """
        Returns an AWS-valid Lambda event name.
        """
        return "{prefix:.{width}}-{postfix}".format(prefix=lambda_name, width=max(0, 63 - len(name)), postfix=name)[:64]

    @staticmethod
    def get_hashed_lambda_name(lambda_name):
        return hashlib.sha1(lambda_name.encode()).hexdigest()

    def delete_rule(self, rule_name):
        """
        Delete a CWE rule.
        This  deletes them, but they will still show up in the AWS console.
        Annoying.
        """
        logger.debug("Deleting existing rule {}".format(rule_name))

        # All targets must be removed before
        # we can actually delete the rule.
        try:
            targets = self.events_client.list_targets_by_rule(Rule=rule_name)
        except botocore.exceptions.ClientError as e:
            # This avoids misbehavior if low permissions, related: https://github.com/Miserlou/Zappa/issues/286
            error_code = e.response["Error"]["Code"]
            if error_code == "AccessDeniedException":
                raise
            else:
                logger.debug("No target found for this rule: {} {}".format(rule_name, e.args[0]))
                return

        if "Targets" in targets and targets["Targets"]:
            self.events_client.remove_targets(Rule=rule_name, Ids=[x["Id"] for x in targets["Targets"]])
        else:  # pragma: no cover
            logger.debug("No target to delete")

        # Delete our rule.
        self.events_client.delete_rule(Name=rule_name)

    def get_event_rule_names_for_lambda(self, lambda_arn):
        """
        Get all of the rule names associated with a lambda function.
        """
        response = self.events_client.list_rule_names_by_target(TargetArn=lambda_arn)
        rule_names = response["RuleNames"]
        # Iterate when the results are paginated
        while "NextToken" in response:
            response = self.events_client.list_rule_names_by_target(TargetArn=lambda_arn, NextToken=response["NextToken"])
            rule_names.extend(response["RuleNames"])
        return rule_names

    def get_event_rules_for_lambda(self, lambda_arn):
        """
        Get all of the rule details associated with this function.
        """
        rule_names = self.get_event_rule_names_for_lambda(lambda_arn=lambda_arn)
        return [self.events_client.describe_rule(Name=r) for r in rule_names]

    def unschedule_events(self, events, lambda_arn=None, lambda_name=None, excluded_source_services=None):
        excluded_source_services = excluded_source_services or []
        """
        Given a list of events, unschedule these CloudWatch Events.
        'events' is a list of dictionaries, where the dict must contains the string
        of a 'function' and the string of the event 'expression', and an optional 'name' and 'description'.
        """
        self._clear_policy(lambda_name)

        rule_names = self.get_event_rule_names_for_lambda(lambda_arn=lambda_arn)
        for rule_name in rule_names:
            self.delete_rule(rule_name)
            logger.info(f"Unscheduled {rule_name}.")

        non_cwe = [e for e in events if "event_source" in e]
        for event in non_cwe:
            # TODO: This WILL miss non CW events that have been deployed but changed names. Figure out a way to remove
            # them no matter what.
            # These are non CWE event sources.
            function = event["function"]
            name = event.get("name", function)
            event_source = event.get("event_source", function)
            service = self.service_from_arn(event_source["arn"])
            # DynamoDB and Kinesis streams take quite a while to setup after they are created and do not need to be
            # re-scheduled when a new Lambda function is deployed. Therefore, they should not be removed during zappa
            # update or zappa schedule.
            if service not in excluded_source_services:
                remove_event_source(event_source, lambda_arn, function, self.boto_session)
                displayed_event = f' ({event_source["events"]})' if "events" in event_source else ""
                logger.info(f"Removed event {name}{displayed_event}.")

    ###
    # Async / SNS
    ##

    def create_async_sns_topic(self, lambda_name, lambda_arn):
        """
        Create the SNS-based async topic.
        """
        topic_name = get_topic_name(lambda_name)
        # Create SNS topic
        topic_arn = self.sns_client.create_topic(Name=topic_name)["TopicArn"]
        # Create subscription
        self.sns_client.subscribe(TopicArn=topic_arn, Protocol="lambda", Endpoint=lambda_arn)
        # Add Lambda permission for SNS to invoke function
        self.create_event_permission(lambda_name=lambda_name, principal="sns.amazonaws.com", source_arn=topic_arn)
        # Add rule for SNS topic as a event source
        add_event_source(
            event_source={"arn": topic_arn, "events": ["sns:Publish"]},
            lambda_arn=lambda_arn,
            target_function="zappa.asynchronous.route_task",
            boto_session=self.boto_session,
        )
        return topic_arn

    def remove_async_sns_topic(self, lambda_name):
        """
        Remove the async SNS topic.
        """
        topic_name = get_topic_name(lambda_name)
        removed_arns = []
        for sub in self.sns_client.list_subscriptions()["Subscriptions"]:
            if topic_name in sub["TopicArn"]:
                self.sns_client.delete_topic(TopicArn=sub["TopicArn"])
                removed_arns.append(sub["TopicArn"])
        return removed_arns

    ###
    # Async / DynamoDB
    ##

    def _set_async_dynamodb_table_ttl(self, table_name):
        self.dynamodb_client.update_time_to_live(
            TableName=table_name,
            TimeToLiveSpecification={"Enabled": True, "AttributeName": "ttl"},
        )

    def create_async_dynamodb_table(self, table_name, read_capacity, write_capacity):
        """
        Create the DynamoDB table for async task return values
        """
        try:
            dynamodb_table = self.dynamodb_client.describe_table(TableName=table_name)
            return False, dynamodb_table

        # catch this exception (triggered if the table doesn't exist)
        except botocore.exceptions.ClientError:
            dynamodb_table = self.dynamodb_client.create_table(
                AttributeDefinitions=[{"AttributeName": "id", "AttributeType": "S"}],
                TableName=table_name,
                KeySchema=[
                    {"AttributeName": "id", "KeyType": "HASH"},
                ],
                ProvisionedThroughput={
                    "ReadCapacityUnits": read_capacity,
                    "WriteCapacityUnits": write_capacity,
                },
            )
            if dynamodb_table:
                try:
                    self._set_async_dynamodb_table_ttl(table_name)
                except botocore.exceptions.ClientError:
                    # this fails because the operation is async, so retry
                    time.sleep(10)
                    self._set_async_dynamodb_table_ttl(table_name)

        return True, dynamodb_table

    def remove_async_dynamodb_table(self, table_name):
        """
        Remove the DynamoDB Table used for async return values
        """
        self.dynamodb_client.delete_table(TableName=table_name)

    ##
    # CloudWatch Logging
    ##

    def fetch_logs(self, lambda_name, filter_pattern="", limit=10000, start_time=0):
        """
        Fetch the CloudWatch logs for a given Lambda name.
        """
        log_name = "/aws/lambda/" + lambda_name
        streams = self.logs_client.describe_log_streams(logGroupName=log_name, descending=True, orderBy="LastEventTime")

        all_streams = streams["logStreams"]
        all_names = [stream["logStreamName"] for stream in all_streams]

        events = []
        response = {}
        while not response or "nextToken" in response:
            extra_args = {}
            if "nextToken" in response:
                extra_args["nextToken"] = response["nextToken"]

            # Amazon uses millisecond epoch for some reason.
            # Thanks, Jeff.
            start_time = start_time * 1000
            end_time = int(time.time()) * 1000

            response = self.logs_client.filter_log_events(
                logGroupName=log_name,
                logStreamNames=all_names,
                startTime=start_time,
                endTime=end_time,
                filterPattern=filter_pattern,
                limit=limit,
                interleaved=True,  # Does this actually improve performance?
                **extra_args,
            )
            if response and "events" in response:
                events += response["events"]

        return sorted(events, key=lambda k: k["timestamp"])

    def remove_log_group(self, group_name):
        """
        Filter all log groups that match the name given in log_filter.
        """
        logger.info(f"Removing log group: {group_name}")
        try:
            self.logs_client.delete_log_group(logGroupName=group_name)
        except botocore.exceptions.ClientError as e:
            logger.exception(f"Couldn't remove '{group_name}' because of: {e}")

    def remove_lambda_function_logs(self, lambda_function_name):
        """
        Remove all logs that are assigned to a given lambda function id.
        """
        self.remove_log_group("/aws/lambda/{}".format(lambda_function_name))

    def remove_api_gateway_logs(self, project_name):
        """
        Removed all logs that are assigned to a given rest api id.
        """
        for rest_api in self.get_rest_apis(project_name):
            for stage in self.apigateway_client.get_stages(restApiId=rest_api["id"])["item"]:
                self.remove_log_group("API-Gateway-Execution-Logs_{}/{}".format(rest_api["id"], stage["stageName"]))

    ##
    # Route53 Domain Name Entries
    ##

    def get_hosted_zone_id_for_domain(self, domain):
        """
        Get the Hosted Zone ID for a given domain.
        """
        all_zones = self.get_all_zones()
        return self.get_best_match_zone(all_zones, domain)

    @staticmethod
    def get_best_match_zone(all_zones, domain):
        """Return zone id which name is closer matched with domain name."""

        # Related: https://github.com/Miserlou/Zappa/issues/459
        domain_components = domain.split(".")[::-1]  # match in reverse
        candidate_zones = {}
        for zone in all_zones["HostedZones"]:
            if not zone["Config"]["PrivateZone"]:
                public_zone_name = zone["Name"][:-1]  # zone "Name" expected to end with "." - remove "."
                zone_components = public_zone_name.split(".")[::-1]  # reverse order
                if all(z == d for z, d in zip(zone_components, domain_components)):
                    # zones that match the shortest comparison considered a candidate
                    candidate_zones[public_zone_name] = zone["Id"]

        if candidate_zones:
            if domain in candidate_zones:  # if exact match use it
                best_match_key = domain
            else:  # otherwise, use longest matched
                best_match_key = max(candidate_zones.keys(), key=lambda a: len(a))  # get longest key -- best match.
            return candidate_zones[best_match_key]
        else:
            return None

    def set_dns_challenge_txt(self, zone_id, domain, txt_challenge):
        """
        Set DNS challenge TXT.
        """
        logger.info("Setting DNS challenge..")
        resp = self.route53.change_resource_record_sets(
            HostedZoneId=zone_id,
            ChangeBatch=self.get_dns_challenge_change_batch("UPSERT", domain, txt_challenge),
        )

        return resp

    def remove_dns_challenge_txt(self, zone_id, domain, txt_challenge):
        """
        Remove DNS challenge TXT.
        """
        logger.info("Deleting DNS challenge..")
        resp = self.route53.change_resource_record_sets(
            HostedZoneId=zone_id,
            ChangeBatch=self.get_dns_challenge_change_batch("DELETE", domain, txt_challenge),
        )

        return resp

    @staticmethod
    def get_dns_challenge_change_batch(action, domain, txt_challenge):
        """
        Given action, domain and challenge, return a change batch to use with
        route53 call.
        :param action: DELETE | UPSERT
        :param domain: domain name
        :param txt_challenge: challenge
        :return: change set for a given action, domain and TXT challenge.
        """
        return {
            "Changes": [
                {
                    "Action": action,
                    "ResourceRecordSet": {
                        "Name": "_acme-challenge.{0}".format(domain),
                        "Type": "TXT",
                        "TTL": 60,
                        "ResourceRecords": [{"Value": '"{0}"'.format(txt_challenge)}],
                    },
                }
            ]
        }

    ##
    # Utility
    ##

    def shell(self):
        """
        Spawn a PDB shell.
        """
        import pdb

        pdb.set_trace()

    def load_credentials(self, boto_session=None, profile_name=None):
        """
        Load AWS credentials.
        An optional boto_session can be provided, but that's usually for testing.
        An optional profile_name can be provided for config files that have multiple sets
        of credentials.
        """
        # Automatically load credentials from config or environment
        if not boto_session:
            # If provided, use the supplied profile name.
            if profile_name:
                self.boto_session = boto3.Session(profile_name=profile_name, region_name=self.aws_region)
            elif os.environ.get("AWS_ACCESS_KEY_ID") and os.environ.get("AWS_SECRET_ACCESS_KEY"):
                session_kw = {
                    "aws_access_key_id": os.environ.get("AWS_ACCESS_KEY_ID"),
                    "aws_secret_access_key": os.environ.get("AWS_SECRET_ACCESS_KEY"),
                    "region_name": self.aws_region,
                }

                # If we're executing in a role, AWS_SESSION_TOKEN will be present, too.
                if os.environ.get("AWS_SESSION_TOKEN"):
                    session_kw["aws_session_token"] = os.environ.get("AWS_SESSION_TOKEN")

                self.boto_session = boto3.Session(**session_kw)
            else:
                self.boto_session = boto3.Session(region_name=self.aws_region)

            logger.debug("Loaded boto session from config: %s", boto_session)
        else:
            logger.debug("Using provided boto session: %s", boto_session)
            self.boto_session = boto_session

        # use provided session's region in case it differs
        self.aws_region = self.boto_session.region_name

        if self.boto_session.region_name not in LAMBDA_REGIONS:
            logger.warning("Warning! AWS Lambda may not be available in this AWS Region!")

        if self.boto_session.region_name not in API_GATEWAY_REGIONS:
            logger.warning("Warning! AWS API Gateway may not be available in this AWS Region!")

    @staticmethod
    def service_from_arn(arn):
        return arn.split(":")[2]<|MERGE_RESOLUTION|>--- conflicted
+++ resolved
@@ -343,21 +343,6 @@
 
         self.runtime = runtime
 
-<<<<<<< HEAD
-        # TODO: Support PEP600 properly (https://peps.python.org/pep-0600/)
-        self.manylinux_suffix_start = f"cp{self.runtime[6:].replace('.', '')}"
-        self.manylinux_suffixes = ("_2_24", "2014", "2010", "1")
-        # TODO: Support aarch64 architecture
-        if not self.architecture:
-            self.architecture = "x86_64"
-        self.manylinux_wheel_file_match = re.compile(
-            f'^.*{self.manylinux_suffix_start}-(manylinux_\d+_\d+_{self.architecture}[.])?manylinux({"|".join(self.manylinux_suffixes)})_{self.architecture}[.]whl$'
-        )
-        self.manylinux_wheel_abi3_file_match = re.compile(
-            f'^.*cp3.-abi3-manylinux({"|".join(self.manylinux_suffixes)})_{self.architecture}.whl$'
-        )
-        self.manylinux_wheel_abi3_file_match = re.compile(r"^.*cp3.-abi3-manylinux.*_x86_64[.]whl$")
-=======
         if not architecture:
             architecture = X86_ARCHITECTURE
         if architecture not in VALID_ARCHITECTURES:
@@ -366,7 +351,6 @@
         self.architecture = architecture
 
         self.manylinux_wheel_file_match = build_manylinux_wheel_file_match_pattern(runtime, architecture)
->>>>>>> 2c06c76c
 
         self.endpoint_urls = endpoint_urls
         self.xray_tracing = xray_tracing
@@ -1197,12 +1181,8 @@
             TracingConfig={"Mode": "Active" if self.xray_tracing else "PassThrough"},
             SnapStart={"ApplyOn": snap_start if snap_start else "None"},
             Layers=layers,
-<<<<<<< HEAD
-            Architectures=architecture,
-=======
             # zappa currently only supports a single architecture, and uses a str value internally
             Architectures=[self.architecture],
->>>>>>> 2c06c76c
         )
         if not docker_image_uri:
             kwargs["Runtime"] = runtime
@@ -1268,16 +1248,9 @@
         a function name and a handler, update that Lambda function's code.
         Optionally, delete previous versions if they exceed the optional limit.
         """
-<<<<<<< HEAD
-        print("Updating Lambda function code..")
-        kwargs = dict(
-            FunctionName=function_name, Publish=publish, Architectures=architecture
-        )
-=======
         logger.info("Updating Lambda function code..")
 
-        kwargs = dict(FunctionName=function_name, Publish=publish)
->>>>>>> 2c06c76c
+        kwargs = dict(FunctionName=function_name, Publish=publish, Architectures=architecture)
         if docker_image_uri:
             kwargs["ImageUri"] = docker_image_uri
         elif local_zip:
@@ -1366,12 +1339,9 @@
         """
         Given an existing function ARN, update the configuration variables.
         """
-<<<<<<< HEAD
-        print("Updating Lambda function configuration..")
-=======
+
         logger.info("Updating Lambda function configuration..")
 
->>>>>>> 2c06c76c
         if not vpc_config:
             vpc_config = {}
         if not self.credentials_arn:
@@ -1579,10 +1549,6 @@
                 self.delete_function_url_policy(function_name)
 
     def deploy_lambda_function_url(self, function_name, function_url_config):
-<<<<<<< HEAD
-
-=======
->>>>>>> 2c06c76c
         if function_url_config["cors"]:
             response = self.lambda_client.create_function_url_config(
                 FunctionName=function_name,
@@ -1598,20 +1564,11 @@
             )
         else:
             response = self.lambda_client.create_function_url_config(
-<<<<<<< HEAD
-                FunctionName=function_name,
-                AuthType=function_url_config["authorizer"]
-            )
-        print("function URL address: {}".format(response["FunctionUrl"]))
-        self.update_function_url_policy(function_name, function_url_config)
-        return response["FunctionUrl"]
-=======
                 FunctionName=function_name, AuthType=function_url_config["authorizer"]
             )
         print("function URL address: {}".format(response["FunctionUrl"]))
         self.update_function_url_policy(function_name, function_url_config)
         return response
->>>>>>> 2c06c76c
 
     def update_lambda_function_url(self, function_name, function_url_config):
         response = self.lambda_client.list_function_url_configs(FunctionName=function_name, MaxItems=50)
@@ -1632,23 +1589,12 @@
                     )
                 else:
                     response = self.lambda_client.update_function_url_config(
-<<<<<<< HEAD
-                        FunctionName=function_name,
-                        AuthType=function_url_config["authorizer"]
-                    )
-                print("function URL address: {}".format(response["FunctionUrl"]))
-                self.update_function_url_policy(config["FunctionArn"], function_url_config)
-                return response["FunctionUrl"]
-        else:
-            return self.deploy_lambda_function_url(function_name, function_url_config)
-=======
                         FunctionName=function_name, AuthType=function_url_config["authorizer"]
                     )
                 print("function URL address: {}".format(response["FunctionUrl"]))
                 self.update_function_url_policy(config["FunctionArn"], function_url_config)
         else:
             self.deploy_lambda_function_url(function_name, function_url_config)
->>>>>>> 2c06c76c
 
     def delete_lambda_function_url(self, function_name):
         response = self.lambda_client.list_function_url_configs(FunctionName=function_name, MaxItems=50)
@@ -1666,13 +1612,6 @@
         if not response.get("FunctionUrlConfigs", []):
             print("no function url configured on lambda, skip setting custom domains")
         url = response["FunctionUrlConfigs"][0]["FunctionUrl"]
-<<<<<<< HEAD
-        url = urllib.parse.urlparse(url)
-
-        NULL_CONFIG = {"Quantity": 0, "Items": []}
-        config = {
-            "CallerReference": "zappa-create-function-url-custom-domain-" + function_name.split(":")[-1],            "Aliases": {"Quantity": len(function_url_domains), "Items": function_url_domains},
-=======
         import urllib
 
         url = urllib.parse.urlparse(url)
@@ -1682,7 +1621,6 @@
         config = {
             "CallerReference": "zappa-create-function-url-custom-domain-" + function_name.split(":")[-1],
             "Aliases": {"Quantity": len(function_url_domains), "Items": function_url_domains},
->>>>>>> 2c06c76c
             "DefaultRootObject": "",
             "Enabled": True,
             "PriceClass": "PriceClass_100",
@@ -1726,13 +1664,8 @@
                     "Items": ["HEAD", "DELETE", "POST", "GET", "OPTIONS", "PUT", "PATCH"],
                     "CachedMethods": {"Quantity": 3, "Items": ["HEAD", "GET", "OPTIONS"]},
                 },
-<<<<<<< HEAD
-                "CachePolicyId": "4135ea2d-6df8-44a3-9df3-4b5a84be39ad",  # no cache, details see https://docs.aws.amazon.com/AmazonCloudFront/latest/DeveloperGuide/using-managed-cache-policies.html
-                "OriginRequestPolicyId": "b689b0a8-53d0-40ab-baf2-68738e2966ac", # noqa: E501 https://docs.aws.amazon.com/AmazonCloudFront/latest/DeveloperGuide/using-managed-origin-request-policies.html#managed-origin-request-policy-all-viewer-except-host-header
-=======
                 "CachePolicyId": "4135ea2d-6df8-44a3-9df3-4b5a84be39ad",  # noqa: E501 https://docs.aws.amazon.com/AmazonCloudFront/latest/DeveloperGuide/using-managed-cache-policies.html
                 "OriginRequestPolicyId": "b689b0a8-53d0-40ab-baf2-68738e2966ac",  # noqa: E501 https://docs.aws.amazon.com/AmazonCloudFront/latest/DeveloperGuide/using-managed-origin-request-policies.html#managed-origin-request-policy-all-viewer-except-host-header
->>>>>>> 2c06c76c
             },
             "Logging": {"Enabled": False, "IncludeCookies": False, "Bucket": "", "Prefix": ""},
             "Restrictions": {"GeoRestriction": {"RestrictionType": "none", **NULL_CONFIG}},
@@ -1766,13 +1699,9 @@
             id = distributions[0]["Id"]
             distribution = self.cloudfront_client.get_distribution(Id=id)
             new_config = distribution["Distribution"]["DistributionConfig"]
-<<<<<<< HEAD
             updates = config.copy()
             updates.pop("CallerReference")
             new_config.update(updates)
-=======
-            new_config.update(config)
->>>>>>> 2c06c76c
 
             response = self.cloudfront_client.update_distribution(
                 DistributionConfig=new_config, Id=id, IfMatch=distribution["ETag"]
@@ -1785,10 +1714,7 @@
                 )
                 return response["Distribution"]["DomainName"]
 
-<<<<<<< HEAD
-=======
     ##
->>>>>>> 2c06c76c
     # Application load balancer
     ##
 
@@ -3130,7 +3056,6 @@
             if policy_response["ResponseMetadata"]["HTTPStatusCode"] == 200:
                 statement = json.loads(policy_response["Policy"])["Statement"]
                 for s in statement:
-<<<<<<< HEAD
                     if s["Sid"].startswith("zappa-"):
                         logger.debug(f"delete policy {s['Sid']}-{s['Principal']}")
                         delete_response = self.lambda_client.remove_permission(
@@ -3142,13 +3067,6 @@
                                     policy_response
                                 )
                             )
-=======
-                    if s["Sid"] in ["FunctionURLAllowPublicAccess"]:
-                        continue
-                    delete_response = self.lambda_client.remove_permission(FunctionName=lambda_name, StatementId=s["Sid"])
-                    if delete_response["ResponseMetadata"]["HTTPStatusCode"] != 204:
-                        logger.error("Failed to delete an obsolete policy statement: {}".format(policy_response))
->>>>>>> 2c06c76c
             else:
                 logger.debug("Failed to load Lambda function policy: {}".format(policy_response))
         except ClientError as e:

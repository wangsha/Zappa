"""
Zappa core library. You may also want to look at `cli.py` and `util.py`.
"""

##
# Imports
##

from __future__ import print_function

import getpass
import glob
import hashlib
import json
import logging
import os
import random
import re
import shutil
import string
import subprocess
import tarfile
import tempfile
import time
import uuid
import zipfile
from builtins import bytes, int
from distutils.dir_util import copy_tree
from io import open

import requests
from setuptools import find_packages

import boto3
import botocore
import troposphere
import troposphere.apigateway
from botocore.exceptions import ClientError
from tqdm import tqdm

from .utilities import (add_event_source, conflicts_with_a_neighbouring_module,
                        contains_python_files_or_subdirs, copytree,
                        get_topic_name, get_venv_from_python_version,
                        human_size, remove_event_source)

try:
    unicode        # Python 2
except NameError:
    unicode = str  # Python 3

##
# Logging Config
##

logging.basicConfig(format='%(levelname)s:%(message)s')
logger = logging.getLogger(__name__)
logger.setLevel(logging.INFO)

##
# Policies And Template Mappings
##

ASSUME_POLICY = """{
  "Version": "2012-10-17",
  "Statement": [
    {
      "Sid": "",
      "Effect": "Allow",
      "Principal": {
        "Service": [
          "apigateway.amazonaws.com",
          "lambda.amazonaws.com",
          "events.amazonaws.com"
        ]
      },
      "Action": "sts:AssumeRole"
    }
  ]
}"""

ATTACH_POLICY = """{
    "Version": "2012-10-17",
    "Statement": [
        {
            "Effect": "Allow",
            "Action": [
                "logs:*"
            ],
            "Resource": "arn:aws:logs:*:*:*"
        },
        {
            "Effect": "Allow",
            "Action": [
                "lambda:InvokeFunction"
            ],
            "Resource": [
                "*"
            ]
        },
        {
            "Effect": "Allow",
            "Action": [
                "xray:PutTraceSegments",
                "xray:PutTelemetryRecords"
            ],
            "Resource": [
                "*"
            ]
        },
        {
            "Effect": "Allow",
            "Action": [
                "ec2:AttachNetworkInterface",
                "ec2:CreateNetworkInterface",
                "ec2:DeleteNetworkInterface",
                "ec2:DescribeInstances",
                "ec2:DescribeNetworkInterfaces",
                "ec2:DetachNetworkInterface",
                "ec2:ModifyNetworkInterfaceAttribute",
                "ec2:ResetNetworkInterfaceAttribute"
            ],
            "Resource": "*"
        },
        {
            "Effect": "Allow",
            "Action": [
                "s3:*"
            ],
            "Resource": "arn:aws:s3:::*"
        },
        {
            "Effect": "Allow",
            "Action": [
                "kinesis:*"
            ],
            "Resource": "arn:aws:kinesis:*:*:*"
        },
        {
            "Effect": "Allow",
            "Action": [
                "sns:*"
            ],
            "Resource": "arn:aws:sns:*:*:*"
        },
        {
            "Effect": "Allow",
            "Action": [
                "sqs:*"
            ],
            "Resource": "arn:aws:sqs:*:*:*"
        },
        {
            "Effect": "Allow",
            "Action": [
                "dynamodb:*"
            ],
            "Resource": "arn:aws:dynamodb:*:*:*"
        },
        {
            "Effect": "Allow",
            "Action": [
                "route53:*"
            ],
            "Resource": "*"
        }
    ]
}"""

# Latest list: https://docs.aws.amazon.com/general/latest/gr/rande.html#apigateway_region
API_GATEWAY_REGIONS = ['us-east-1', 'us-east-2',
                       'us-west-1', 'us-west-2',
                       'eu-central-1',
                       'eu-north-1',
                       'eu-west-1', 'eu-west-2', 'eu-west-3',
                       'eu-north-1',
                       'ap-northeast-1', 'ap-northeast-2', 'ap-northeast-3',
                       'ap-southeast-1', 'ap-southeast-2',
                       'ap-east-1',
                       'ap-south-1',
                       'ca-central-1',
                       'cn-north-1',
                       'cn-northwest-1',
                       'sa-east-1',
                       'us-gov-east-1', 'us-gov-west-1']

# Latest list: https://docs.aws.amazon.com/general/latest/gr/rande.html#lambda_region
LAMBDA_REGIONS = ['us-east-1', 'us-east-2',
                  'us-west-1', 'us-west-2',
                  'eu-central-1',
                  'eu-north-1',
                  'eu-west-1', 'eu-west-2', 'eu-west-3',
                  'eu-north-1',
                  'ap-northeast-1', 'ap-northeast-2', 'ap-northeast-3',
                  'ap-southeast-1', 'ap-southeast-2',
                  'ap-east-1',
                  'ap-south-1',
                  'ca-central-1',
                  'cn-north-1',
                  'cn-northwest-1',
                  'sa-east-1',
                  'us-gov-east-1',
                  'us-gov-west-1']

# We never need to include these.
# Related: https://github.com/Miserlou/Zappa/pull/56
# Related: https://github.com/Miserlou/Zappa/pull/581
ZIP_EXCLUDES = [
    '*.exe', '*.DS_Store', '*.Python', '*.git', '.git/*', '*.zip', '*.tar.gz',
    '*.hg', 'pip', 'docutils*', 'setuputils*', '__pycache__/*'
]

# When using ALB as an event source for Lambdas, we need to create an alias
# to ensure that, on zappa update, the ALB doesn't lose permissions to access
# the Lambda.
# See: https://github.com/Miserlou/Zappa/pull/1730
ALB_LAMBDA_ALIAS = 'current-alb-version'

##
# Classes
##

class Zappa(object):
    """
    Zappa!

    Makes it easy to run Python web applications on AWS Lambda/API Gateway.

    """

    ##
    # Configurables
    ##

    http_methods = ['ANY']
    role_name = "ZappaLambdaExecution"
    extra_permissions = None
    assume_policy = ASSUME_POLICY
    attach_policy = ATTACH_POLICY
    apigateway_policy = None
    cloudwatch_log_levels = ['OFF', 'ERROR', 'INFO']
    xray_tracing = False

    ##
    # Credentials
    ##

    boto_session = None
    credentials_arn = None

    def __init__(self,
            boto_session=None,
            profile_name=None,
            aws_region=None,
            load_credentials=True,
            desired_role_name=None,
            desired_role_arn=None,
            runtime='python3.6', # Detected at runtime in CLI
            tags=(),
            endpoint_urls={},
            xray_tracing=False
        ):
        """
        Instantiate this new Zappa instance, loading any custom credentials if necessary.
        """

        # Set aws_region to None to use the system's region instead
        if aws_region is None:
            # https://github.com/Miserlou/Zappa/issues/413
            self.aws_region = boto3.Session().region_name
            logger.debug("Set region from boto: %s", self.aws_region)
        else:
            self.aws_region = aws_region

        if desired_role_name:
            self.role_name = desired_role_name

        if desired_role_arn:
            self.credentials_arn = desired_role_arn

        self.runtime = runtime

        if self.runtime == 'python3.6':
            self.manylinux_suffix_start = 'cp36m'
        elif self.runtime == 'python3.7':
            self.manylinux_suffix_start = 'cp37m'
        else:
            # The 'm' has been dropped in python 3.8+ since builds with and without pymalloc are ABI compatible
            # See https://github.com/pypa/manylinux for a more detailed explanation
            self.manylinux_suffix_start = 'cp38'

        # AWS Lambda supports manylinux1/2010 and manylinux2014
        manylinux_suffixes = ("2014", "2010", "1")
        self.manylinux_wheel_file_match = re.compile(f'^.*{self.manylinux_suffix_start}-manylinux({"|".join(manylinux_suffixes)})_x86_64.whl$')
        self.manylinux_wheel_abi3_file_match = re.compile('^.*cp3.-abi3-manylinux({"|".join(manylinux_suffixes)})_x86_64.whl$')

        self.endpoint_urls = endpoint_urls
        self.xray_tracing = xray_tracing

        # Some common invocations, such as DB migrations,
        # can take longer than the default.

        # Note that this is set to 300s, but if connected to
        # APIGW, Lambda will max out at 30s.
        # Related: https://github.com/Miserlou/Zappa/issues/205
        long_config_dict = {
            'region_name': aws_region,
            'connect_timeout': 5,
            'read_timeout': 300
        }
        long_config = botocore.client.Config(**long_config_dict)

        if load_credentials:
            self.load_credentials(boto_session, profile_name)

            # Initialize clients
            self.s3_client = self.boto_client('s3')
            self.lambda_client = self.boto_client('lambda', config=long_config)
            self.elbv2_client = self.boto_client('elbv2')
            self.events_client = self.boto_client('events')
            self.apigateway_client = self.boto_client('apigateway')
            # AWS ACM certificates need to be created from us-east-1 to be used by API gateway
            east_config = botocore.client.Config(region_name='us-east-1')
            self.acm_client = self.boto_client('acm', config=east_config)
            self.logs_client = self.boto_client('logs')
            self.iam_client = self.boto_client('iam')
            self.iam = self.boto_resource('iam')
            self.cloudwatch = self.boto_client('cloudwatch')
            self.route53 = self.boto_client('route53')
            self.sns_client = self.boto_client('sns')
            self.cf_client = self.boto_client('cloudformation')
            self.dynamodb_client = self.boto_client('dynamodb')
            self.cognito_client = self.boto_client('cognito-idp')
            self.sts_client = self.boto_client('sts')

        self.tags = tags
        self.cf_template = troposphere.Template()
        self.cf_api_resources = []
        self.cf_parameters = {}

    def configure_boto_session_method_kwargs(self, service, kw):
        """Allow for custom endpoint urls for non-AWS (testing and bootleg cloud) deployments"""
        if service in self.endpoint_urls and not 'endpoint_url' in kw:
            kw['endpoint_url'] = self.endpoint_urls[service]
        return kw

    def boto_client(self, service, *args, **kwargs):
        """A wrapper to apply configuration options to boto clients"""
        return self.boto_session.client(service, *args, **self.configure_boto_session_method_kwargs(service, kwargs))

    def boto_resource(self, service, *args, **kwargs):
        """A wrapper to apply configuration options to boto resources"""
        return self.boto_session.resource(service, *args, **self.configure_boto_session_method_kwargs(service, kwargs))

    def cache_param(self, value):
        '''Returns a troposphere Ref to a value cached as a parameter.'''

        if value not in self.cf_parameters:
            keyname = chr(ord('A') + len(self.cf_parameters))
            param = self.cf_template.add_parameter(troposphere.Parameter(
                keyname, Type="String", Default=value, tags=self.tags
            ))

            self.cf_parameters[value] = param

        return troposphere.Ref(self.cf_parameters[value])

    ##
    # Packaging
    ##

    def copy_editable_packages(self, egg_links, temp_package_path):
        """ """
        for egg_link in egg_links:
            with open(egg_link, 'rb') as df:
                egg_path = df.read().decode('utf-8').splitlines()[0].strip()
                pkgs = set([x.split(".")[0] for x in find_packages(egg_path, exclude=['test', 'tests'])])
                for pkg in pkgs:
                    copytree(os.path.join(egg_path, pkg), os.path.join(temp_package_path, pkg), metadata=False, symlinks=False)

        if temp_package_path:
            # now remove any egg-links as they will cause issues if they still exist
            for link in glob.glob(os.path.join(temp_package_path, "*.egg-link")):
                os.remove(link)

    def get_deps_list(self, pkg_name, installed_distros=None):
        """
        For a given package, returns a list of required packages. Recursive.
        """
        # https://github.com/Miserlou/Zappa/issues/1478.  Using `pkg_resources`
        # instead of `pip` is the recommended approach.  The usage is nearly
        # identical.
        import pkg_resources
        deps = []
        if not installed_distros:
            installed_distros = pkg_resources.WorkingSet()
        for package in installed_distros:
            if package.project_name.lower() == pkg_name.lower():
                deps = [(package.project_name, package.version)]
                for req in package.requires():
                    deps += self.get_deps_list(pkg_name=req.project_name, installed_distros=installed_distros)
        return list(set(deps))  # de-dupe before returning

    def create_handler_venv(self):
        """
        Takes the installed zappa and brings it into a fresh virtualenv-like folder. All dependencies are then downloaded.
        """
        import subprocess

        # We will need the currenv venv to pull Zappa from
        current_venv = self.get_current_venv()

        # Make a new folder for the handler packages
        ve_path = os.path.join(os.getcwd(), 'handler_venv')

        if os.sys.platform == 'win32':
            current_site_packages_dir = os.path.join(current_venv, 'Lib', 'site-packages')
            venv_site_packages_dir = os.path.join(ve_path, 'Lib', 'site-packages')
        else:
            current_site_packages_dir = os.path.join(current_venv, 'lib', get_venv_from_python_version(), 'site-packages')
            venv_site_packages_dir = os.path.join(ve_path, 'lib', get_venv_from_python_version(), 'site-packages')

        if not os.path.isdir(venv_site_packages_dir):
            os.makedirs(venv_site_packages_dir)

        # Copy zappa* to the new virtualenv
        zappa_things = [z for z in os.listdir(current_site_packages_dir) if z.lower()[:5] == 'zappa']
        for z in zappa_things:
            copytree(os.path.join(current_site_packages_dir, z), os.path.join(venv_site_packages_dir, z))

        # Use pip to download zappa's dependencies. Copying from current venv causes issues with things like PyYAML that installs as yaml
        zappa_deps = self.get_deps_list('zappa')
        pkg_list = ['{0!s}=={1!s}'.format(dep, version) for dep, version in zappa_deps]

        # Need to manually add setuptools
        pkg_list.append('setuptools')
        command = ["pip", "install", "--quiet", "--target", venv_site_packages_dir] + pkg_list

        # This is the recommended method for installing packages if you don't
        # to depend on `setuptools`
        # https://github.com/pypa/pip/issues/5240#issuecomment-381662679
        pip_process = subprocess.Popen(command, stdout=subprocess.PIPE)
        # Using communicate() to avoid deadlocks
        pip_process.communicate()
        pip_return_code = pip_process.returncode

        if pip_return_code:
          raise EnvironmentError("Pypi lookup failed")

        return ve_path

    # staticmethod as per https://github.com/Miserlou/Zappa/issues/780
    @staticmethod
    def get_current_venv():
        """
        Returns the path to the current virtualenv
        """
        if 'VIRTUAL_ENV' in os.environ:
            venv = os.environ['VIRTUAL_ENV']
        elif os.path.exists('.python-version'):  # pragma: no cover
            try:
                subprocess.check_output(['pyenv', 'help'], stderr=subprocess.STDOUT)
            except OSError:
                print("This directory seems to have pyenv's local venv, "
                      "but pyenv executable was not found.")
            with open('.python-version', 'r') as f:
                # minor fix in how .python-version is read
                # Related: https://github.com/Miserlou/Zappa/issues/921
                env_name = f.readline().strip()
            bin_path = subprocess.check_output(['pyenv', 'which', 'python']).decode('utf-8')
            venv = bin_path[:bin_path.rfind(env_name)] + env_name
        else:  # pragma: no cover
            return None
        return venv

    def create_lambda_zip(  self,
                            prefix='lambda_package',
                            handler_file=None,
                            slim_handler=False,
                            minify=True,
                            exclude=None,
                            use_precompiled_packages=True,
                            include=None,
                            venv=None,
                            output=None,
                            disable_progress=False,
                            archive_format='zip'
                        ):
        """
        Create a Lambda-ready zip file of the current virtualenvironment and working directory.

        Returns path to that file.

        """
        # Validate archive_format
        if archive_format not in ['zip', 'tarball']:
            raise KeyError("The archive format to create a lambda package must be zip or tarball")

        # Pip is a weird package.
        # Calling this function in some environments without this can cause.. funkiness.
        import pip

        if not venv:
            venv = self.get_current_venv()

        build_time = str(int(time.time()))
        cwd = os.getcwd()
        if not output:
            if archive_format == 'zip':
                archive_fname = prefix + '-' + build_time + '.zip'
            elif archive_format == 'tarball':
                archive_fname = prefix + '-' + build_time + '.tar.gz'
        else:
            archive_fname = output
        archive_path = os.path.join(cwd, archive_fname)

        # Files that should be excluded from the zip
        if exclude is None:
            exclude = list()

        # Exclude the zip itself
        exclude.append(archive_path)

        # Make sure that 'concurrent' is always forbidden.
        # https://github.com/Miserlou/Zappa/issues/827
        if not 'concurrent' in exclude:
            exclude.append('concurrent')

        def splitpath(path):
            parts = []
            (path, tail) = os.path.split(path)
            while path and tail:
                parts.append(tail)
                (path, tail) = os.path.split(path)
            parts.append(os.path.join(path, tail))
            return list(map(os.path.normpath, parts))[::-1]
        split_venv = splitpath(venv)
        split_cwd = splitpath(cwd)

        # Ideally this should be avoided automatically,
        # but this serves as an okay stop-gap measure.
        if split_venv[-1] == split_cwd[-1]:  # pragma: no cover
            print(
                "Warning! Your project and virtualenv have the same name! You may want "
                "to re-create your venv with a new name, or explicitly define a "
                "'project_name', as this may cause errors."
            )

        # First, do the project..
        temp_project_path = tempfile.mkdtemp(prefix='zappa-project')

        if not slim_handler:
            # Slim handler does not take the project files.
            if minify:
                # Related: https://github.com/Miserlou/Zappa/issues/744
                excludes = ZIP_EXCLUDES + exclude + [split_venv[-1]]
                copytree(cwd, temp_project_path, metadata=False, symlinks=False, ignore=shutil.ignore_patterns(*excludes))
            else:
                copytree(cwd, temp_project_path, metadata=False, symlinks=False)

        # If a handler_file is supplied, copy that to the root of the package,
        # because that's where AWS Lambda looks for it. It can't be inside a package.
        if handler_file:
            filename = handler_file.split(os.sep)[-1]
            shutil.copy(handler_file, os.path.join(temp_project_path, filename))

        # Create and populate package ID file and write to temp project path
        package_info = {}
        package_info['uuid'] = str(uuid.uuid4())
        package_info['build_time'] = build_time
        package_info['build_platform'] = os.sys.platform
        package_info['build_user'] = getpass.getuser()
        # TODO: Add git head and info?

        # Ex, from @scoates:
        # def _get_git_branch():
        #     chdir(DIR)
        #     out = check_output(['git', 'rev-parse', '--abbrev-ref', 'HEAD']).strip()
        #     lambci_branch = environ.get('LAMBCI_BRANCH', None)
        #     if out == "HEAD" and lambci_branch:
        #         out += " lambci:{}".format(lambci_branch)
        #     return out

        # def _get_git_hash():
        #     chdir(DIR)
        #     return check_output(['git', 'rev-parse', 'HEAD']).strip()

        # def _get_uname():
        #     return check_output(['uname', '-a']).strip()

        # def _get_user():
        #     return check_output(['whoami']).strip()

        # def set_id_info(zappa_cli):
        #     build_info = {
        #         'branch': _get_git_branch(),
        #         'hash': _get_git_hash(),
        #         'build_uname': _get_uname(),
        #         'build_user': _get_user(),
        #         'build_time': datetime.datetime.utcnow().isoformat(),
        #     }
        #     with open(path.join(DIR, 'id_info.json'), 'w') as f:
        #         json.dump(build_info, f)
        #     return True

        package_id_file = open(os.path.join(temp_project_path, 'package_info.json'), 'w')
        dumped = json.dumps(package_info, indent=4)
        try:
            package_id_file.write(dumped)
        except TypeError: # This is a Python 2/3 issue. TODO: Make pretty!
            package_id_file.write(unicode(dumped))
        package_id_file.close()

        # Then, do site site-packages..
        egg_links = []
        temp_package_path = tempfile.mkdtemp(prefix='zappa-packages')
        if os.sys.platform == 'win32':
            site_packages = os.path.join(venv, 'Lib', 'site-packages')
        else:
            site_packages = os.path.join(venv, 'lib', get_venv_from_python_version(), 'site-packages')
        egg_links.extend(glob.glob(os.path.join(site_packages, '*.egg-link')))

        if minify:
            excludes = ZIP_EXCLUDES + exclude
            copytree(site_packages, temp_package_path, metadata=False, symlinks=False, ignore=shutil.ignore_patterns(*excludes))
        else:
            copytree(site_packages, temp_package_path, metadata=False, symlinks=False)

        # We may have 64-bin specific packages too.
        site_packages_64 = os.path.join(venv, 'lib64', get_venv_from_python_version(), 'site-packages')
        if os.path.exists(site_packages_64):
            egg_links.extend(glob.glob(os.path.join(site_packages_64, '*.egg-link')))
            if minify:
                excludes = ZIP_EXCLUDES + exclude
                copytree(site_packages_64, temp_package_path, metadata = False, symlinks=False, ignore=shutil.ignore_patterns(*excludes))
            else:
                copytree(site_packages_64, temp_package_path, metadata = False, symlinks=False)

        if egg_links:
            self.copy_editable_packages(egg_links, temp_package_path)

        copy_tree(temp_package_path, temp_project_path, update=True)

        # Then the pre-compiled packages..
        if use_precompiled_packages:
            print("Downloading and installing dependencies..")
            installed_packages = self.get_installed_packages(site_packages, site_packages_64)

            try:
                for installed_package_name, installed_package_version in installed_packages.items():
                    cached_wheel_path = self.get_cached_manylinux_wheel(installed_package_name, installed_package_version, disable_progress)
                    if cached_wheel_path:
                        # Otherwise try to use manylinux packages from PyPi..
                        # Related: https://github.com/Miserlou/Zappa/issues/398
                        shutil.rmtree(os.path.join(temp_project_path, installed_package_name), ignore_errors=True)
                        with zipfile.ZipFile(cached_wheel_path) as zfile:
                            zfile.extractall(temp_project_path)

            except Exception as e:
                print(e)
                # XXX - What should we do here?

        # Then archive it all up..
        if archive_format == 'zip':
            print("Packaging project as zip.")

            try:
                compression_method = zipfile.ZIP_DEFLATED
            except ImportError:  # pragma: no cover
                compression_method = zipfile.ZIP_STORED
            archivef = zipfile.ZipFile(archive_path, 'w', compression_method)

        elif archive_format == 'tarball':
            print("Packaging project as gzipped tarball.")
            archivef = tarfile.open(archive_path, 'w|gz')

        for root, dirs, files in os.walk(temp_project_path):

            for filename in files:

                # Skip .pyc files for Django migrations
                # https://github.com/Miserlou/Zappa/issues/436
                # https://github.com/Miserlou/Zappa/issues/464
                if filename[-4:] == '.pyc' and root[-10:] == 'migrations':
                    continue

                # If there is a .pyc file in this package,
                # we can skip the python source code as we'll just
                # use the compiled bytecode anyway..
                if filename[-3:] == '.py' and root[-10:] != 'migrations':
                    abs_filname = os.path.join(root, filename)
                    abs_pyc_filename = abs_filname + 'c'
                    if os.path.isfile(abs_pyc_filename):

                        # but only if the pyc is older than the py,
                        # otherwise we'll deploy outdated code!
                        py_time = os.stat(abs_filname).st_mtime
                        pyc_time = os.stat(abs_pyc_filename).st_mtime

                        if pyc_time > py_time:
                            continue

                # Make sure that the files are all correctly chmodded
                # Related: https://github.com/Miserlou/Zappa/issues/484
                # Related: https://github.com/Miserlou/Zappa/issues/682
                os.chmod(os.path.join(root, filename),  0o755)

                if archive_format == 'zip':
                    # Actually put the file into the proper place in the zip
                    # Related: https://github.com/Miserlou/Zappa/pull/716
                    zipi = zipfile.ZipInfo(os.path.join(root.replace(temp_project_path, '').lstrip(os.sep), filename))
                    zipi.create_system = 3
                    zipi.external_attr = 0o755 << int(16) # Is this P2/P3 functional?
                    with open(os.path.join(root, filename), 'rb') as f:
                        archivef.writestr(zipi, f.read(), compression_method)
                elif archive_format == 'tarball':
                    tarinfo = tarfile.TarInfo(os.path.join(root.replace(temp_project_path, '').lstrip(os.sep), filename))
                    tarinfo.mode = 0o755

                    stat = os.stat(os.path.join(root, filename))
                    tarinfo.mtime = stat.st_mtime
                    tarinfo.size = stat.st_size
                    with open(os.path.join(root, filename), 'rb') as f:
                        archivef.addfile(tarinfo, f)

            # Create python init file if it does not exist
            # Only do that if there are sub folders or python files and does not conflict with a neighbouring module
            # Related: https://github.com/Miserlou/Zappa/issues/766
            if not contains_python_files_or_subdirs(root):
                # if the directory does not contain any .py file at any level, we can skip the rest
                dirs[:] = [d for d in dirs if d != root]
            else:
                if '__init__.py' not in files and not conflicts_with_a_neighbouring_module(root):
                    tmp_init = os.path.join(temp_project_path, '__init__.py')
                    open(tmp_init, 'a').close()
                    os.chmod(tmp_init,  0o755)

                    arcname = os.path.join(root.replace(temp_project_path, ''),
                                           os.path.join(root.replace(temp_project_path, ''), '__init__.py'))
                    if archive_format == 'zip':
                        archivef.write(tmp_init, arcname)
                    elif archive_format == 'tarball':
                        archivef.add(tmp_init, arcname)

        # And, we're done!
        archivef.close()

        # Trash the temp directory
        shutil.rmtree(temp_project_path)
        shutil.rmtree(temp_package_path)
        if os.path.isdir(venv) and slim_handler:
            # Remove the temporary handler venv folder
            shutil.rmtree(venv)

        return archive_fname

    @staticmethod
    def get_installed_packages(site_packages, site_packages_64):
        """
        Returns a dict of installed packages that Zappa cares about.
        """
        import pkg_resources

        package_to_keep = []
        if os.path.isdir(site_packages):
            package_to_keep += os.listdir(site_packages)
        if os.path.isdir(site_packages_64):
            package_to_keep += os.listdir(site_packages_64)

        package_to_keep = [x.lower() for x in package_to_keep]

        installed_packages = {package.project_name.lower(): package.version for package in
                              pkg_resources.WorkingSet()
                              if package.project_name.lower() in package_to_keep
                              or package.location.lower() in [site_packages.lower(), site_packages_64.lower()]}

        return installed_packages

    @staticmethod
    def download_url_with_progress(url, stream, disable_progress):
        """
        Downloads a given url in chunks and writes to the provided stream (can be any io stream).
        Displays the progress bar for the download.
        """
        resp = requests.get(url, timeout=float(os.environ.get('PIP_TIMEOUT', 2)), stream=True)
        resp.raw.decode_content = True

        progress = tqdm(unit="B", unit_scale=True, total=int(resp.headers.get('Content-Length', 0)), disable=disable_progress)
        for chunk in resp.iter_content(chunk_size=1024):
            if chunk:
                progress.update(len(chunk))
                stream.write(chunk)

        progress.close()

    def get_cached_manylinux_wheel(self, package_name, package_version, disable_progress=False):
        """
        Gets the locally stored version of a manylinux wheel. If one does not exist, the function downloads it.
        """
        cached_wheels_dir = os.path.join(tempfile.gettempdir(), 'cached_wheels')

        if not os.path.isdir(cached_wheels_dir):
            os.makedirs(cached_wheels_dir)
        else:
            # Check if we already have a cached copy
            wheel_file = f'{package_name}-{package_version}-*_x86_64.whl'
            wheel_path = os.path.join(cached_wheels_dir, wheel_file)

            for pathname in glob.iglob(wheel_path):
                if re.match(self.manylinux_wheel_file_match, pathname) or re.match(self.manylinux_wheel_abi3_file_match, pathname):
                    print(f" - {package_name}=={package_version}: Using locally cached manylinux wheel")
                    return pathname

        # The file is not cached, download it.
        wheel_url, filename = self.get_manylinux_wheel_url(package_name, package_version)
        if not wheel_url:
            return None

        wheel_path = os.path.join(cached_wheels_dir, filename)
        print(f" - {package_name}=={package_version}: Downloading")
        with open(wheel_path, 'wb') as f:
            self.download_url_with_progress(wheel_url, f, disable_progress)

        if not zipfile.is_zipfile(wheel_path):
            return None

        return wheel_path

    def get_manylinux_wheel_url(self, package_name, package_version):
        """
        For a given package name, returns a link to the download URL,
        else returns None.

        Related: https://github.com/Miserlou/Zappa/issues/398
        Examples here: https://gist.github.com/perrygeo/9545f94eaddec18a65fd7b56880adbae

        This function downloads metadata JSON of `package_name` from Pypi
        and examines if the package has a manylinux wheel. This function
        also caches the JSON file so that we don't have to poll Pypi
        every time.
        """
        cached_pypi_info_dir = os.path.join(tempfile.gettempdir(), 'cached_pypi_info')
        if not os.path.isdir(cached_pypi_info_dir):
            os.makedirs(cached_pypi_info_dir)
        # Even though the metadata is for the package, we save it in a
        # filename that includes the package's version. This helps in
        # invalidating the cached file if the user moves to a different
        # version of the package.
        # Related: https://github.com/Miserlou/Zappa/issues/899
        json_file = '{0!s}-{1!s}.json'.format(package_name, package_version)
        json_file_path = os.path.join(cached_pypi_info_dir, json_file)
        if os.path.exists(json_file_path):
            with open(json_file_path, 'rb') as metafile:
                data = json.load(metafile)
        else:
            url = 'https://pypi.python.org/pypi/{}/json'.format(package_name)
            try:
                res = requests.get(url, timeout=float(os.environ.get('PIP_TIMEOUT', 1.5)))
                data = res.json()
            except Exception as e: # pragma: no cover
                return None, None
            with open(json_file_path, 'wb') as metafile:
                jsondata = json.dumps(data)
                metafile.write(bytes(jsondata, "utf-8"))

        if package_version not in data['releases']:
            return None, None

        for f in data['releases'][package_version]:
            if re.match(self.manylinux_wheel_file_match, f['filename']):
                return f['url'], f['filename']
            elif re.match(self.manylinux_wheel_abi3_file_match, f['filename']):
                return f['url'], f['filename']
        return None, None

    ##
    # S3
    ##

    def upload_to_s3(self, source_path, bucket_name, disable_progress=False):
        r"""
        Given a file, upload it to S3.
        Credentials should be stored in environment variables or ~/.aws/credentials (%USERPROFILE%\.aws\credentials on Windows).

        Returns True on success, false on failure.

        """
        try:
            self.s3_client.head_bucket(Bucket=bucket_name)
        except botocore.exceptions.ClientError:
            # This is really stupid S3 quirk. Technically, us-east-1 one has no S3,
            # it's actually "US Standard", or something.
            # More here: https://github.com/boto/boto3/issues/125
            if self.aws_region == 'us-east-1':
                self.s3_client.create_bucket(
                    Bucket=bucket_name,
                )
            else:
                self.s3_client.create_bucket(
                    Bucket=bucket_name,
                    CreateBucketConfiguration={'LocationConstraint': self.aws_region},
                )

            if self.tags:
                tags = {
                    'TagSet': [{'Key': key, 'Value': self.tags[key]} for key in self.tags.keys()]
                }
                self.s3_client.put_bucket_tagging(Bucket=bucket_name, Tagging=tags)

        if not os.path.isfile(source_path) or os.stat(source_path).st_size == 0:
            print("Problem with source file {}".format(source_path))
            return False

        dest_path = os.path.split(source_path)[1]
        try:
            source_size = os.stat(source_path).st_size
            print("Uploading {0} ({1})..".format(dest_path, human_size(source_size)))
            progress = tqdm(total=float(os.path.getsize(source_path)), unit_scale=True, unit='B', disable=disable_progress)

            # Attempt to upload to S3 using the S3 meta client with the progress bar.
            # If we're unable to do that, try one more time using a session client,
            # which cannot use the progress bar.
            # Related: https://github.com/boto/boto3/issues/611
            try:
                self.s3_client.upload_file(
                    source_path, bucket_name, dest_path,
                    Callback=progress.update
                )
            except Exception as e:  # pragma: no cover
                self.s3_client.upload_file(source_path, bucket_name, dest_path)

            progress.close()
        except (KeyboardInterrupt, SystemExit):  # pragma: no cover
            raise
        except Exception as e:  # pragma: no cover
            print(e)
            return False
        return True

    def copy_on_s3(self, src_file_name, dst_file_name, bucket_name):
        """
        Copies src file to destination within a bucket.
        """
        try:
            self.s3_client.head_bucket(Bucket=bucket_name)
        except botocore.exceptions.ClientError as e:  # pragma: no cover
            # If a client error is thrown, then check that it was a 404 error.
            # If it was a 404 error, then the bucket does not exist.
            error_code = int(e.response['Error']['Code'])
            if error_code == 404:
                return False

        copy_src = {
            "Bucket": bucket_name,
            "Key": src_file_name
        }
        try:
            self.s3_client.copy(
                CopySource=copy_src,
                Bucket=bucket_name,
                Key=dst_file_name
            )
            return True
        except botocore.exceptions.ClientError:  # pragma: no cover
            return False

    def remove_from_s3(self, file_name, bucket_name):
        """
        Given a file name and a bucket, remove it from S3.

        There's no reason to keep the file hosted on S3 once its been made into a Lambda function, so we can delete it from S3.

        Returns True on success, False on failure.

        """
        try:
            self.s3_client.head_bucket(Bucket=bucket_name)
        except botocore.exceptions.ClientError as e:  # pragma: no cover
            # If a client error is thrown, then check that it was a 404 error.
            # If it was a 404 error, then the bucket does not exist.
            error_code = int(e.response['Error']['Code'])
            if error_code == 404:
                return False

        try:
            self.s3_client.delete_object(Bucket=bucket_name, Key=file_name)
            return True
        except (botocore.exceptions.ParamValidationError, botocore.exceptions.ClientError):  # pragma: no cover
            return False

    ##
    # Lambda
    ##

    def create_lambda_function( self,
                                bucket=None,
                                function_name=None,
                                handler=None,
                                s3_key=None,
                                description='Zappa Deployment',
                                timeout=30,
                                memory_size=512,
                                publish=True,
                                vpc_config=None,
                                dead_letter_config=None,
                                runtime='python3.6',
                                aws_environment_variables=None,
                                aws_kms_key_arn=None,
                                xray_tracing=False,
                                local_zip=None,
                                use_alb=False,
<<<<<<< HEAD
                                layers=None
=======
                                concurrency=None,
>>>>>>> f4e846fc
                            ):
        """
        Given a bucket and key (or a local path) of a valid Lambda-zip, a function name and a handler, register that Lambda function.
        """
        if not vpc_config:
            vpc_config = {}
        if not dead_letter_config:
            dead_letter_config = {}
        if not self.credentials_arn:
            self.get_credentials_arn()
        if not aws_environment_variables:
            aws_environment_variables = {}
        if not aws_kms_key_arn:
            aws_kms_key_arn = ''
        if not layers:
            layers = []

        kwargs = dict(
            FunctionName=function_name,
            Runtime=runtime,
            Role=self.credentials_arn,
            Handler=handler,
            Description=description,
            Timeout=timeout,
            MemorySize=memory_size,
            Publish=publish,
            VpcConfig=vpc_config,
            DeadLetterConfig=dead_letter_config,
            Environment={'Variables': aws_environment_variables},
            KMSKeyArn=aws_kms_key_arn,
            TracingConfig={
                'Mode': 'Active' if self.xray_tracing else 'PassThrough'
            },
            Layers=layers
        )
        if local_zip:
            kwargs['Code'] = {
                'ZipFile': local_zip
            }
        else:
            kwargs['Code'] = {
                'S3Bucket': bucket,
                'S3Key': s3_key
            }

        response = self.lambda_client.create_function(**kwargs)
        resource_arn = response['FunctionArn']
        version = response['Version']

        # If we're using an ALB, let's create an alias mapped to the newly
        # created function. This allows clean, no downtime association when
        # using application load balancers as an event source.
        # See: https://github.com/Miserlou/Zappa/pull/1730
        #      https://github.com/Miserlou/Zappa/issues/1823
        if use_alb:
            self.lambda_client.create_alias(
                FunctionName=resource_arn,
                FunctionVersion=version,
                Name=ALB_LAMBDA_ALIAS,
            )

        if self.tags:
            self.lambda_client.tag_resource(Resource=resource_arn, Tags=self.tags)

        if concurrency is not None:
            self.lambda_client.put_function_concurrency(
                FunctionName=resource_arn,
                ReservedConcurrentExecutions=concurrency,
            )

        return resource_arn

    def update_lambda_function(self, bucket, function_name, s3_key=None, publish=True, local_zip=None, num_revisions=None, concurrency=None):
        """
        Given a bucket and key (or a local path) of a valid Lambda-zip, a function name and a handler, update that Lambda function's code.
        Optionally, delete previous versions if they exceed the optional limit.
        """
        print("Updating Lambda function code..")

        kwargs = dict(
            FunctionName=function_name,
            Publish=publish
        )
        if local_zip:
            kwargs['ZipFile'] = local_zip
        else:
            kwargs['S3Bucket'] = bucket
            kwargs['S3Key'] = s3_key

        response = self.lambda_client.update_function_code(**kwargs)
        resource_arn = response['FunctionArn']
        version = response['Version']

        # If the lambda has an ALB alias, let's update the alias
        # to point to the newest version of the function. We have to use a GET
        # here, as there's no HEAD-esque call to retrieve metadata about a
        # function alias.
        # Related: https://github.com/Miserlou/Zappa/pull/1730
        #          https://github.com/Miserlou/Zappa/issues/1823
        try:
            response = self.lambda_client.get_alias(
                FunctionName=function_name,
                Name=ALB_LAMBDA_ALIAS,
            )
            alias_exists = True
        except botocore.exceptions.ClientError as e:  # pragma: no cover
            if "ResourceNotFoundException" not in e.response["Error"]["Code"]:
                raise e
            alias_exists = False

        if alias_exists:
            self.lambda_client.update_alias(
                FunctionName=function_name,
                FunctionVersion=version,
                Name=ALB_LAMBDA_ALIAS,
            )

        if concurrency is not None:
            self.lambda_client.put_function_concurrency(
                FunctionName=function_name,
                ReservedConcurrentExecutions=concurrency,
            )
        else:
            self.lambda_client.delete_function_concurrency(
                FunctionName=function_name
            )

        if num_revisions:
            # Find the existing revision IDs for the given function
            # Related: https://github.com/Miserlou/Zappa/issues/1402
            versions_in_lambda = []
            versions = self.lambda_client.list_versions_by_function(FunctionName=function_name)
            for version in versions['Versions']:
                versions_in_lambda.append(version['Version'])
            while 'NextMarker' in versions:
                versions = self.lambda_client.list_versions_by_function(FunctionName=function_name,Marker=versions['NextMarker'])
                for version in versions['Versions']:
                    versions_in_lambda.append(version['Version'])
            versions_in_lambda.remove('$LATEST')
            # Delete older revisions if their number exceeds the specified limit
            for version in versions_in_lambda[::-1][num_revisions:]:
                self.lambda_client.delete_function(FunctionName=function_name,Qualifier=version)

        return resource_arn

    def update_lambda_configuration(    self,
                                        lambda_arn,
                                        function_name,
                                        handler,
                                        description='Zappa Deployment',
                                        timeout=30,
                                        memory_size=512,
                                        publish=True,
                                        vpc_config=None,
                                        runtime='python3.6',
                                        aws_environment_variables=None,
                                        aws_kms_key_arn=None,
                                        layers=None
                                    ):
        """
        Given an existing function ARN, update the configuration variables.
        """
        print("Updating Lambda function configuration..")

        if not vpc_config:
            vpc_config = {}
        if not self.credentials_arn:
            self.get_credentials_arn()
        if not aws_kms_key_arn:
            aws_kms_key_arn = ''
        if not aws_environment_variables:
            aws_environment_variables = {}
        if not layers:
            layers = []

        # Check if there are any remote aws lambda env vars so they don't get trashed.
        # https://github.com/Miserlou/Zappa/issues/987,  Related: https://github.com/Miserlou/Zappa/issues/765
        lambda_aws_config = self.lambda_client.get_function_configuration(FunctionName=function_name)
        if "Environment" in lambda_aws_config:
            lambda_aws_environment_variables = lambda_aws_config["Environment"].get("Variables", {})
            # Append keys that are remote but not in settings file
            for key, value in lambda_aws_environment_variables.items():
                if key not in aws_environment_variables:
                    aws_environment_variables[key] = value

        response = self.lambda_client.update_function_configuration(
            FunctionName=function_name,
            Runtime=runtime,
            Role=self.credentials_arn,
            Handler=handler,
            Description=description,
            Timeout=timeout,
            MemorySize=memory_size,
            VpcConfig=vpc_config,
            Environment={'Variables': aws_environment_variables},
            KMSKeyArn=aws_kms_key_arn,
            TracingConfig={
                'Mode': 'Active' if self.xray_tracing else 'PassThrough'
            },
            Layers=layers
        )

        resource_arn = response['FunctionArn']

        if self.tags:
            self.lambda_client.tag_resource(Resource=resource_arn, Tags=self.tags)

        return resource_arn

    def invoke_lambda_function( self,
                                function_name,
                                payload,
                                invocation_type='Event',
                                log_type='Tail',
                                client_context=None,
                                qualifier=None
                            ):
        """
        Directly invoke a named Lambda function with a payload.
        Returns the response.
        """
        return self.lambda_client.invoke(
            FunctionName=function_name,
            InvocationType=invocation_type,
            LogType=log_type,
            Payload=payload
        )

    def rollback_lambda_function_version(self, function_name, versions_back=1, publish=True):
        """
        Rollback the lambda function code 'versions_back' number of revisions.

        Returns the Function ARN.
        """
        response = self.lambda_client.list_versions_by_function(FunctionName=function_name)

        # Take into account $LATEST
        if len(response['Versions']) < versions_back + 1:
            print("We do not have {} revisions. Aborting".format(str(versions_back)))
            return False

        revisions = [int(revision['Version']) for revision in response['Versions'] if revision['Version'] != '$LATEST']
        revisions.sort(reverse=True)

        response = self.lambda_client.get_function(FunctionName='function:{}:{}'.format(function_name, revisions[versions_back]))
        response = requests.get(response['Code']['Location'])

        if response.status_code != 200:
            print("Failed to get version {} of {} code".format(versions_back, function_name))
            return False

        response = self.lambda_client.update_function_code(FunctionName=function_name, ZipFile=response.content, Publish=publish)  # pragma: no cover

        return response['FunctionArn']

    def get_lambda_function(self, function_name):
        """
        Returns the lambda function ARN, given a name

        This requires the "lambda:GetFunction" role.
        """
        response = self.lambda_client.get_function(
                FunctionName=function_name)
        return response['Configuration']['FunctionArn']

    def get_lambda_function_versions(self, function_name):
        """
        Simply returns the versions available for a Lambda function, given a function name.

        """
        try:
            response = self.lambda_client.list_versions_by_function(
                FunctionName=function_name
            )
            return response.get('Versions', [])
        except Exception:
            return []

    def delete_lambda_function(self, function_name):
        """
        Given a function name, delete it from AWS Lambda.

        Returns the response.

        """
        print("Deleting Lambda function..")

        return self.lambda_client.delete_function(
            FunctionName=function_name,
        )

    ##
    # Application load balancer
    ##

    def deploy_lambda_alb(  self,
                            lambda_arn,
                            lambda_name,
                            alb_vpc_config,
                            timeout
                         ):
        """
        The `zappa deploy` functionality for ALB infrastructure.
        """
        if not alb_vpc_config:
            raise EnvironmentError('When creating an ALB, alb_vpc_config must be filled out in zappa_settings.')
        if 'SubnetIds' not in alb_vpc_config:
            raise EnvironmentError('When creating an ALB, you must supply two subnets in different availability zones.')
        if 'SecurityGroupIds' not in alb_vpc_config:
            alb_vpc_config["SecurityGroupIds"] = []
        if not alb_vpc_config.get('CertificateArn'):
            raise EnvironmentError('When creating an ALB, you must supply a CertificateArn for the HTTPS listener.')
        print("Deploying ALB infrastructure...")

        # Create load balancer
        # https://boto3.amazonaws.com/v1/documentation/api/latest/reference/services/elbv2.html#ElasticLoadBalancingv2.Client.create_load_balancer
        kwargs = dict(
            Name=lambda_name,
            Subnets=alb_vpc_config["SubnetIds"],
            SecurityGroups=alb_vpc_config["SecurityGroupIds"],
            # TODO: Scheme can also be "internal" we need to add a new option for this.
            Scheme="internet-facing",
            # TODO: Tags might be a useful means of stock-keeping zappa-generated assets.
            #Tags=[],
            Type="application",
            # TODO: can be ipv4 or dualstack (for ipv4 and ipv6) ipv4 is required for internal Scheme.
            IpAddressType="ipv4"
        )
        response = self.elbv2_client.create_load_balancer(**kwargs)
        if not(response["LoadBalancers"]) or len(response["LoadBalancers"]) != 1:
            raise EnvironmentError("Failure to create application load balancer. Response was in unexpected format. Response was: {}".format(repr(response)))
        if response["LoadBalancers"][0]['State']['Code'] == 'failed':
            raise EnvironmentError("Failure to create application load balancer. Response reported a failed state: {}".format(response["LoadBalancers"][0]['State']['Reason']))
        load_balancer_arn = response["LoadBalancers"][0]["LoadBalancerArn"]
        load_balancer_dns = response["LoadBalancers"][0]["DNSName"]
        load_balancer_vpc = response["LoadBalancers"][0]["VpcId"]
        waiter = self.elbv2_client.get_waiter('load_balancer_available')

        # Match the lambda timeout on the load balancer.
        self.elbv2_client.modify_load_balancer_attributes(
            LoadBalancerArn=load_balancer_arn,
            Attributes=[{
                'Key': 'idle_timeout.timeout_seconds',
                'Value': str(timeout)
            }]
        )

        # Create/associate target group.
        # https://boto3.amazonaws.com/v1/documentation/api/latest/reference/services/elbv2.html#ElasticLoadBalancingv2.Client.create_target_group
        kwargs = dict(
            Name=lambda_name,
            TargetType="lambda",
            # TODO: Add options for health checks
        )

        response = self.elbv2_client.create_target_group(**kwargs)
        if not(response["TargetGroups"]) or len(response["TargetGroups"]) != 1:
            raise EnvironmentError("Failure to create application load balancer target group. Response was in unexpected format. Response was: {}".format(repr(response)))
        target_group_arn = response["TargetGroups"][0]["TargetGroupArn"]

        # Enable multi-value headers by default.
        response = self.elbv2_client.modify_target_group_attributes(
            TargetGroupArn=target_group_arn,
            Attributes=[
                {
                    'Key': 'lambda.multi_value_headers.enabled',
                    'Value': 'true'
                },
            ]
        )

        # Allow execute permissions from target group to lambda.
        # https://boto3.amazonaws.com/v1/documentation/api/latest/reference/services/lambda.html#Lambda.Client.add_permission
        kwargs = dict(
            Action="lambda:InvokeFunction",
            FunctionName="{}:{}".format(lambda_arn, ALB_LAMBDA_ALIAS),
            Principal="elasticloadbalancing.amazonaws.com",
            SourceArn=target_group_arn,
            StatementId=lambda_name
        )
        response = self.lambda_client.add_permission(**kwargs)

        # Register target group to lambda association.
        # https://boto3.amazonaws.com/v1/documentation/api/latest/reference/services/elbv2.html#ElasticLoadBalancingv2.Client.register_targets
        kwargs = dict(
            TargetGroupArn=target_group_arn,
            Targets=[{"Id": "{}:{}".format(lambda_arn, ALB_LAMBDA_ALIAS)}]
        )
        response = self.elbv2_client.register_targets(**kwargs)

        # Bind listener to load balancer with default rule to target group.
        # https://boto3.amazonaws.com/v1/documentation/api/latest/reference/services/elbv2.html#ElasticLoadBalancingv2.Client.create_listener
        kwargs = dict(
            # TODO: Listeners support custom ssl certificates (Certificates). For now we leave this default.
            Certificates=[{"CertificateArn": alb_vpc_config['CertificateArn']}],
            DefaultActions=[{
                "Type": "forward",
                "TargetGroupArn": target_group_arn,
            }],
            LoadBalancerArn=load_balancer_arn,
            Protocol="HTTPS",
            # TODO: Add option for custom ports
            Port=443,
            # TODO: Listeners support custom ssl security policy (SslPolicy). For now we leave this default.
        )
        response = self.elbv2_client.create_listener(**kwargs)
        print("ALB created with DNS: {}".format(load_balancer_dns))
        print("Note it may take several minutes for load balancer to become available.")

    def undeploy_lambda_alb(self, lambda_name):
        """
        The `zappa undeploy` functionality for ALB infrastructure.
        """
        print("Undeploying ALB infrastructure...")

        # Locate and delete alb/lambda permissions
        try:
            # https://boto3.amazonaws.com/v1/documentation/api/latest/reference/services/lambda.html#Lambda.Client.remove_permission
            self.lambda_client.remove_permission(
                FunctionName=lambda_name,
                StatementId=lambda_name
            )
        except botocore.exceptions.ClientError as e: # pragma: no cover
            if "ResourceNotFoundException" in e.response["Error"]["Code"]:
                pass
            else:
                raise e

        # Locate and delete load balancer
        try:
            # https://boto3.amazonaws.com/v1/documentation/api/latest/reference/services/elbv2.html#ElasticLoadBalancingv2.Client.describe_load_balancers
            response = self.elbv2_client.describe_load_balancers(
                Names=[lambda_name]
            )
            if not(response["LoadBalancers"]) or len(response["LoadBalancers"]) > 1:
                raise EnvironmentError("Failure to locate/delete ALB named [{}]. Response was: {}".format(lambda_name, repr(response)))
            load_balancer_arn = response["LoadBalancers"][0]["LoadBalancerArn"]
            # https://boto3.amazonaws.com/v1/documentation/api/latest/reference/services/elbv2.html#ElasticLoadBalancingv2.Client.describe_listeners
            response = self.elbv2_client.describe_listeners(LoadBalancerArn=load_balancer_arn)
            if not(response["Listeners"]):
                print('No listeners found.')
            elif len(response["Listeners"]) > 1:
                raise EnvironmentError("Failure to locate/delete listener for ALB named [{}]. Response was: {}".format(lambda_name, repr(response)))
            else:
                listener_arn = response["Listeners"][0]["ListenerArn"]
                # Remove the listener. This explicit deletion of the listener seems necessary to avoid ResourceInUseExceptions when deleting target groups.
                # https://boto3.amazonaws.com/v1/documentation/api/latest/reference/services/elbv2.html#ElasticLoadBalancingv2.Client.delete_listener
                response = self.elbv2_client.delete_listener(ListenerArn=listener_arn)
            # Remove the load balancer and wait for completion
            # https://boto3.amazonaws.com/v1/documentation/api/latest/reference/services/elbv2.html#ElasticLoadBalancingv2.Client.delete_load_balancer
            response = self.elbv2_client.delete_load_balancer(LoadBalancerArn=load_balancer_arn)
            waiter = self.elbv2_client.get_waiter('load_balancers_deleted')
            print('Waiting for load balancer [{}] to be deleted..'.format(lambda_name))
            waiter.wait(LoadBalancerArns=[load_balancer_arn], WaiterConfig={"Delay": 3})
        except botocore.exceptions.ClientError as e: # pragma: no cover
            print(e.response["Error"]["Code"])
            if "LoadBalancerNotFound" in e.response["Error"]["Code"]:
                pass
            else:
                raise e

        # Locate and delete target group
        try:
            # Locate the lambda ARN
            # https://boto3.amazonaws.com/v1/documentation/api/latest/reference/services/lambda.html#Lambda.Client.get_function
            response = self.lambda_client.get_function(FunctionName=lambda_name)
            lambda_arn = response["Configuration"]["FunctionArn"]
            # Locate the target group ARN
            # https://boto3.amazonaws.com/v1/documentation/api/latest/reference/services/elbv2.html#ElasticLoadBalancingv2.Client.describe_target_groups
            response = self.elbv2_client.describe_target_groups(Names=[lambda_name])
            if not(response["TargetGroups"]) or len(response["TargetGroups"]) > 1:
                raise EnvironmentError("Failure to locate/delete ALB target group named [{}]. Response was: {}".format(lambda_name, repr(response)))
            target_group_arn = response["TargetGroups"][0]["TargetGroupArn"]
            # Deregister targets and wait for completion
            self.elbv2_client.deregister_targets(
                TargetGroupArn=target_group_arn,
                Targets=[{"Id": lambda_arn}]
            )
            waiter = self.elbv2_client.get_waiter('target_deregistered')
            print('Waiting for target [{}] to be deregistered...'.format(lambda_name))
            waiter.wait(
                TargetGroupArn=target_group_arn,
                Targets=[{"Id": lambda_arn}],
                WaiterConfig={"Delay": 3}
            )
            # Remove the target group
            # https://boto3.amazonaws.com/v1/documentation/api/latest/reference/services/elbv2.html#ElasticLoadBalancingv2.Client.delete_target_group
            self.elbv2_client.delete_target_group(TargetGroupArn=target_group_arn)
        except botocore.exceptions.ClientError as e: # pragma: no cover
            print(e.response["Error"]["Code"])
            if "TargetGroupNotFound" in e.response["Error"]["Code"]:
                pass
            else:
                raise e


    ##
    # API Gateway
    ##

    def create_api_gateway_routes(  self,
                                    lambda_arn,
                                    api_name=None,
                                    api_key_required=False,
                                    authorization_type='NONE',
                                    authorizer=None,
                                    cors_options=None,
                                    description=None,
                                    endpoint_configuration=None
                                ):
        """
        Create the API Gateway for this Zappa deployment.

        Returns the new RestAPI CF resource.
        """

        restapi = troposphere.apigateway.RestApi('Api')
        restapi.Name = api_name or lambda_arn.split(':')[-1]
        if not description:
            description = 'Created automatically by Zappa.'
        restapi.Description = description
        endpoint_configuration = [] if endpoint_configuration is None else endpoint_configuration
        if self.boto_session.region_name == "us-gov-west-1":
            endpoint_configuration.append("REGIONAL")
        if endpoint_configuration:
            endpoint = troposphere.apigateway.EndpointConfiguration()
            endpoint.Types = list(set(endpoint_configuration))
            restapi.EndpointConfiguration = endpoint
        if self.apigateway_policy:
            restapi.Policy = json.loads(self.apigateway_policy)
        self.cf_template.add_resource(restapi)

        root_id = troposphere.GetAtt(restapi, 'RootResourceId')
        invocation_prefix = "aws" if self.boto_session.region_name != "us-gov-west-1" else "aws-us-gov"
        invocations_uri = 'arn:' + invocation_prefix + ':apigateway:' + self.boto_session.region_name + ':lambda:path/2015-03-31/functions/' + lambda_arn + '/invocations'

        ##
        # The Resources
        ##
        authorizer_resource = None
        if authorizer:
            authorizer_lambda_arn = authorizer.get('arn', lambda_arn)
            lambda_uri = 'arn:{invocation_prefix}:apigateway:{region_name}:lambda:path/2015-03-31/functions/{lambda_arn}/invocations'.format(
                invocation_prefix=invocation_prefix,
                region_name=self.boto_session.region_name,
                lambda_arn=authorizer_lambda_arn
            )
            authorizer_resource = self.create_authorizer(
                restapi, lambda_uri, authorizer
            )

        self.create_and_setup_methods(  restapi,
                                        root_id,
                                        api_key_required,
                                        invocations_uri,
                                        authorization_type,
                                        authorizer_resource,
                                        0
                                        )

        if cors_options:
            self.create_and_setup_cors( restapi,
                                        root_id,
                                        invocations_uri,
                                        0,
                                        cors_options
                                    )

        resource = troposphere.apigateway.Resource('ResourceAnyPathSlashed')
        self.cf_api_resources.append(resource.title)
        resource.RestApiId = troposphere.Ref(restapi)
        resource.ParentId = root_id
        resource.PathPart = "{proxy+}"
        self.cf_template.add_resource(resource)

        self.create_and_setup_methods(  restapi,
                                        resource,
                                        api_key_required,
                                        invocations_uri,
                                        authorization_type,
                                        authorizer_resource,
                                        1
                                    )  # pragma: no cover

        if cors_options:
            self.create_and_setup_cors( restapi,
                                        resource,
                                        invocations_uri,
                                        1,
                                        cors_options
                                    )  # pragma: no cover
        return restapi

    def create_authorizer(self, restapi, uri, authorizer):
        """
        Create Authorizer for API gateway
        """
        authorizer_type = authorizer.get("type", "TOKEN").upper()
        identity_validation_expression = authorizer.get('validation_expression', None)

        authorizer_resource = troposphere.apigateway.Authorizer("Authorizer")
        authorizer_resource.RestApiId = troposphere.Ref(restapi)
        authorizer_resource.Name = authorizer.get("name", "ZappaAuthorizer")
        authorizer_resource.Type = authorizer_type
        authorizer_resource.AuthorizerUri = uri
        authorizer_resource.IdentitySource = "method.request.header.%s" % authorizer.get('token_header', 'Authorization')
        if identity_validation_expression:
            authorizer_resource.IdentityValidationExpression = identity_validation_expression

        if authorizer_type == 'TOKEN':
            if not self.credentials_arn:
                self.get_credentials_arn()
            authorizer_resource.AuthorizerResultTtlInSeconds = authorizer.get('result_ttl', 300)
            authorizer_resource.AuthorizerCredentials = self.credentials_arn
        if authorizer_type == 'COGNITO_USER_POOLS':
            authorizer_resource.ProviderARNs = authorizer.get('provider_arns')

        self.cf_api_resources.append(authorizer_resource.title)
        self.cf_template.add_resource(authorizer_resource)

        return authorizer_resource

    def create_and_setup_methods(
                                    self,
                                    restapi,
                                    resource,
                                    api_key_required,
                                    uri,
                                    authorization_type,
                                    authorizer_resource,
                                    depth
                                ):
        """
        Set up the methods, integration responses and method responses for a given API Gateway resource.
        """
        for method_name in self.http_methods:
            method = troposphere.apigateway.Method(method_name + str(depth))
            method.RestApiId = troposphere.Ref(restapi)
            if type(resource) is troposphere.apigateway.Resource:
                method.ResourceId = troposphere.Ref(resource)
            else:
                method.ResourceId = resource
            method.HttpMethod = method_name.upper()
            method.AuthorizationType = authorization_type
            if authorizer_resource:
                method.AuthorizerId = troposphere.Ref(authorizer_resource)
            method.ApiKeyRequired = api_key_required
            method.MethodResponses = []
            self.cf_template.add_resource(method)
            self.cf_api_resources.append(method.title)

            if not self.credentials_arn:
                self.get_credentials_arn()
            credentials = self.credentials_arn  # This must be a Role ARN

            integration = troposphere.apigateway.Integration()
            integration.CacheKeyParameters = []
            integration.CacheNamespace = 'none'
            integration.Credentials = credentials
            integration.IntegrationHttpMethod = 'POST'
            integration.IntegrationResponses = []
            integration.PassthroughBehavior = 'NEVER'
            integration.Type = 'AWS_PROXY'
            integration.Uri = uri
            method.Integration = integration

    def create_and_setup_cors(self, restapi, resource, uri, depth, config):
        """
        Set up the methods, integration responses and method responses for a given API Gateway resource.
        """
        if config is True:
            config = {}
        method_name = "OPTIONS"
        method = troposphere.apigateway.Method(method_name + str(depth))
        method.RestApiId = troposphere.Ref(restapi)
        if type(resource) is troposphere.apigateway.Resource:
            method.ResourceId = troposphere.Ref(resource)
        else:
            method.ResourceId = resource
        method.HttpMethod = method_name.upper()
        method.AuthorizationType = "NONE"
        method_response = troposphere.apigateway.MethodResponse()
        method_response.ResponseModels = {
            "application/json": "Empty"
        }
        response_headers = {
            "Access-Control-Allow-Headers": "'%s'" % ",".join(config.get(
                "allowed_headers", ["Content-Type", "X-Amz-Date",
                                    "Authorization", "X-Api-Key",
                                    "X-Amz-Security-Token"])),
            "Access-Control-Allow-Methods": "'%s'" % ",".join(config.get(
                "allowed_methods", ["DELETE", "GET", "HEAD", "OPTIONS", "PATCH", "POST", "PUT"])),
            "Access-Control-Allow-Origin": "'%s'" % config.get(
                "allowed_origin", "*")
        }
        method_response.ResponseParameters = {
            "method.response.header.%s" % key: True for key in response_headers
        }
        method_response.StatusCode = "200"
        method.MethodResponses = [
            method_response
        ]
        self.cf_template.add_resource(method)
        self.cf_api_resources.append(method.title)

        integration = troposphere.apigateway.Integration()
        integration.Type = 'MOCK'
        integration.PassthroughBehavior = 'NEVER'
        integration.RequestTemplates = {
            "application/json": "{\"statusCode\": 200}"
        }
        integration_response = troposphere.apigateway.IntegrationResponse()
        integration_response.ResponseParameters = {
            "method.response.header.%s" % key: value for key, value in response_headers.items()
        }
        integration_response.ResponseTemplates = {
            "application/json": ""
        }
        integration_response.StatusCode = "200"
        integration.IntegrationResponses = [
            integration_response
        ]

        integration.Uri = uri
        method.Integration = integration

    def deploy_api_gateway( self,
                            api_id,
                            stage_name,
                            stage_description="",
                            description="",
                            cache_cluster_enabled=False,
                            cache_cluster_size='0.5',
                            variables=None,
                            cloudwatch_log_level='OFF',
                            cloudwatch_data_trace=False,
                            cloudwatch_metrics_enabled=False,
                            cache_cluster_ttl=300,
                            cache_cluster_encrypted=False
                        ):
        """
        Deploy the API Gateway!

        Return the deployed API URL.
        """
        print("Deploying API Gateway..")

        self.apigateway_client.create_deployment(
            restApiId=api_id,
            stageName=stage_name,
            stageDescription=stage_description,
            description=description,
            cacheClusterEnabled=cache_cluster_enabled,
            cacheClusterSize=cache_cluster_size,
            variables=variables or {}
        )

        if cloudwatch_log_level not in self.cloudwatch_log_levels:
            cloudwatch_log_level = 'OFF'

        self.apigateway_client.update_stage(
            restApiId=api_id,
            stageName=stage_name,
            patchOperations=[
                self.get_patch_op('logging/loglevel', cloudwatch_log_level),
                self.get_patch_op('logging/dataTrace', cloudwatch_data_trace),
                self.get_patch_op('metrics/enabled', cloudwatch_metrics_enabled),
                self.get_patch_op('caching/ttlInSeconds', str(cache_cluster_ttl)),
                self.get_patch_op('caching/dataEncrypted', cache_cluster_encrypted)
            ]
        )

        return "https://{}.execute-api.{}.amazonaws.com/{}".format(api_id, self.boto_session.region_name, stage_name)

    def add_binary_support(self, api_id, cors=False):
            """
            Add binary support
            """
            response = self.apigateway_client.get_rest_api(
                restApiId=api_id
            )
            if "binaryMediaTypes" not in response or "*/*" not in response["binaryMediaTypes"]:
                self.apigateway_client.update_rest_api(
                    restApiId=api_id,
                    patchOperations=[
                        {
                            'op': "add",
                            'path': '/binaryMediaTypes/*~1*'
                        }
                    ]
                )

            if cors:
                # fix for issue 699 and 1035, cors+binary support don't work together
                # go through each resource and update the contentHandling type
                response = self.apigateway_client.get_resources(restApiId=api_id)
                resource_ids = [
                    item['id'] for item in response['items']
                    if 'OPTIONS' in item.get('resourceMethods', {})
                ]

                for resource_id in resource_ids:
                    self.apigateway_client.update_integration(
                        restApiId=api_id,
                        resourceId=resource_id,
                        httpMethod='OPTIONS',
                        patchOperations=[
                            {
                                "op": "replace",
                                "path": "/contentHandling",
                                "value": "CONVERT_TO_TEXT"
                            }
                        ]
                    )

    def remove_binary_support(self, api_id, cors=False):
        """
        Remove binary support
        """
        response = self.apigateway_client.get_rest_api(
            restApiId=api_id
        )
        if "binaryMediaTypes" in response and "*/*" in response["binaryMediaTypes"]:
            self.apigateway_client.update_rest_api(
                restApiId=api_id,
                patchOperations=[
                    {
                        'op': 'remove',
                        'path': '/binaryMediaTypes/*~1*'
                    }
                ]
            )
        if cors:
            # go through each resource and change the contentHandling type
            response = self.apigateway_client.get_resources(restApiId=api_id)
            resource_ids = [
                item['id'] for item in response['items']
                if 'OPTIONS' in item.get('resourceMethods', {})
            ]

            for resource_id in resource_ids:
                self.apigateway_client.update_integration(
                    restApiId=api_id,
                    resourceId=resource_id,
                    httpMethod='OPTIONS',
                    patchOperations=[
                        {
                            "op": "replace",
                            "path": "/contentHandling",
                            "value": ""
                        }
                    ]
                )

    def add_api_compression(self, api_id, min_compression_size):
        """
        Add Rest API compression
        """
        self.apigateway_client.update_rest_api(
            restApiId=api_id,
            patchOperations=[
                {
                    'op': 'replace',
                    'path': '/minimumCompressionSize',
                    'value': str(min_compression_size)
                }
            ]
        )

    def remove_api_compression(self, api_id):
        """
        Remove Rest API compression
        """
        self.apigateway_client.update_rest_api(
            restApiId=api_id,
            patchOperations=[
                {
                    'op': 'replace',
                    'path': '/minimumCompressionSize',
                }
            ]
        )

    def get_api_keys(self, api_id, stage_name):
        """
        Generator that allows to iterate per API keys associated to an api_id and a stage_name.
        """
        response = self.apigateway_client.get_api_keys(limit=500)
        stage_key = '{}/{}'.format(api_id, stage_name)
        for api_key in response.get('items'):
            if stage_key in api_key.get('stageKeys'):
                yield api_key.get('id')

    def create_api_key(self, api_id, stage_name):
        """
        Create new API key and link it with an api_id and a stage_name
        """
        response = self.apigateway_client.create_api_key(
            name='{}_{}'.format(stage_name, api_id),
            description='Api Key for {}'.format(api_id),
            enabled=True,
            stageKeys=[
                {
                    'restApiId': '{}'.format(api_id),
                    'stageName': '{}'.format(stage_name)
                },
            ]
        )
        print('Created a new x-api-key: {}'.format(response['id']))

    def remove_api_key(self, api_id, stage_name):
        """
        Remove a generated API key for api_id and stage_name
        """
        response = self.apigateway_client.get_api_keys(
            limit=1,
            nameQuery='{}_{}'.format(stage_name, api_id)
        )
        for api_key in response.get('items'):
            self.apigateway_client.delete_api_key(
                apiKey="{}".format(api_key['id'])
            )

    def add_api_stage_to_api_key(self, api_key, api_id, stage_name):
        """
        Add api stage to Api key
        """
        self.apigateway_client.update_api_key(
            apiKey=api_key,
            patchOperations=[
                {
                    'op': 'add',
                    'path': '/stages',
                    'value': '{}/{}'.format(api_id, stage_name)
                }
            ]
        )

    def get_patch_op(self, keypath, value, op='replace'):
        """
        Return an object that describes a change of configuration on the given staging.
        Setting will be applied on all available HTTP methods.
        """
        if isinstance(value, bool):
            value = str(value).lower()
        return {'op': op, 'path': '/*/*/{}'.format(keypath), 'value': value}

    def get_rest_apis(self, project_name):
        """
        Generator that allows to iterate per every available apis.
        """
        all_apis = self.apigateway_client.get_rest_apis(
            limit=500
        )

        for api in all_apis['items']:
            if api['name'] != project_name:
                continue
            yield api

    def undeploy_api_gateway(self, lambda_name, domain_name=None, base_path=None):
        """
        Delete a deployed REST API Gateway.
        """
        print("Deleting API Gateway..")

        api_id = self.get_api_id(lambda_name)

        if domain_name:

            # XXX - Remove Route53 smartly here?
            # XXX - This doesn't raise, but doesn't work either.

            try:
                self.apigateway_client.delete_base_path_mapping(
                    domainName=domain_name,
                    basePath='(none)' if base_path is None else base_path
                )
            except Exception as e:
                # We may not have actually set up the domain.
                pass

        was_deleted = self.delete_stack(lambda_name, wait=True)

        if not was_deleted:
            # try erasing it with the older method
            for api in self.get_rest_apis(lambda_name):
                self.apigateway_client.delete_rest_api(
                    restApiId=api['id']
                )

    def update_stage_config(    self,
                                project_name,
                                stage_name,
                                cloudwatch_log_level,
                                cloudwatch_data_trace,
                                cloudwatch_metrics_enabled
                            ):
        """
        Update CloudWatch metrics configuration.
        """
        if cloudwatch_log_level not in self.cloudwatch_log_levels:
            cloudwatch_log_level = 'OFF'

        for api in self.get_rest_apis(project_name):
            self.apigateway_client.update_stage(
                restApiId=api['id'],
                stageName=stage_name,
                patchOperations=[
                    self.get_patch_op('logging/loglevel', cloudwatch_log_level),
                    self.get_patch_op('logging/dataTrace', cloudwatch_data_trace),
                    self.get_patch_op('metrics/enabled', cloudwatch_metrics_enabled),
                ]
            )

    def update_cognito(self, lambda_name, user_pool, lambda_configs, lambda_arn):
        LambdaConfig = {}
        for config in lambda_configs:
            LambdaConfig[config] = lambda_arn
        description = self.cognito_client.describe_user_pool(UserPoolId=user_pool)
        description_kwargs = {}
        for key, value in description['UserPool'].items():
            if key in ('UserPoolId', 'Policies', 'AutoVerifiedAttributes', 'SmsVerificationMessage',
                       'EmailVerificationMessage', 'EmailVerificationSubject', 'VerificationMessageTemplate',
                       'SmsAuthenticationMessage', 'MfaConfiguration', 'DeviceConfiguration',
                       'EmailConfiguration', 'SmsConfiguration', 'UserPoolTags',
                       'AdminCreateUserConfig'):
                description_kwargs[key] = value
            elif key is 'LambdaConfig':
                for lckey, lcvalue in value.items():
                    if lckey in LambdaConfig:
                        value[lckey] = LambdaConfig[lckey]
                print("value", value)
                description_kwargs[key] = value
        if 'LambdaConfig' not in description_kwargs:
            description_kwargs['LambdaConfig'] = LambdaConfig
        if 'TemporaryPasswordValidityDays' in description_kwargs['Policies']['PasswordPolicy']:
            description_kwargs['AdminCreateUserConfig'].pop(
                'UnusedAccountValidityDays', None)
        result = self.cognito_client.update_user_pool(UserPoolId=user_pool, **description_kwargs)
        if result['ResponseMetadata']['HTTPStatusCode'] != 200:
            print("Cognito:  Failed to update user pool", result)

        # Now we need to add a policy to the IAM that allows cognito access
        result = self.create_event_permission(lambda_name,
                                              'cognito-idp.amazonaws.com',
                                              'arn:aws:cognito-idp:{}:{}:userpool/{}'.
                                              format(self.aws_region,
                                                     self.sts_client.get_caller_identity().get('Account'),
                                                     user_pool)
                                              )
        if result['ResponseMetadata']['HTTPStatusCode'] != 201:
            print("Cognito:  Failed to update lambda permission", result)

    def delete_stack(self, name, wait=False):
        """
        Delete the CF stack managed by Zappa.
        """
        try:
            stack = self.cf_client.describe_stacks(StackName=name)['Stacks'][0]
        except: # pragma: no cover
            print('No Zappa stack named {0}'.format(name))
            return False

        tags = {x['Key']:x['Value'] for x in stack['Tags']}
        if tags.get('ZappaProject') == name:
            self.cf_client.delete_stack(StackName=name)
            if wait:
                waiter = self.cf_client.get_waiter('stack_delete_complete')
                print('Waiting for stack {0} to be deleted..'.format(name))
                waiter.wait(StackName=name)
            return True
        else:
            print('ZappaProject tag not found on {0}, doing nothing'.format(name))
            return False

    def create_stack_template(  self,
                                lambda_arn,
                                lambda_name,
                                api_key_required,
                                iam_authorization,
                                authorizer,
                                cors_options=None,
                                description=None,
                                endpoint_configuration=None
                            ):
        """
        Build the entire CF stack.
        Just used for the API Gateway, but could be expanded in the future.
        """

        auth_type = "NONE"
        if iam_authorization and authorizer:
            logger.warn("Both IAM Authorization and Authorizer are specified, this is not possible. "
                        "Setting Auth method to IAM Authorization")
            authorizer = None
            auth_type = "AWS_IAM"
        elif iam_authorization:
            auth_type = "AWS_IAM"
        elif authorizer:
            auth_type = authorizer.get("type", "CUSTOM")

        # build a fresh template
        self.cf_template = troposphere.Template()
        self.cf_template.add_description('Automatically generated with Zappa')
        self.cf_api_resources = []
        self.cf_parameters = {}

        restapi = self.create_api_gateway_routes(
                                            lambda_arn,
                                            api_name=lambda_name,
                                            api_key_required=api_key_required,
                                            authorization_type=auth_type,
                                            authorizer=authorizer,
                                            cors_options=cors_options,
                                            description=description,
                                            endpoint_configuration=endpoint_configuration
                                        )
        return self.cf_template

    def update_stack(self, name, working_bucket, wait=False, update_only=False, disable_progress=False):
        """
        Update or create the CF stack managed by Zappa.
        """
        capabilities = []

        template = name + '-template-' + str(int(time.time())) + '.json'
        with open(template, 'wb') as out:
            out.write(bytes(self.cf_template.to_json(indent=None, separators=(',',':')), "utf-8"))

        self.upload_to_s3(template, working_bucket, disable_progress=disable_progress)
        if self.boto_session.region_name == "us-gov-west-1":
            url = 'https://s3-us-gov-west-1.amazonaws.com/{0}/{1}'.format(working_bucket, template)
        else:
            url = 'https://s3.amazonaws.com/{0}/{1}'.format(working_bucket, template)

        tags = [{'Key': key, 'Value': self.tags[key]}
                for key in self.tags.keys()
                if key != 'ZappaProject']
        tags.append({'Key':'ZappaProject','Value':name})
        update = True

        try:
            self.cf_client.describe_stacks(StackName=name)
        except botocore.client.ClientError:
            update = False

        if update_only and not update:
            print('CloudFormation stack missing, re-deploy to enable updates')
            return

        if not update:
            self.cf_client.create_stack(StackName=name,
                                        Capabilities=capabilities,
                                        TemplateURL=url,
                                        Tags=tags)
            print('Waiting for stack {0} to create (this can take a bit)..'.format(name))
        else:
            try:
                self.cf_client.update_stack(StackName=name,
                                            Capabilities=capabilities,
                                            TemplateURL=url,
                                            Tags=tags)
                print('Waiting for stack {0} to update..'.format(name))
            except botocore.client.ClientError as e:
                if e.response['Error']['Message'] == 'No updates are to be performed.':
                    wait = False
                else:
                    raise

        if wait:
            total_resources = len(self.cf_template.resources)
            current_resources = 0
            sr = self.cf_client.get_paginator('list_stack_resources')
            progress = tqdm(total=total_resources, unit='res', disable=disable_progress)
            while True:
                time.sleep(3)
                result = self.cf_client.describe_stacks(StackName=name)
                if not result['Stacks']:
                    continue  # might need to wait a bit

                if result['Stacks'][0]['StackStatus'] in ['CREATE_COMPLETE', 'UPDATE_COMPLETE']:
                    break

                # Something has gone wrong.
                # Is raising enough? Should we also remove the Lambda function?
                if result['Stacks'][0]['StackStatus'] in [
                                                            'DELETE_COMPLETE',
                                                            'DELETE_IN_PROGRESS',
                                                            'ROLLBACK_IN_PROGRESS',
                                                            'UPDATE_ROLLBACK_COMPLETE_CLEANUP_IN_PROGRESS',
                                                            'UPDATE_ROLLBACK_COMPLETE'
                                                        ]:
                    raise EnvironmentError("Stack creation failed. "
                                           "Please check your CloudFormation console. "
                                           "You may also need to `undeploy`.")

                count = 0
                for result in sr.paginate(StackName=name):
                    done = (1 for x in result['StackResourceSummaries']
                            if 'COMPLETE' in x['ResourceStatus'])
                    count += sum(done)
                if count:
                    # We can end up in a situation where we have more resources being created
                    # than anticipated.
                    if (count - current_resources) > 0:
                        progress.update(count - current_resources)
                current_resources = count
            progress.close()

        try:
            os.remove(template)
        except OSError:
            pass

        self.remove_from_s3(template, working_bucket)

    def stack_outputs(self, name):
        """
        Given a name, describes CloudFront stacks and returns dict of the stack Outputs
        , else returns an empty dict.
        """
        try:
            stack = self.cf_client.describe_stacks(StackName=name)['Stacks'][0]
            return {x['OutputKey']: x['OutputValue'] for x in stack['Outputs']}
        except botocore.client.ClientError:
            return {}


    def get_api_url(self, lambda_name, stage_name):
        """
        Given a lambda_name and stage_name, return a valid API URL.
        """
        api_id = self.get_api_id(lambda_name)
        if api_id:
            return "https://{}.execute-api.{}.amazonaws.com/{}".format(api_id, self.boto_session.region_name, stage_name)
        else:
            return None

    def get_api_id(self, lambda_name):
        """
        Given a lambda_name, return the API id.
        """
        try:
            response = self.cf_client.describe_stack_resource(StackName=lambda_name,
                                                              LogicalResourceId='Api')
            return response['StackResourceDetail'].get('PhysicalResourceId', None)
        except: # pragma: no cover
            try:
                # Try the old method (project was probably made on an older, non CF version)
                response = self.apigateway_client.get_rest_apis(limit=500)

                for item in response['items']:
                    if item['name'] == lambda_name:
                        return item['id']

                logger.exception('Could not get API ID.')
                return None
            except: # pragma: no cover
                # We don't even have an API deployed. That's okay!
                return None

    def create_domain_name(self,
                           domain_name,
                           certificate_name,
                           certificate_body=None,
                           certificate_private_key=None,
                           certificate_chain=None,
                           certificate_arn=None,
                           lambda_name=None,
                           stage=None,
                           base_path=None):
        """
        Creates the API GW domain and returns the resulting DNS name.
        """

        # This is a Let's Encrypt or custom certificate
        if not certificate_arn:
            agw_response = self.apigateway_client.create_domain_name(
                domainName=domain_name,
                certificateName=certificate_name,
                certificateBody=certificate_body,
                certificatePrivateKey=certificate_private_key,
                certificateChain=certificate_chain
            )
        # This is an AWS ACM-hosted Certificate
        else:
            agw_response = self.apigateway_client.create_domain_name(
                domainName=domain_name,
                certificateName=certificate_name,
                certificateArn=certificate_arn
            )

        api_id = self.get_api_id(lambda_name)
        if not api_id:
            raise LookupError("No API URL to certify found - did you deploy?")

        self.apigateway_client.create_base_path_mapping(
            domainName=domain_name,
            basePath='' if base_path is None else base_path,
            restApiId=api_id,
            stage=stage
        )

        return agw_response['distributionDomainName']

    def update_route53_records(self, domain_name, dns_name):
        """
        Updates Route53 Records following GW domain creation
        """
        zone_id = self.get_hosted_zone_id_for_domain(domain_name)

        is_apex = self.route53.get_hosted_zone(Id=zone_id)['HostedZone']['Name'][:-1] == domain_name
        if is_apex:
            record_set = {
                'Name': domain_name,
                'Type': 'A',
                'AliasTarget': {
                    'HostedZoneId': 'Z2FDTNDATAQYW2', # This is a magic value that means "CloudFront"
                    'DNSName': dns_name,
                    'EvaluateTargetHealth': False
                }
            }
        else:
            record_set = {
                'Name': domain_name,
                'Type': 'CNAME',
                'ResourceRecords': [
                    {
                        'Value': dns_name
                    }
                ],
                'TTL': 60
            }

        # Related: https://github.com/boto/boto3/issues/157
        # and: http://docs.aws.amazon.com/Route53/latest/APIReference/CreateAliasRRSAPI.html
        # and policy: https://spin.atomicobject.com/2016/04/28/route-53-hosted-zone-managment/
        # pure_zone_id = zone_id.split('/hostedzone/')[1]

        # XXX: ClientError: An error occurred (InvalidChangeBatch) when calling the ChangeResourceRecordSets operation:
        # Tried to create an alias that targets d1awfeji80d0k2.cloudfront.net., type A in zone Z1XWOQP59BYF6Z,
        # but the alias target name does not lie within the target zone
        response = self.route53.change_resource_record_sets(
            HostedZoneId=zone_id,
            ChangeBatch={
                'Changes': [
                    {
                        'Action': 'UPSERT',
                        'ResourceRecordSet': record_set
                    }
                ]
            }
        )

        return response

    def update_domain_name(self,
                           domain_name,
                           certificate_name=None,
                           certificate_body=None,
                           certificate_private_key=None,
                           certificate_chain=None,
                           certificate_arn=None,
                           lambda_name=None,
                           stage=None,
                           route53=True,
                           base_path=None):
        """
        This updates your certificate information for an existing domain,
        with similar arguments to boto's update_domain_name API Gateway api.

        It returns the resulting new domain information including the new certificate's ARN
        if created during this process.

        Previously, this method involved downtime that could take up to 40 minutes
        because the API Gateway api only allowed this by deleting, and then creating it.

        Related issues:     https://github.com/Miserlou/Zappa/issues/590
                            https://github.com/Miserlou/Zappa/issues/588
                            https://github.com/Miserlou/Zappa/pull/458
                            https://github.com/Miserlou/Zappa/issues/882
                            https://github.com/Miserlou/Zappa/pull/883
        """

        print("Updating domain name!")

        certificate_name = certificate_name + str(time.time())

        api_gateway_domain = self.apigateway_client.get_domain_name(domainName=domain_name)
        if not certificate_arn\
           and certificate_body and certificate_private_key and certificate_chain:
            acm_certificate = self.acm_client.import_certificate(Certificate=certificate_body,
                                                                 PrivateKey=certificate_private_key,
                                                                 CertificateChain=certificate_chain)
            certificate_arn = acm_certificate['CertificateArn']

        self.update_domain_base_path_mapping(domain_name, lambda_name, stage, base_path)

        return self.apigateway_client.update_domain_name(domainName=domain_name,
                                                         patchOperations=[
                                                             {"op" : "replace",
                                                              "path" : "/certificateName",
                                                              "value" : certificate_name},
                                                             {"op" : "replace",
                                                              "path" : "/certificateArn",
                                                              "value" : certificate_arn}
                                                         ])

    def update_domain_base_path_mapping(self, domain_name, lambda_name, stage, base_path):
        """
        Update domain base path mapping on API Gateway if it was changed
        """
        api_id = self.get_api_id(lambda_name)
        if not api_id:
            print("Warning! Can't update base path mapping!")
            return
        base_path_mappings = self.apigateway_client.get_base_path_mappings(domainName=domain_name)
        found = False
        for base_path_mapping in base_path_mappings.get('items', []):
            if base_path_mapping['restApiId'] == api_id and base_path_mapping['stage'] == stage:
                found = True
                if base_path_mapping['basePath'] != base_path:
                    self.apigateway_client.update_base_path_mapping(domainName=domain_name,
                                                                    basePath=base_path_mapping['basePath'],
                                                                    patchOperations=[
                                                                        {"op" : "replace",
                                                                         "path" : "/basePath",
                                                                         "value" : '' if base_path is None else base_path}
                                                                    ])
        if not found:
            self.apigateway_client.create_base_path_mapping(
                domainName=domain_name,
                basePath='' if base_path is None else base_path,
                restApiId=api_id,
                stage=stage
            )

    def get_all_zones(self):
        """Same behaviour of list_host_zones, but transparently handling pagination."""
        zones = {'HostedZones': []}

        new_zones = self.route53.list_hosted_zones(MaxItems='100')
        while new_zones['IsTruncated']:
            zones['HostedZones'] += new_zones['HostedZones']
            new_zones = self.route53.list_hosted_zones(Marker=new_zones['NextMarker'], MaxItems='100')

        zones['HostedZones'] += new_zones['HostedZones']
        return zones

    def get_domain_name(self, domain_name, route53=True):
        """
        Scan our hosted zones for the record of a given name.

        Returns the record entry, else None.

        """
        # Make sure api gateway domain is present
        try:
            self.apigateway_client.get_domain_name(domainName=domain_name)
        except Exception:
            return None

        if not route53:
            return True

        try:
            zones = self.get_all_zones()
            for zone in zones['HostedZones']:
                records = self.route53.list_resource_record_sets(HostedZoneId=zone['Id'])
                for record in records['ResourceRecordSets']:
                    if record['Type'] in ('CNAME', 'A') and record['Name'][:-1] == domain_name:
                        return record

        except Exception as e:
            return None

        ##
        # Old, automatic logic.
        # If re-introduced, should be moved to a new function.
        # Related ticket: https://github.com/Miserlou/Zappa/pull/458
        ##

        # We may be in a position where Route53 doesn't have a domain, but the API Gateway does.
        # We need to delete this before we can create the new Route53.
        # try:
        #     api_gateway_domain = self.apigateway_client.get_domain_name(domainName=domain_name)
        #     self.apigateway_client.delete_domain_name(domainName=domain_name)
        # except Exception:
        #     pass

        return None

    ##
    # IAM
    ##

    def get_credentials_arn(self):
        """
        Given our role name, get and set the credentials_arn.

        """
        role = self.iam.Role(self.role_name)
        self.credentials_arn = role.arn
        return role, self.credentials_arn

    def create_iam_roles(self):
        """
        Create and defines the IAM roles and policies necessary for Zappa.

        If the IAM role already exists, it will be updated if necessary.
        """
        attach_policy_obj = json.loads(self.attach_policy)
        assume_policy_obj = json.loads(self.assume_policy)

        if self.extra_permissions:
            for permission in self.extra_permissions:
                attach_policy_obj['Statement'].append(dict(permission))
            self.attach_policy = json.dumps(attach_policy_obj)

        updated = False

        # Create the role if needed
        try:
            role, credentials_arn = self.get_credentials_arn()

        except botocore.client.ClientError:
            print("Creating " + self.role_name + " IAM Role..")

            role = self.iam.create_role(
                RoleName=self.role_name,
                AssumeRolePolicyDocument=self.assume_policy
            )
            self.credentials_arn = role.arn
            updated = True

        # create or update the role's policies if needed
        policy = self.iam.RolePolicy(self.role_name, 'zappa-permissions')
        try:
            if policy.policy_document != attach_policy_obj:
                print("Updating zappa-permissions policy on " + self.role_name + " IAM Role.")

                policy.put(PolicyDocument=self.attach_policy)
                updated = True

        except botocore.client.ClientError:
            print("Creating zappa-permissions policy on " + self.role_name + " IAM Role.")
            policy.put(PolicyDocument=self.attach_policy)
            updated = True

        if role.assume_role_policy_document != assume_policy_obj and \
                set(role.assume_role_policy_document['Statement'][0]['Principal']['Service']) != set(assume_policy_obj['Statement'][0]['Principal']['Service']):
            print("Updating assume role policy on " + self.role_name + " IAM Role.")
            self.iam_client.update_assume_role_policy(
                RoleName=self.role_name,
                PolicyDocument=self.assume_policy
            )
            updated = True

        return self.credentials_arn, updated

    def _clear_policy(self, lambda_name):
        """
        Remove obsolete policy statements to prevent policy from bloating over the limit after repeated updates.
        """
        try:
            policy_response = self.lambda_client.get_policy(
                FunctionName=lambda_name
            )
            if policy_response['ResponseMetadata']['HTTPStatusCode'] == 200:
                statement = json.loads(policy_response['Policy'])['Statement']
                for s in statement:
                    delete_response = self.lambda_client.remove_permission(
                        FunctionName=lambda_name,
                        StatementId=s['Sid']
                    )
                    if delete_response['ResponseMetadata']['HTTPStatusCode'] != 204:
                        logger.error('Failed to delete an obsolete policy statement: {}'.format(policy_response))
            else:
                logger.debug('Failed to load Lambda function policy: {}'.format(policy_response))
        except ClientError as e:
            if e.args[0].find('ResourceNotFoundException') > -1:
                logger.debug('No policy found, must be first run.')
            else:
                logger.error('Unexpected client error {}'.format(e.args[0]))

    ##
    # CloudWatch Events
    ##

    def create_event_permission(self, lambda_name, principal, source_arn):
        """
        Create permissions to link to an event.

        Related: http://docs.aws.amazon.com/lambda/latest/dg/with-s3-example-configure-event-source.html
        """
        logger.debug('Adding new permission to invoke Lambda function: {}'.format(lambda_name))
        permission_response = self.lambda_client.add_permission(
            FunctionName=lambda_name,
            StatementId=''.join(random.choice(string.ascii_uppercase + string.digits) for _ in range(8)),
            Action='lambda:InvokeFunction',
            Principal=principal,
            SourceArn=source_arn,
        )

        if permission_response['ResponseMetadata']['HTTPStatusCode'] != 201:
            print('Problem creating permission to invoke Lambda function')
            return None  # XXX: Raise?

        return permission_response

    def schedule_events(self, lambda_arn, lambda_name, events, default=True):
        """
        Given a Lambda ARN, name and a list of events, schedule this as CloudWatch Events.

        'events' is a list of dictionaries, where the dict must contains the string
        of a 'function' and the string of the event 'expression', and an optional 'name' and 'description'.

        Expressions can be in rate or cron format:
            http://docs.aws.amazon.com/lambda/latest/dg/tutorial-scheduled-events-schedule-expressions.html
        """

        # The stream sources - DynamoDB, Kinesis and SQS - are working differently than the other services (pull vs push)
        # and do not require event permissions. They do require additional permissions on the Lambda roles though.
        # http://docs.aws.amazon.com/lambda/latest/dg/lambda-api-permissions-ref.html
        pull_services = ['dynamodb', 'kinesis', 'sqs']

        # XXX: Not available in Lambda yet.
        # We probably want to execute the latest code.
        # if default:
        #     lambda_arn = lambda_arn + ":$LATEST"

        self.unschedule_events(lambda_name=lambda_name, lambda_arn=lambda_arn, events=events,
                               excluded_source_services=pull_services)
        for event in events:
            function = event['function']
            expression = event.get('expression', None) # single expression
            expressions = event.get('expressions', None) # multiple expression
            kwargs = event.get('kwargs', {}) # optional dict of keyword arguments for the event
            event_source = event.get('event_source', None)
            description = event.get('description', function)

            #   - If 'cron' or 'rate' in expression, use ScheduleExpression
            #   - Else, use EventPattern
            #       - ex https://github.com/awslabs/aws-lambda-ddns-function

            if not self.credentials_arn:
                self.get_credentials_arn()

            if expression:
                expressions = [expression] # same code for single and multiple expression

            if expressions:
                for index, expression in enumerate(expressions):
                    name = self.get_scheduled_event_name(event, function, lambda_name, index)
                    # if it's possible that we truncated name, generate a unique, shortened name
                    # https://github.com/Miserlou/Zappa/issues/970
                    if len(name) >= 64:
                        rule_name = self.get_hashed_rule_name(event, function, lambda_name)
                    else:
                        rule_name = name

                    rule_response = self.events_client.put_rule(
                        Name=rule_name,
                        ScheduleExpression=expression,
                        State='ENABLED',
                        Description=description,
                        RoleArn=self.credentials_arn
                    )

                    if 'RuleArn' in rule_response:
                        logger.debug('Rule created. ARN {}'.format(rule_response['RuleArn']))

                    # Specific permissions are necessary for any trigger to work.
                    self.create_event_permission(lambda_name, 'events.amazonaws.com', rule_response['RuleArn'])

                    # Overwriting the input, supply the original values and add kwargs
                    input_template = '{"time": <time>, ' \
                                     '"detail-type": <detail-type>, ' \
                                     '"source": <source>,' \
                                     '"account": <account>, ' \
                                     '"region": <region>,' \
                                     '"detail": <detail>, ' \
                                     '"version": <version>,' \
                                     '"resources": <resources>,' \
                                     '"id": <id>,' \
                                     '"kwargs": %s' \
                                     '}' % json.dumps(kwargs)

                    # Create the CloudWatch event ARN for this function.
                    # https://github.com/Miserlou/Zappa/issues/359
                    target_response = self.events_client.put_targets(
                        Rule=rule_name,
                        Targets=[
                            {
                                'Id': 'Id' + ''.join(random.choice(string.digits) for _ in range(12)),
                                'Arn': lambda_arn,
                                'InputTransformer': {
                                    'InputPathsMap': {
                                        'time': '$.time',
                                        'detail-type': '$.detail-type',
                                        'source': '$.source',
                                        'account': '$.account',
                                        'region': '$.region',
                                        'detail': '$.detail',
                                        'version': '$.version',
                                        'resources': '$.resources',
                                        'id': '$.id'
                                    },
                                    'InputTemplate': input_template
                                }
                            }
                        ]
                    )

                    if target_response['ResponseMetadata']['HTTPStatusCode'] == 200:
                        print("Scheduled {} with expression {}!".format(rule_name, expression))
                    else:
                        print("Problem scheduling {} with expression {}.".format(rule_name, expression))

            elif event_source:
                service = self.service_from_arn(event_source['arn'])

                if service not in pull_services:
                    svc = ','.join(event['event_source']['events'])
                    self.create_event_permission(
                        lambda_name,
                        service + '.amazonaws.com',
                        event['event_source']['arn']
                    )
                else:
                    svc = service

                rule_response = add_event_source(
                    event_source,
                    lambda_arn,
                    function,
                    self.boto_session
                )

                if rule_response == 'successful':
                    print("Created {} event schedule for {}!".format(svc, function))
                elif rule_response == 'failed':
                    print("Problem creating {} event schedule for {}!".format(svc, function))
                elif rule_response == 'exists':
                    print("{} event schedule for {} already exists - Nothing to do here.".format(svc, function))
                elif rule_response == 'dryrun':
                    print("Dryrun for creating {} event schedule for {}!!".format(svc, function))
            else:
                print("Could not create event {} - Please define either an expression or an event source".format(name))


    @staticmethod
    def get_scheduled_event_name(event, function, lambda_name, index=0):
        name = event.get('name', function)
        if name != function:
            # a custom event name has been provided, make sure function name is included as postfix,
            # otherwise zappa's handler won't be able to locate the function.
            name = '{}-{}'.format(name, function)
        if index:
            # to ensure unique cloudwatch rule names in the case of multiple expressions
            # prefix all entries bar the first with the index
            # Related: https://github.com/Miserlou/Zappa/pull/1051
            name = '{}-{}'.format(index, name)
        # prefix scheduled event names with lambda name. So we can look them up later via the prefix.
        return Zappa.get_event_name(lambda_name, name)

    @staticmethod
    def get_event_name(lambda_name, name):
        """
        Returns an AWS-valid Lambda event name.

        """
        return '{prefix:.{width}}-{postfix}'.format(prefix=lambda_name, width=max(0, 63 - len(name)), postfix=name)[:64]

    @staticmethod
    def get_hashed_rule_name(event, function, lambda_name):
        """
        Returns an AWS-valid CloudWatch rule name using a digest of the event name, lambda name, and function.
        This allows support for rule names that may be longer than the 64 char limit.
        """
        event_name = event.get('name', function)
        name_hash = hashlib.sha1('{}-{}'.format(lambda_name, event_name).encode('UTF-8')).hexdigest()
        return Zappa.get_event_name(name_hash, function)

    def delete_rule(self, rule_name):
        """
        Delete a CWE rule.

        This  deletes them, but they will still show up in the AWS console.
        Annoying.

        """
        logger.debug('Deleting existing rule {}'.format(rule_name))

        # All targets must be removed before
        # we can actually delete the rule.
        try:
            targets = self.events_client.list_targets_by_rule(Rule=rule_name)
        except botocore.exceptions.ClientError as e:
            # This avoids misbehavior if low permissions, related: https://github.com/Miserlou/Zappa/issues/286
            error_code = e.response['Error']['Code']
            if error_code == 'AccessDeniedException':
                raise
            else:
                logger.debug('No target found for this rule: {} {}'.format(rule_name, e.args[0]))
                return

        if 'Targets' in targets and targets['Targets']:
            self.events_client.remove_targets(Rule=rule_name, Ids=[x['Id'] for x in targets['Targets']])
        else:  # pragma: no cover
            logger.debug('No target to delete')

        # Delete our rule.
        self.events_client.delete_rule(Name=rule_name)

    def get_event_rule_names_for_lambda(self, lambda_arn):
        """
        Get all of the rule names associated with a lambda function.
        """
        response = self.events_client.list_rule_names_by_target(TargetArn=lambda_arn)
        rule_names = response['RuleNames']
        # Iterate when the results are paginated
        while 'NextToken' in response:
            response = self.events_client.list_rule_names_by_target(TargetArn=lambda_arn,
                                                                    NextToken=response['NextToken'])
            rule_names.extend(response['RuleNames'])
        return rule_names

    def get_event_rules_for_lambda(self, lambda_arn):
        """
        Get all of the rule details associated with this function.
        """
        rule_names = self.get_event_rule_names_for_lambda(lambda_arn=lambda_arn)
        return [self.events_client.describe_rule(Name=r) for r in rule_names]

    def unschedule_events(self, events, lambda_arn=None, lambda_name=None, excluded_source_services=None):
        excluded_source_services = excluded_source_services or []
        """
        Given a list of events, unschedule these CloudWatch Events.

        'events' is a list of dictionaries, where the dict must contains the string
        of a 'function' and the string of the event 'expression', and an optional 'name' and 'description'.
        """
        self._clear_policy(lambda_name)

        rule_names = self.get_event_rule_names_for_lambda(lambda_arn=lambda_arn)
        for rule_name in rule_names:
            self.delete_rule(rule_name)
            print('Unscheduled ' + rule_name + '.')

        non_cwe = [e for e in events if 'event_source' in e]
        for event in non_cwe:
            # TODO: This WILL miss non CW events that have been deployed but changed names. Figure out a way to remove
            # them no matter what.
            # These are non CWE event sources.
            function = event['function']
            name = event.get('name', function)
            event_source = event.get('event_source', function)
            service = self.service_from_arn(event_source['arn'])
            # DynamoDB and Kinesis streams take quite a while to setup after they are created and do not need to be
            # re-scheduled when a new Lambda function is deployed. Therefore, they should not be removed during zappa
            # update or zappa schedule.
            if service not in excluded_source_services:
                remove_event_source(
                    event_source,
                    lambda_arn,
                    function,
                    self.boto_session
                )
                print("Removed event {}{}.".format(
                        name,
                        " ({})".format(str(event_source['events'])) if 'events' in event_source else '')
                )

    ###
    # Async / SNS
    ##

    def create_async_sns_topic(self, lambda_name, lambda_arn):
        """
        Create the SNS-based async topic.
        """
        topic_name = get_topic_name(lambda_name)
        # Create SNS topic
        topic_arn = self.sns_client.create_topic(
            Name=topic_name)['TopicArn']
        # Create subscription
        self.sns_client.subscribe(
            TopicArn=topic_arn,
            Protocol='lambda',
            Endpoint=lambda_arn
        )
        # Add Lambda permission for SNS to invoke function
        self.create_event_permission(
            lambda_name=lambda_name,
            principal='sns.amazonaws.com',
            source_arn=topic_arn
        )
        # Add rule for SNS topic as a event source
        add_event_source(
            event_source={
                "arn": topic_arn,
                "events": ["sns:Publish"]
            },
            lambda_arn=lambda_arn,
            target_function="zappa.asynchronous.route_task",
            boto_session=self.boto_session
        )
        return topic_arn

    def remove_async_sns_topic(self, lambda_name):
        """
        Remove the async SNS topic.
        """
        topic_name = get_topic_name(lambda_name)
        removed_arns = []
        for sub in self.sns_client.list_subscriptions()['Subscriptions']:
            if topic_name in sub['TopicArn']:
                self.sns_client.delete_topic(TopicArn=sub['TopicArn'])
                removed_arns.append(sub['TopicArn'])
        return removed_arns


    ###
    # Async / DynamoDB
    ##

    def _set_async_dynamodb_table_ttl(self, table_name):
        self.dynamodb_client.update_time_to_live(
            TableName=table_name,
            TimeToLiveSpecification={
                'Enabled': True,
                'AttributeName': 'ttl'
            }
        )


    def create_async_dynamodb_table(self, table_name, read_capacity, write_capacity):
        """
        Create the DynamoDB table for async task return values
        """
        try:
            dynamodb_table = self.dynamodb_client.describe_table(TableName=table_name)
            return False, dynamodb_table

        # catch this exception (triggered if the table doesn't exist)
        except botocore.exceptions.ClientError:
            dynamodb_table = self.dynamodb_client.create_table(
                AttributeDefinitions=[
                    {
                        'AttributeName': 'id',
                        'AttributeType': 'S'
                    }
                ],
                TableName=table_name,
                KeySchema=[
                    {
                        'AttributeName': 'id',
                        'KeyType': 'HASH'
                    },
                ],
                ProvisionedThroughput = {
                    'ReadCapacityUnits': read_capacity,
                    'WriteCapacityUnits': write_capacity
                }
            )
            if dynamodb_table:
                try:
                    self._set_async_dynamodb_table_ttl(table_name)
                except botocore.exceptions.ClientError:
                    # this fails because the operation is async, so retry
                    time.sleep(10)
                    self._set_async_dynamodb_table_ttl(table_name)

        return True, dynamodb_table


    def remove_async_dynamodb_table(self, table_name):
        """
        Remove the DynamoDB Table used for async return values
        """
        self.dynamodb_client.delete_table(TableName=table_name)

    ##
    # CloudWatch Logging
    ##

    def fetch_logs(self, lambda_name, filter_pattern='', limit=10000, start_time=0):
        """
        Fetch the CloudWatch logs for a given Lambda name.
        """
        log_name = '/aws/lambda/' + lambda_name
        streams = self.logs_client.describe_log_streams(
            logGroupName=log_name,
            descending=True,
            orderBy='LastEventTime'
        )

        all_streams = streams['logStreams']
        all_names = [stream['logStreamName'] for stream in all_streams]

        events = []
        response = {}
        while not response or 'nextToken' in response:
            extra_args = {}
            if 'nextToken' in response:
                extra_args['nextToken'] = response['nextToken']

            # Amazon uses millisecond epoch for some reason.
            # Thanks, Jeff.
            start_time = start_time * 1000
            end_time = int(time.time()) * 1000

            response = self.logs_client.filter_log_events(
                logGroupName=log_name,
                logStreamNames=all_names,
                startTime=start_time,
                endTime=end_time,
                filterPattern=filter_pattern,
                limit=limit,
                interleaved=True, # Does this actually improve performance?
                **extra_args
            )
            if response and 'events' in response:
                events += response['events']

        return sorted(events, key=lambda k: k['timestamp'])

    def remove_log_group(self, group_name):
        """
        Filter all log groups that match the name given in log_filter.
        """
        print("Removing log group: {}".format(group_name))
        try:
            self.logs_client.delete_log_group(logGroupName=group_name)
        except botocore.exceptions.ClientError as e:
            print("Couldn't remove '{}' because of: {}".format(group_name, e))

    def remove_lambda_function_logs(self, lambda_function_name):
        """
        Remove all logs that are assigned to a given lambda function id.
        """
        self.remove_log_group('/aws/lambda/{}'.format(lambda_function_name))

    def remove_api_gateway_logs(self, project_name):
        """
        Removed all logs that are assigned to a given rest api id.
        """
        for rest_api in self.get_rest_apis(project_name):
            for stage in self.apigateway_client.get_stages(restApiId=rest_api['id'])['item']:
                self.remove_log_group('API-Gateway-Execution-Logs_{}/{}'.format(rest_api['id'], stage['stageName']))

    ##
    # Route53 Domain Name Entries
    ##

    def get_hosted_zone_id_for_domain(self, domain):
        """
        Get the Hosted Zone ID for a given domain.

        """
        all_zones = self.get_all_zones()
        return self.get_best_match_zone(all_zones, domain)

    @staticmethod
    def get_best_match_zone(all_zones, domain):
        """Return zone id which name is closer matched with domain name."""

        # Related: https://github.com/Miserlou/Zappa/issues/459
        public_zones = [zone for zone in all_zones['HostedZones'] if not zone['Config']['PrivateZone']]

        zones = {zone['Name'][:-1]: zone['Id'] for zone in public_zones if zone['Name'][:-1] in domain}
        if zones:
            keys = max(zones.keys(), key=lambda a: len(a))  # get longest key -- best match.
            return zones[keys]
        else:
            return None

    def set_dns_challenge_txt(self, zone_id, domain, txt_challenge):
        """
        Set DNS challenge TXT.
        """
        print("Setting DNS challenge..")
        resp = self.route53.change_resource_record_sets(
            HostedZoneId=zone_id,
            ChangeBatch=self.get_dns_challenge_change_batch('UPSERT', domain, txt_challenge)
        )

        return resp

    def remove_dns_challenge_txt(self, zone_id, domain, txt_challenge):
        """
        Remove DNS challenge TXT.
        """
        print("Deleting DNS challenge..")
        resp = self.route53.change_resource_record_sets(
            HostedZoneId=zone_id,
            ChangeBatch=self.get_dns_challenge_change_batch('DELETE', domain, txt_challenge)
        )

        return resp

    @staticmethod
    def get_dns_challenge_change_batch(action, domain, txt_challenge):
        """
        Given action, domain and challenge, return a change batch to use with
        route53 call.

        :param action: DELETE | UPSERT
        :param domain: domain name
        :param txt_challenge: challenge
        :return: change set for a given action, domain and TXT challenge.
        """
        return {
            'Changes': [{
                'Action': action,
                'ResourceRecordSet': {
                    'Name': '_acme-challenge.{0}'.format(domain),
                    'Type': 'TXT',
                    'TTL': 60,
                    'ResourceRecords': [{
                        'Value': '"{0}"'.format(txt_challenge)
                    }]
                }
            }]
        }

    ##
    # Utility
    ##

    def shell(self):
        """
        Spawn a PDB shell.
        """
        import pdb
        pdb.set_trace()

    def load_credentials(self, boto_session=None, profile_name=None):
        """
        Load AWS credentials.

        An optional boto_session can be provided, but that's usually for testing.

        An optional profile_name can be provided for config files that have multiple sets
        of credentials.
        """
        # Automatically load credentials from config or environment
        if not boto_session:

            # If provided, use the supplied profile name.
            if profile_name:
                self.boto_session = boto3.Session(profile_name=profile_name, region_name=self.aws_region)
            elif os.environ.get('AWS_ACCESS_KEY_ID') and os.environ.get('AWS_SECRET_ACCESS_KEY'):
                region_name = os.environ.get('AWS_DEFAULT_REGION') or self.aws_region
                session_kw = {
                    "aws_access_key_id": os.environ.get('AWS_ACCESS_KEY_ID'),
                    "aws_secret_access_key": os.environ.get('AWS_SECRET_ACCESS_KEY'),
                    "region_name": region_name,
                }

                # If we're executing in a role, AWS_SESSION_TOKEN will be present, too.
                if os.environ.get("AWS_SESSION_TOKEN"):
                    session_kw["aws_session_token"] = os.environ.get("AWS_SESSION_TOKEN")

                self.boto_session = boto3.Session(**session_kw)
            else:
                self.boto_session = boto3.Session(region_name=self.aws_region)

            logger.debug("Loaded boto session from config: %s", boto_session)
        else:
            logger.debug("Using provided boto session: %s", boto_session)
            self.boto_session = boto_session

        # use provided session's region in case it differs
        self.aws_region = self.boto_session.region_name

        if self.boto_session.region_name not in LAMBDA_REGIONS:
            print("Warning! AWS Lambda may not be available in this AWS Region!")

        if self.boto_session.region_name not in API_GATEWAY_REGIONS:
            print("Warning! AWS API Gateway may not be available in this AWS Region!")

    @staticmethod
    def service_from_arn(arn):
        return arn.split(':')[2]<|MERGE_RESOLUTION|>--- conflicted
+++ resolved
@@ -1008,11 +1008,8 @@
                                 xray_tracing=False,
                                 local_zip=None,
                                 use_alb=False,
-<<<<<<< HEAD
-                                layers=None
-=======
+                                layers=None,
                                 concurrency=None,
->>>>>>> f4e846fc
                             ):
         """
         Given a bucket and key (or a local path) of a valid Lambda-zip, a function name and a handler, register that Lambda function.

"""
Zappa core library. You may also want to look at `cli.py` and `util.py`.
"""

##
# Imports
##
import getpass
import glob
import hashlib
import json
import logging
import os
import random
import re
import shutil
import string
import subprocess
import tarfile
import tempfile
import time
import uuid
import zipfile
from builtins import bytes, int
from distutils.dir_util import copy_tree
from io import open
from typing import Optional

import boto3
import botocore
import requests
import troposphere
import troposphere.apigateway
from botocore.exceptions import ClientError
from setuptools import find_packages
from tqdm import tqdm

from .utilities import (
    add_event_source,
    conflicts_with_a_neighbouring_module,
    contains_python_files_or_subdirs,
    copytree,
    get_topic_name,
    get_venv_from_python_version,
    human_size,
    remove_event_source,
)

##
# Logging Config
##

logging.basicConfig(format="%(levelname)s:%(message)s")
logger = logging.getLogger(__name__)
logger.setLevel(logging.INFO)

##
# Policies And Template Mappings
##

ASSUME_POLICY = """{
  "Version": "2012-10-17",
  "Statement": [
    {
      "Sid": "",
      "Effect": "Allow",
      "Principal": {
        "Service": [
          "apigateway.amazonaws.com",
          "lambda.amazonaws.com",
          "events.amazonaws.com"
        ]
      },
      "Action": "sts:AssumeRole"
    }
  ]
}"""

ATTACH_POLICY = """{
    "Version": "2012-10-17",
    "Statement": [
        {
            "Effect": "Allow",
            "Action": [
                "logs:*"
            ],
            "Resource": "arn:aws:logs:*:*:*"
        },
        {
            "Effect": "Allow",
            "Action": [
                "lambda:InvokeFunction"
            ],
            "Resource": [
                "*"
            ]
        },
        {
            "Effect": "Allow",
            "Action": [
                "xray:PutTraceSegments",
                "xray:PutTelemetryRecords"
            ],
            "Resource": [
                "*"
            ]
        },
        {
            "Effect": "Allow",
            "Action": [
                "ec2:AttachNetworkInterface",
                "ec2:CreateNetworkInterface",
                "ec2:DeleteNetworkInterface",
                "ec2:DescribeInstances",
                "ec2:DescribeNetworkInterfaces",
                "ec2:DetachNetworkInterface",
                "ec2:ModifyNetworkInterfaceAttribute",
                "ec2:ResetNetworkInterfaceAttribute"
            ],
            "Resource": "*"
        },
        {
            "Effect": "Allow",
            "Action": [
                "s3:*"
            ],
            "Resource": "arn:aws:s3:::*"
        },
        {
            "Effect": "Allow",
            "Action": [
                "kinesis:*"
            ],
            "Resource": "arn:aws:kinesis:*:*:*"
        },
        {
            "Effect": "Allow",
            "Action": [
                "sns:*"
            ],
            "Resource": "arn:aws:sns:*:*:*"
        },
        {
            "Effect": "Allow",
            "Action": [
                "sqs:*"
            ],
            "Resource": "arn:aws:sqs:*:*:*"
        },
        {
            "Effect": "Allow",
            "Action": [
                "dynamodb:*"
            ],
            "Resource": "arn:aws:dynamodb:*:*:*"
        },
        {
            "Effect": "Allow",
            "Action": [
                "route53:*"
            ],
            "Resource": "*"
        }
    ]
}"""

# Latest list: https://docs.aws.amazon.com/general/latest/gr/rande.html#apigateway_region
API_GATEWAY_REGIONS = [
    "us-east-1",
    "us-east-2",
    "us-west-1",
    "us-west-2",
    "eu-central-1",
    "eu-north-1",
    "eu-west-1",
    "eu-west-2",
    "eu-west-3",
    "eu-north-1",
    "ap-northeast-1",
    "ap-northeast-2",
    "ap-northeast-3",
    "ap-southeast-1",
    "ap-southeast-2",
    "ap-east-1",
    "ap-south-1",
    "ca-central-1",
    "cn-north-1",
    "cn-northwest-1",
    "sa-east-1",
    "us-gov-east-1",
    "us-gov-west-1",
]

# Latest list: https://docs.aws.amazon.com/general/latest/gr/rande.html#lambda_region
LAMBDA_REGIONS = [
    "us-east-1",
    "us-east-2",
    "us-west-1",
    "us-west-2",
    "eu-central-1",
    "eu-north-1",
    "eu-west-1",
    "eu-west-2",
    "eu-west-3",
    "eu-north-1",
    "ap-northeast-1",
    "ap-northeast-2",
    "ap-northeast-3",
    "ap-southeast-1",
    "ap-southeast-2",
    "ap-east-1",
    "ap-south-1",
    "ca-central-1",
    "cn-north-1",
    "cn-northwest-1",
    "sa-east-1",
    "us-gov-east-1",
    "us-gov-west-1",
]

# We never need to include these.
# Related: https://github.com/Miserlou/Zappa/pull/56
# Related: https://github.com/Miserlou/Zappa/pull/581
ZIP_EXCLUDES = [
    "*.exe",
    "*.DS_Store",
    "*.Python",
    "*.git",
    ".git/*",
    "*.zip",
    "*.tar.gz",
    "*.hg",
    "pip",
    "docutils*",
    "setuputils*",
    "__pycache__/*",
]

# When using ALB as an event source for Lambdas, we need to create an alias
# to ensure that, on zappa update, the ALB doesn't lose permissions to access
# the Lambda.
# See: https://github.com/Miserlou/Zappa/pull/1730
ALB_LAMBDA_ALIAS = "current-alb-version"

##
# Classes
##


class Zappa:
    """
    Zappa!
    Makes it easy to run Python web applications on AWS Lambda/API Gateway.
    """

    ##
    # Configurables
    ##

    http_methods = ["ANY"]
    role_name = "ZappaLambdaExecution"
    extra_permissions = None
    assume_policy = ASSUME_POLICY
    attach_policy = ATTACH_POLICY
    apigateway_policy = None
    cloudwatch_log_levels = ["OFF", "ERROR", "INFO"]
    xray_tracing = False
    architecture = None
    ##
    # Credentials
    ##

    boto_session = None
    credentials_arn = None

    def __init__(
        self,
        boto_session=None,
        profile_name=None,
        aws_region=None,
        load_credentials=True,
        desired_role_name=None,
        desired_role_arn=None,
        runtime="python3.7",  # Detected at runtime in CLI
        tags=(),
        endpoint_urls={},
        xray_tracing=False,
        architecture=None
    ):
        """
        Instantiate this new Zappa instance, loading any custom credentials if necessary.
        """

        # Set aws_region to None to use the system's region instead
        if aws_region is None:
            # https://github.com/Miserlou/Zappa/issues/413
            self.aws_region = boto3.Session().region_name
            logger.debug("Set region from boto: %s", self.aws_region)
        else:
            self.aws_region = aws_region

        if desired_role_name:
            self.role_name = desired_role_name

        if desired_role_arn:
            self.credentials_arn = desired_role_arn

        if architecture:
            self.architecture = architecture

        self.runtime = runtime

        if self.runtime == "python3.7":
            self.manylinux_suffix_start = "cp37m"
        elif self.runtime == "python3.8":
            # The 'm' has been dropped in python 3.8+ since builds with and without pymalloc are ABI compatible
            # See https://github.com/pypa/manylinux for a more detailed explanation
            self.manylinux_suffix_start = "cp38"
        else:
            self.manylinux_suffix_start = "cp39"

        if not self.architecture:
            self.architecture = "x86_64"

        # AWS Lambda supports manylinux1/2010, manylinux2014, and manylinux_2_24
        manylinux_suffixes = ("_2_24", "2014", "2010", "1")
        self.manylinux_wheel_file_match = re.compile(
<<<<<<< HEAD
            f'^.*{self.manylinux_suffix_start}-(manylinux_\d+_\d+_{self.architecture}[.])?manylinux({"|".join(manylinux_suffixes)})_{self.architecture}[.]whl$'
        )
        self.manylinux_wheel_abi3_file_match = re.compile(
            f'^.*cp3.-abi3-manylinux({"|".join(manylinux_suffixes)})_{self.architecture}.whl$'

=======
            rf'^.*{self.manylinux_suffix_start}-(manylinux_\d+_\d+_x86_64[.])?manylinux({"|".join(manylinux_suffixes)})_x86_64[.]whl$'  # noqa: E501
        )
        self.manylinux_wheel_abi3_file_match = re.compile(
            rf'^.*cp3.-abi3-manylinux({"|".join(manylinux_suffixes)})_x86_64.whl$'
>>>>>>> fff5ed8a
        )

        self.endpoint_urls = endpoint_urls
        self.xray_tracing = xray_tracing

        # Some common invocations, such as DB migrations,
        # can take longer than the default.

        # Config used for direct invocations of Lambda functions from the Zappa CLI.
        # Note that the maximum configurable Lambda function execution time (15 minutes)
        # is longer than the maximum timeout configurable in API Gateway (30 seconds).
        # Related: https://github.com/Miserlou/Zappa/issues/205
        long_config_dict = {
            "region_name": aws_region,
            "connect_timeout": 5,
            "read_timeout": 900,
        }
        long_config = botocore.client.Config(**long_config_dict)

        if load_credentials:
            self.load_credentials(boto_session, profile_name)

            # Initialize clients
            self.s3_client = self.boto_client("s3")
            self.lambda_client = self.boto_client("lambda", config=long_config)
            self.elbv2_client = self.boto_client("elbv2")
            self.events_client = self.boto_client("events")
            self.apigateway_client = self.boto_client("apigateway")
            # AWS ACM certificates need to be created from us-east-1 to be used by API gateway
            east_config = botocore.client.Config(region_name="us-east-1")
            self.acm_client = self.boto_client("acm", config=east_config)
            self.logs_client = self.boto_client("logs")
            self.iam_client = self.boto_client("iam")
            self.iam = self.boto_resource("iam")
            self.cloudwatch = self.boto_client("cloudwatch")
            self.route53 = self.boto_client("route53")
            self.sns_client = self.boto_client("sns")
            self.cf_client = self.boto_client("cloudformation")
            self.dynamodb_client = self.boto_client("dynamodb")
            self.cognito_client = self.boto_client("cognito-idp")
            self.sts_client = self.boto_client("sts")

        self.tags = tags
        self.cf_template = troposphere.Template()
        self.cf_api_resources = []
        self.cf_parameters = {}

    def configure_boto_session_method_kwargs(self, service, kw):
        """Allow for custom endpoint urls for non-AWS (testing and bootleg cloud) deployments"""
        if service in self.endpoint_urls and "endpoint_url" not in kw:
            kw["endpoint_url"] = self.endpoint_urls[service]
        return kw

    def boto_client(self, service, *args, **kwargs):
        """A wrapper to apply configuration options to boto clients"""
        return self.boto_session.client(service, *args, **self.configure_boto_session_method_kwargs(service, kwargs))

    def boto_resource(self, service, *args, **kwargs):
        """A wrapper to apply configuration options to boto resources"""
        return self.boto_session.resource(service, *args, **self.configure_boto_session_method_kwargs(service, kwargs))

    def cache_param(self, value):
        """Returns a troposphere Ref to a value cached as a parameter."""

        if value not in self.cf_parameters:
            keyname = chr(ord("A") + len(self.cf_parameters))
            param = self.cf_template.add_parameter(
                troposphere.Parameter(keyname, Type="String", Default=value, tags=self.tags)
            )

            self.cf_parameters[value] = param

        return troposphere.Ref(self.cf_parameters[value])

    ##
    # Packaging
    ##

    def copy_editable_packages(self, egg_links, temp_package_path):
        """ """
        for egg_link in egg_links:
            with open(egg_link, "rb") as df:
                egg_path = df.read().decode("utf-8").splitlines()[0].strip()
                pkgs = set([x.split(".")[0] for x in find_packages(egg_path, exclude=["test", "tests"])])
                for pkg in pkgs:
                    copytree(
                        os.path.join(egg_path, pkg),
                        os.path.join(temp_package_path, pkg),
                        metadata=False,
                        symlinks=False,
                    )

        if temp_package_path:
            # now remove any egg-links as they will cause issues if they still exist
            for link in glob.glob(os.path.join(temp_package_path, "*.egg-link")):
                os.remove(link)

    def get_deps_list(self, pkg_name, installed_distros=None):
        """
        For a given package, returns a list of required packages. Recursive.
        """
        # https://github.com/Miserlou/Zappa/issues/1478.  Using `pkg_resources`
        # instead of `pip` is the recommended approach.  The usage is nearly
        # identical.
        import pkg_resources

        deps = []
        if not installed_distros:
            installed_distros = pkg_resources.WorkingSet()
        for package in installed_distros:
            if package.project_name.lower() == pkg_name.lower():
                deps = [(package.project_name, package.version)]
                for req in package.requires():
                    deps += self.get_deps_list(pkg_name=req.project_name, installed_distros=installed_distros)
        return list(set(deps))  # de-dupe before returning

    def create_handler_venv(self, use_zappa_release: Optional[str] = None):
        """
        Takes the installed zappa and brings it into a fresh virtualenv-like folder. All dependencies are then downloaded.
        """
        import subprocess

        # We will need the currenv venv to pull Zappa from
        current_venv = self.get_current_venv()

        # Make a new folder for the handler packages
        ve_path = os.path.join(os.getcwd(), "handler_venv")

        if os.sys.platform == "win32":
            current_site_packages_dir = os.path.join(current_venv, "Lib", "site-packages")
            venv_site_packages_dir = os.path.join(ve_path, "Lib", "site-packages")
        else:
            current_site_packages_dir = os.path.join(current_venv, "lib", get_venv_from_python_version(), "site-packages")
            venv_site_packages_dir = os.path.join(ve_path, "lib", get_venv_from_python_version(), "site-packages")

        if not os.path.isdir(venv_site_packages_dir):
            os.makedirs(venv_site_packages_dir)

        # Copy zappa* to the new virtualenv
        zappa_things = [z for z in os.listdir(current_site_packages_dir) if z.lower()[:5] == "zappa"]
        for z in zappa_things:
            copytree(
                os.path.join(current_site_packages_dir, z),
                os.path.join(venv_site_packages_dir, z),
            )

        # Use pip to download zappa's dependencies.
        # Copying from current venv causes issues with things like PyYAML that installs as yaml
        zappa_deps = self.get_deps_list("zappa")
        pkg_list = []
        for dep, version in zappa_deps:
            # allow specified zappa version for slim_handler_test
            if dep == "zappa" and use_zappa_release:
                pkg_version_str = f"{dep}=={use_zappa_release}"
            else:
                pkg_version_str = f"{dep}=={version}"
            pkg_list.append(pkg_version_str)

        # Need to manually add setuptools
        pkg_list.append("setuptools")
        command = [
            "pip",
            "install",
            "--quiet",
            "--target",
            venv_site_packages_dir,
        ] + pkg_list

        # This is the recommended method for installing packages if you don't
        # to depend on `setuptools`
        # https://github.com/pypa/pip/issues/5240#issuecomment-381662679
        pip_process = subprocess.Popen(command, stdout=subprocess.PIPE)
        # Using communicate() to avoid deadlocks
        pip_process.communicate()
        pip_return_code = pip_process.returncode

        if pip_return_code:
            raise EnvironmentError("Pypi lookup failed")

        return ve_path

    # staticmethod as per https://github.com/Miserlou/Zappa/issues/780
    @staticmethod
    def get_current_venv():
        """
        Returns the path to the current virtualenv
        """
        if "VIRTUAL_ENV" in os.environ:
            venv = os.environ["VIRTUAL_ENV"]
        elif os.path.exists(".python-version"):  # pragma: no cover
            try:
                subprocess.check_output(["pyenv", "help"], stderr=subprocess.STDOUT)
            except OSError:
                print("This directory seems to have pyenv's local venv, " "but pyenv executable was not found.")
            with open(".python-version", "r") as f:
                # minor fix in how .python-version is read
                # Related: https://github.com/Miserlou/Zappa/issues/921
                env_name = f.readline().strip()
            bin_path = subprocess.check_output(["pyenv", "which", "python"]).decode("utf-8")
            venv = bin_path[: bin_path.rfind(env_name)] + env_name
        else:  # pragma: no cover
            return None
        return venv

    def create_lambda_zip(
        self,
        prefix="lambda_package",
        handler_file=None,
        slim_handler=False,
        minify=True,
        exclude=None,
        exclude_glob=None,
        use_precompiled_packages=True,
        include=None,
        venv=None,
        output=None,
        disable_progress=False,
        archive_format="zip",
    ):
        """
        Create a Lambda-ready zip file of the current virtualenvironment and working directory.
        Returns path to that file.
        """
        # Validate archive_format
        if archive_format not in ["zip", "tarball"]:
            raise KeyError("The archive format to create a lambda package must be zip or tarball")

        # Pip is a weird package.
        # Calling this function in some environments without this can cause.. funkiness.
        import pip  # noqa: 547

        if not venv:
            venv = self.get_current_venv()

        build_time = str(int(time.time()))
        cwd = os.getcwd()
        if not output:
            if archive_format == "zip":
                archive_fname = prefix + "-" + build_time + ".zip"
            elif archive_format == "tarball":
                archive_fname = prefix + "-" + build_time + ".tar.gz"
        else:
            archive_fname = output
        archive_path = os.path.join(cwd, archive_fname)

        # Files that should be excluded from the zip
        if exclude is None:
            exclude = list()

        if exclude_glob is None:
            exclude_glob = list()

        # Exclude the zip itself
        exclude.append(archive_path)

        # Make sure that 'concurrent' is always forbidden.
        # https://github.com/Miserlou/Zappa/issues/827
        if "concurrent" not in exclude:
            exclude.append("concurrent")

        def splitpath(path):
            parts = []
            (path, tail) = os.path.split(path)
            while path and tail:
                parts.append(tail)
                (path, tail) = os.path.split(path)
            parts.append(os.path.join(path, tail))
            return list(map(os.path.normpath, parts))[::-1]

        split_venv = splitpath(venv)
        split_cwd = splitpath(cwd)

        # Ideally this should be avoided automatically,
        # but this serves as an okay stop-gap measure.
        if split_venv[-1] == split_cwd[-1]:  # pragma: no cover
            print(
                "Warning! Your project and virtualenv have the same name! You may want "
                "to re-create your venv with a new name, or explicitly define a "
                "'project_name', as this may cause errors."
            )

        # First, do the project..
        temp_project_path = tempfile.mkdtemp(prefix="zappa-project")

        if not slim_handler:
            # Slim handler does not take the project files.
            if minify:
                # Related: https://github.com/Miserlou/Zappa/issues/744
                excludes = ZIP_EXCLUDES + exclude + [split_venv[-1]]
                copytree(
                    cwd,
                    temp_project_path,
                    metadata=False,
                    symlinks=False,
                    ignore=shutil.ignore_patterns(*excludes),
                )
            else:
                copytree(cwd, temp_project_path, metadata=False, symlinks=False)
            for glob_path in exclude_glob:
                for path in glob.glob(os.path.join(temp_project_path, glob_path)):
                    try:
                        os.remove(path)
                    except OSError:  # is a directory
                        shutil.rmtree(path)

        # If a handler_file is supplied, copy that to the root of the package,
        # because that's where AWS Lambda looks for it. It can't be inside a package.
        if handler_file:
            filename = handler_file.split(os.sep)[-1]
            shutil.copy(handler_file, os.path.join(temp_project_path, filename))

        # Create and populate package ID file and write to temp project path
        package_info = {}
        package_info["uuid"] = str(uuid.uuid4())
        package_info["build_time"] = build_time
        package_info["build_platform"] = os.sys.platform
        package_info["build_user"] = getpass.getuser()
        # TODO: Add git head and info?

        # Ex, from @scoates:
        # def _get_git_branch():
        #     chdir(DIR)
        #     out = check_output(['git', 'rev-parse', '--abbrev-ref', 'HEAD']).strip()
        #     lambci_branch = environ.get('LAMBCI_BRANCH', None)
        #     if out == "HEAD" and lambci_branch:
        #         out += " lambci:{}".format(lambci_branch)
        #     return out

        # def _get_git_hash():
        #     chdir(DIR)
        #     return check_output(['git', 'rev-parse', 'HEAD']).strip()

        # def _get_uname():
        #     return check_output(['uname', '-a']).strip()

        # def _get_user():
        #     return check_output(['whoami']).strip()

        # def set_id_info(zappa_cli):
        #     build_info = {
        #         'branch': _get_git_branch(),
        #         'hash': _get_git_hash(),
        #         'build_uname': _get_uname(),
        #         'build_user': _get_user(),
        #         'build_time': datetime.datetime.utcnow().isoformat(),
        #     }
        #     with open(path.join(DIR, 'id_info.json'), 'w') as f:
        #         json.dump(build_info, f)
        #     return True

        package_id_file = open(os.path.join(temp_project_path, "package_info.json"), "w")
        dumped = json.dumps(package_info, indent=4)
        try:
            package_id_file.write(dumped)
        except TypeError:  # This is a Python 2/3 issue. TODO: Make pretty!
            package_id_file.write(str(dumped))
        package_id_file.close()

        # Then, do site site-packages..
        egg_links = []
        temp_package_path = tempfile.mkdtemp(prefix="zappa-packages")
        if os.sys.platform == "win32":
            site_packages = os.path.join(venv, "Lib", "site-packages")
        else:
            site_packages = os.path.join(venv, "lib", get_venv_from_python_version(), "site-packages")
        egg_links.extend(glob.glob(os.path.join(site_packages, "*.egg-link")))

        if minify:
            excludes = ZIP_EXCLUDES + exclude
            copytree(
                site_packages,
                temp_package_path,
                metadata=False,
                symlinks=False,
                ignore=shutil.ignore_patterns(*excludes),
            )
        else:
            copytree(site_packages, temp_package_path, metadata=False, symlinks=False)

        # We may have 64-bin specific packages too.
        site_packages_64 = os.path.join(venv, "lib64", get_venv_from_python_version(), "site-packages")
        if os.path.exists(site_packages_64):
            egg_links.extend(glob.glob(os.path.join(site_packages_64, "*.egg-link")))
            if minify:
                excludes = ZIP_EXCLUDES + exclude
                copytree(
                    site_packages_64,
                    temp_package_path,
                    metadata=False,
                    symlinks=False,
                    ignore=shutil.ignore_patterns(*excludes),
                )
            else:
                copytree(site_packages_64, temp_package_path, metadata=False, symlinks=False)

        if egg_links:
            self.copy_editable_packages(egg_links, temp_package_path)

        copy_tree(temp_package_path, temp_project_path, update=True)

        # Then the pre-compiled packages..
        if use_precompiled_packages:
            print("Downloading and installing dependencies..")
            installed_packages = self.get_installed_packages(site_packages, site_packages_64)

            try:
                for (
                    installed_package_name,
                    installed_package_version,
                ) in installed_packages.items():
                    cached_wheel_path = self.get_cached_manylinux_wheel(
                        installed_package_name,
                        installed_package_version,
                        disable_progress,
                    )
                    if cached_wheel_path:
                        # Otherwise try to use manylinux packages from PyPi..
                        # Related: https://github.com/Miserlou/Zappa/issues/398
                        shutil.rmtree(
                            os.path.join(temp_project_path, installed_package_name),
                            ignore_errors=True,
                        )
                        with zipfile.ZipFile(cached_wheel_path) as zfile:
                            zfile.extractall(temp_project_path)

            except Exception as e:
                print(e)
                # XXX - What should we do here?

        # Cleanup
        for glob_path in exclude_glob:
            for path in glob.glob(os.path.join(temp_project_path, glob_path)):
                try:
                    os.remove(path)
                except OSError:  # is a directory
                    shutil.rmtree(path)

        # Then archive it all up..
        if archive_format == "zip":
            print("Packaging project as zip.")

            try:
                compression_method = zipfile.ZIP_DEFLATED
            except ImportError:  # pragma: no cover
                compression_method = zipfile.ZIP_STORED
            archivef = zipfile.ZipFile(archive_path, "w", compression_method)

        elif archive_format == "tarball":
            print("Packaging project as gzipped tarball.")
            archivef = tarfile.open(archive_path, "w|gz")

        for root, dirs, files in os.walk(temp_project_path):

            for filename in files:

                # Skip .pyc files for Django migrations
                # https://github.com/Miserlou/Zappa/issues/436
                # https://github.com/Miserlou/Zappa/issues/464
                if filename[-4:] == ".pyc" and root[-10:] == "migrations":
                    continue

                # If there is a .pyc file in this package,
                # we can skip the python source code as we'll just
                # use the compiled bytecode anyway..
                if filename[-3:] == ".py" and root[-10:] != "migrations":
                    abs_filname = os.path.join(root, filename)
                    abs_pyc_filename = abs_filname + "c"
                    if os.path.isfile(abs_pyc_filename):

                        # but only if the pyc is older than the py,
                        # otherwise we'll deploy outdated code!
                        py_time = os.stat(abs_filname).st_mtime
                        pyc_time = os.stat(abs_pyc_filename).st_mtime

                        if pyc_time > py_time:
                            continue

                # Make sure that the files are all correctly chmodded
                # Related: https://github.com/Miserlou/Zappa/issues/484
                # Related: https://github.com/Miserlou/Zappa/issues/682
                os.chmod(os.path.join(root, filename), 0o755)

                if archive_format == "zip":
                    # Actually put the file into the proper place in the zip
                    # Related: https://github.com/Miserlou/Zappa/pull/716
                    zipi = zipfile.ZipInfo(os.path.join(root.replace(temp_project_path, "").lstrip(os.sep), filename))
                    zipi.create_system = 3
                    zipi.external_attr = 0o755 << int(16)  # Is this P2/P3 functional?
                    with open(os.path.join(root, filename), "rb") as f:
                        archivef.writestr(zipi, f.read(), compression_method)
                elif archive_format == "tarball":
                    tarinfo = tarfile.TarInfo(os.path.join(root.replace(temp_project_path, "").lstrip(os.sep), filename))
                    tarinfo.mode = 0o755

                    stat = os.stat(os.path.join(root, filename))
                    tarinfo.mtime = stat.st_mtime
                    tarinfo.size = stat.st_size
                    with open(os.path.join(root, filename), "rb") as f:
                        archivef.addfile(tarinfo, f)

            # Create python init file if it does not exist
            # Only do that if there are sub folders or python files and does not conflict with a neighbouring module
            # Related: https://github.com/Miserlou/Zappa/issues/766
            if not contains_python_files_or_subdirs(root):
                # if the directory does not contain any .py file at any level, we can skip the rest
                dirs[:] = [d for d in dirs if d != root]
            else:
                if "__init__.py" not in files and not conflicts_with_a_neighbouring_module(root):
                    tmp_init = os.path.join(temp_project_path, "__init__.py")
                    open(tmp_init, "a").close()
                    os.chmod(tmp_init, 0o755)

                    arcname = os.path.join(
                        root.replace(temp_project_path, ""),
                        os.path.join(root.replace(temp_project_path, ""), "__init__.py"),
                    )
                    if archive_format == "zip":
                        archivef.write(tmp_init, arcname)
                    elif archive_format == "tarball":
                        archivef.add(tmp_init, arcname)

        # And, we're done!
        archivef.close()

        # Trash the temp directory
        shutil.rmtree(temp_project_path)
        shutil.rmtree(temp_package_path)
        if os.path.isdir(venv) and slim_handler:
            # Remove the temporary handler venv folder
            shutil.rmtree(venv)

        return archive_fname

    @staticmethod
    def get_installed_packages(site_packages, site_packages_64):
        """
        Returns a dict of installed packages that Zappa cares about.
        """
        import pkg_resources

        package_to_keep = []
        if os.path.isdir(site_packages):
            package_to_keep += os.listdir(site_packages)
        if os.path.isdir(site_packages_64):
            package_to_keep += os.listdir(site_packages_64)

        package_to_keep = [x.lower() for x in package_to_keep]

        installed_packages = {
            package.project_name.lower(): package.version
            for package in pkg_resources.WorkingSet()
            if package.project_name.lower() in package_to_keep
            or package.location.lower() in [site_packages.lower(), site_packages_64.lower()]
        }

        return installed_packages

    @staticmethod
    def download_url_with_progress(url, stream, disable_progress):
        """
        Downloads a given url in chunks and writes to the provided stream (can be any io stream).
        Displays the progress bar for the download.
        """
        resp = requests.get(url, timeout=float(os.environ.get("PIP_TIMEOUT", 2)), stream=True)
        resp.raw.decode_content = True

        progress = tqdm(
            unit="B",
            unit_scale=True,
            total=int(resp.headers.get("Content-Length", 0)),
            disable=disable_progress,
        )
        for chunk in resp.iter_content(chunk_size=1024):
            if chunk:
                progress.update(len(chunk))
                stream.write(chunk)

        progress.close()

    def get_cached_manylinux_wheel(self, package_name, package_version, disable_progress=False):
        """
        Gets the locally stored version of a manylinux wheel. If one does not exist, the function downloads it.
        """
        cached_wheels_dir = os.path.join(tempfile.gettempdir(), "cached_wheels")

        if not os.path.isdir(cached_wheels_dir):
            os.makedirs(cached_wheels_dir)
        else:
            # Check if we already have a cached copy
            wheel_name = re.sub(r"[^\w\d.]+", "_", package_name, re.UNICODE)
            wheel_file = f"{wheel_name}-{package_version}-*_x86_64.whl"
            wheel_path = os.path.join(cached_wheels_dir, wheel_file)

            for pathname in glob.iglob(wheel_path):
                if re.match(self.manylinux_wheel_file_match, pathname) or re.match(
                    self.manylinux_wheel_abi3_file_match, pathname
                ):
                    print(f" - {package_name}=={package_version}: Using locally cached manylinux wheel")
                    return pathname

        # The file is not cached, download it.
        wheel_url, filename = self.get_manylinux_wheel_url(package_name, package_version)
        if not wheel_url:
            return None

        wheel_path = os.path.join(cached_wheels_dir, filename)
        print(f" - {package_name}=={package_version}: Downloading")
        with open(wheel_path, "wb") as f:
            self.download_url_with_progress(wheel_url, f, disable_progress)

        if not zipfile.is_zipfile(wheel_path):
            return None

        return wheel_path

    def get_manylinux_wheel_url(self, package_name, package_version):
        """
        For a given package name, returns a link to the download URL,
        else returns None.
        Related: https://github.com/Miserlou/Zappa/issues/398
        Examples here: https://gist.github.com/perrygeo/9545f94eaddec18a65fd7b56880adbae
        This function downloads metadata JSON of `package_name` from Pypi
        and examines if the package has a manylinux wheel. This function
        also caches the JSON file so that we don't have to poll Pypi
        every time.
        """
        cached_pypi_info_dir = os.path.join(tempfile.gettempdir(), "cached_pypi_info")
        if not os.path.isdir(cached_pypi_info_dir):
            os.makedirs(cached_pypi_info_dir)
        # Even though the metadata is for the package, we save it in a
        # filename that includes the package's version. This helps in
        # invalidating the cached file if the user moves to a different
        # version of the package.
        # Related: https://github.com/Miserlou/Zappa/issues/899
        json_file = "{0!s}-{1!s}.json".format(package_name, package_version)
        json_file_path = os.path.join(cached_pypi_info_dir, json_file)
        if os.path.exists(json_file_path):
            with open(json_file_path, "rb") as metafile:
                data = json.load(metafile)
        else:
            url = "https://pypi.python.org/pypi/{}/json".format(package_name)
            try:
                res = requests.get(url, timeout=float(os.environ.get("PIP_TIMEOUT", 1.5)))
                data = res.json()
            except Exception:  # pragma: no cover
                return None, None
            with open(json_file_path, "wb") as metafile:
                jsondata = json.dumps(data)
                metafile.write(bytes(jsondata, "utf-8"))

        if package_version not in data.get("releases", []):
            logger.warning(f"package_version({package_version}) not found in {package_name} metafile={json_file_path}")
            return None, None

        for f in data["releases"][package_version]:
            if re.match(self.manylinux_wheel_file_match, f["filename"]):
                return f["url"], f["filename"]
            elif re.match(self.manylinux_wheel_abi3_file_match, f["filename"]):
                return f["url"], f["filename"]
        return None, None

    ##
    # S3
    ##

    def upload_to_s3(self, source_path, bucket_name, disable_progress=False):
        r"""
        Given a file, upload it to S3.
        Credentials should be stored in environment variables or
         ~/.aws/credentials (%USERPROFILE%\.aws\credentials on Windows).
        Returns True on success, false on failure.
        """
        try:
            self.s3_client.head_bucket(Bucket=bucket_name)
        except botocore.exceptions.ClientError:
            # This is really stupid S3 quirk. Technically, us-east-1 one has no S3,
            # it's actually "US Standard", or something.
            # More here: https://github.com/boto/boto3/issues/125
            if self.aws_region == "us-east-1":
                self.s3_client.create_bucket(
                    Bucket=bucket_name,
                )
            else:
                self.s3_client.create_bucket(
                    Bucket=bucket_name,
                    CreateBucketConfiguration={"LocationConstraint": self.aws_region},
                )

            if self.tags:
                tags = {"TagSet": [{"Key": key, "Value": self.tags[key]} for key in self.tags.keys()]}
                self.s3_client.put_bucket_tagging(Bucket=bucket_name, Tagging=tags)

        if not os.path.isfile(source_path) or os.stat(source_path).st_size == 0:
            print("Problem with source file {}".format(source_path))
            return False

        dest_path = os.path.split(source_path)[1]
        try:
            source_size = os.stat(source_path).st_size
            print("Uploading {0} ({1})..".format(dest_path, human_size(source_size)))
            progress = tqdm(
                total=float(os.path.getsize(source_path)),
                unit_scale=True,
                unit="B",
                disable=disable_progress,
            )

            # Attempt to upload to S3 using the S3 meta client with the progress bar.
            # If we're unable to do that, try one more time using a session client,
            # which cannot use the progress bar.
            # Related: https://github.com/boto/boto3/issues/611
            try:
                self.s3_client.upload_file(source_path, bucket_name, dest_path, Callback=progress.update)
            except Exception:  # pragma: no cover
                self.s3_client.upload_file(source_path, bucket_name, dest_path)

            progress.close()
        except (KeyboardInterrupt, SystemExit):  # pragma: no cover
            raise
        except Exception as e:  # pragma: no cover
            print(e)
            return False
        return True

    def copy_on_s3(self, src_file_name, dst_file_name, bucket_name):
        """
        Copies src file to destination within a bucket.
        """
        try:
            self.s3_client.head_bucket(Bucket=bucket_name)
        except botocore.exceptions.ClientError as e:  # pragma: no cover
            # If a client error is thrown, then check that it was a 404 error.
            # If it was a 404 error, then the bucket does not exist.
            error_code = int(e.response["Error"]["Code"])
            if error_code == 404:
                return False

        copy_src = {"Bucket": bucket_name, "Key": src_file_name}
        try:
            self.s3_client.copy(CopySource=copy_src, Bucket=bucket_name, Key=dst_file_name)
            return True
        except botocore.exceptions.ClientError:  # pragma: no cover
            return False

    def remove_from_s3(self, file_name, bucket_name):
        """
        Given a file name and a bucket, remove it from S3.
        There's no reason to keep the file hosted on S3 once its been made into a Lambda function, so we can delete it from S3.
        Returns True on success, False on failure.
        """
        try:
            self.s3_client.head_bucket(Bucket=bucket_name)
        except botocore.exceptions.ClientError as e:  # pragma: no cover
            # If a client error is thrown, then check that it was a 404 error.
            # If it was a 404 error, then the bucket does not exist.
            error_code = int(e.response["Error"]["Code"])
            if error_code == 404:
                return False

        try:
            self.s3_client.delete_object(Bucket=bucket_name, Key=file_name)
            return True
        except (
            botocore.exceptions.ParamValidationError,
            botocore.exceptions.ClientError,
        ):  # pragma: no cover
            return False

    ##
    # Lambda
    ##

    def create_lambda_function(
        self,
        bucket=None,
        function_name=None,
        handler=None,
        s3_key=None,
        description="Zappa Deployment",
        timeout=30,
        memory_size=512,
        publish=True,
        vpc_config=None,
        dead_letter_config=None,
        runtime="python3.7",
        aws_environment_variables=None,
        aws_kms_key_arn=None,
        xray_tracing=False,
        local_zip=None,
        use_alb=False,
        layers=None,
        concurrency=None,
        docker_image_uri=None,
        architecture=None
    ):
        """
        Given a bucket and key (or a local path) of a valid Lambda-zip,
        a function name and a handler, register that Lambda function.
        """
        if not vpc_config:
            vpc_config = {}
        if not dead_letter_config:
            dead_letter_config = {}
        if not self.credentials_arn:
            self.get_credentials_arn()
        if not aws_environment_variables:
            aws_environment_variables = {}
        if not aws_kms_key_arn:
            aws_kms_key_arn = ""
        if not layers:
            layers = []
        if not architecture:
            self.architecture = "x86_64"

        kwargs = dict(
            FunctionName=function_name,
            Role=self.credentials_arn,
            Description=description,
            Timeout=timeout,
            MemorySize=memory_size,
            Publish=publish,
            VpcConfig=vpc_config,
            DeadLetterConfig=dead_letter_config,
            Environment={"Variables": aws_environment_variables},
            KMSKeyArn=aws_kms_key_arn,
            TracingConfig={"Mode": "Active" if self.xray_tracing else "PassThrough"},
            Layers=layers,
            Architectures=architecture,
        )
        if not docker_image_uri:
            kwargs["Runtime"] = runtime
            kwargs["Handler"] = handler
            kwargs["PackageType"] = "Zip"

        if docker_image_uri:
            kwargs["Code"] = {"ImageUri": docker_image_uri}
            # default is ZIP. override to Image for container support
            kwargs["PackageType"] = "Image"
            # The create function operation times out when this is '' (the default)
            # So just remove it from the kwargs if it is not specified
            if aws_kms_key_arn == "":
                kwargs.pop("KMSKeyArn")
        elif local_zip:
            kwargs["Code"] = {"ZipFile": local_zip}
        else:
            kwargs["Code"] = {"S3Bucket": bucket, "S3Key": s3_key}
        response = self.lambda_client.create_function(**kwargs)
        resource_arn = response["FunctionArn"]
        version = response["Version"]

        # If we're using an ALB, let's create an alias mapped to the newly
        # created function. This allows clean, no downtime association when
        # using application load balancers as an event source.
        # See: https://github.com/Miserlou/Zappa/pull/1730
        #      https://github.com/Miserlou/Zappa/issues/1823
        if use_alb:
            self.lambda_client.create_alias(
                FunctionName=resource_arn,
                FunctionVersion=version,
                Name=ALB_LAMBDA_ALIAS,
            )

        if self.tags:
            self.lambda_client.tag_resource(Resource=resource_arn, Tags=self.tags)

        if concurrency is not None:
            self.lambda_client.put_function_concurrency(
                FunctionName=resource_arn,
                ReservedConcurrentExecutions=concurrency,
            )

        # Wait for lambda to become active, otherwise many operations will fail
        self.wait_until_lambda_function_is_active(function_name)

        return resource_arn

    def update_lambda_function(
        self,
        bucket,
        function_name,
        s3_key=None,
        publish=True,
        local_zip=None,
        num_revisions=None,
        concurrency=None,
        docker_image_uri=None,
        architecture=None
    ):
        """
        Given a bucket and key (or a local path) of a valid Lambda-zip,
        a function name and a handler, update that Lambda function's code.
        Optionally, delete previous versions if they exceed the optional limit.
        """
        print("Updating Lambda function code..")
        kwargs = dict(FunctionName=function_name, Publish=publish, Architectures=architecture)
        if docker_image_uri:
            kwargs["ImageUri"] = docker_image_uri
        elif local_zip:
            kwargs["ZipFile"] = local_zip
        else:
            kwargs["S3Bucket"] = bucket
            kwargs["S3Key"] = s3_key

        response = self.lambda_client.update_function_code(**kwargs)
        resource_arn = response["FunctionArn"]
        version = response["Version"]

        # If the lambda has an ALB alias, let's update the alias
        # to point to the newest version of the function. We have to use a GET
        # here, as there's no HEAD-esque call to retrieve metadata about a
        # function alias.
        # Related: https://github.com/Miserlou/Zappa/pull/1730
        #          https://github.com/Miserlou/Zappa/issues/1823
        try:
            response = self.lambda_client.get_alias(
                FunctionName=function_name,
                Name=ALB_LAMBDA_ALIAS,
            )
            alias_exists = True
        except botocore.exceptions.ClientError as e:  # pragma: no cover
            if "ResourceNotFoundException" not in e.response["Error"]["Code"]:
                raise e
            alias_exists = False

        if alias_exists:
            self.lambda_client.update_alias(
                FunctionName=function_name,
                FunctionVersion=version,
                Name=ALB_LAMBDA_ALIAS,
            )

        if concurrency is not None:
            self.lambda_client.put_function_concurrency(
                FunctionName=function_name,
                ReservedConcurrentExecutions=concurrency,
            )
        else:
            self.lambda_client.delete_function_concurrency(FunctionName=function_name)

        if num_revisions:
            # Find the existing revision IDs for the given function
            # Related: https://github.com/Miserlou/Zappa/issues/1402
            versions_in_lambda = []
            versions = self.lambda_client.list_versions_by_function(FunctionName=function_name)
            for version in versions["Versions"]:
                versions_in_lambda.append(version["Version"])
            while "NextMarker" in versions:
                versions = self.lambda_client.list_versions_by_function(
                    FunctionName=function_name, Marker=versions["NextMarker"]
                )
                for version in versions["Versions"]:
                    versions_in_lambda.append(version["Version"])
            versions_in_lambda.remove("$LATEST")
            # Delete older revisions if their number exceeds the specified limit
            for version in versions_in_lambda[::-1][num_revisions:]:
                self.lambda_client.delete_function(FunctionName=function_name, Qualifier=version)

        self.wait_until_lambda_function_is_updated(function_name)

        return resource_arn

    def update_lambda_configuration(
        self,
        lambda_arn,
        function_name,
        handler,
        description="Zappa Deployment",
        timeout=30,
        memory_size=512,
        publish=True,
        vpc_config=None,
        runtime="python3.7",
        aws_environment_variables=None,
        aws_kms_key_arn=None,
        layers=None,
        wait=True,
        architecture=None
    ):
        """
        Given an existing function ARN, update the configuration variables.
        """
        print("Updating Lambda function configuration..")
        if not vpc_config:
            vpc_config = {}
        if not self.credentials_arn:
            self.get_credentials_arn()
        if not aws_kms_key_arn:
            aws_kms_key_arn = ""
        if not aws_environment_variables:
            aws_environment_variables = {}
        if not layers:
            layers = []

        if wait:
            # Wait until function is ready, otherwise expected keys will be missing from 'lambda_aws_config'.
            self.wait_until_lambda_function_is_updated(function_name)

        # Check if there are any remote aws lambda env vars so they don't get trashed.
        # https://github.com/Miserlou/Zappa/issues/987,  Related: https://github.com/Miserlou/Zappa/issues/765
        lambda_aws_config = self.lambda_client.get_function_configuration(FunctionName=function_name)
        if "Environment" in lambda_aws_config:
            lambda_aws_environment_variables = lambda_aws_config["Environment"].get("Variables", {})
            # Append keys that are remote but not in settings file
            for key, value in lambda_aws_environment_variables.items():
                if key not in aws_environment_variables:
                    aws_environment_variables[key] = value

        kwargs = {
            "FunctionName": function_name,
            "Role": self.credentials_arn,
            "Description": description,
            "Timeout": timeout,
            "MemorySize": memory_size,
            "VpcConfig": vpc_config,
            "Environment": {"Variables": aws_environment_variables},
            "KMSKeyArn": aws_kms_key_arn,
            "TracingConfig": {"Mode": "Active" if self.xray_tracing else "PassThrough"},
        }

        if lambda_aws_config["PackageType"] != "Image":
            kwargs.update(
                {
                    "Handler": handler,
                    "Runtime": runtime,
                    "Layers": layers,
                }
            )

        response = self.lambda_client.update_function_configuration(**kwargs)

        resource_arn = response["FunctionArn"]

        if self.tags:
            self.lambda_client.tag_resource(Resource=resource_arn, Tags=self.tags)

        return resource_arn

    def invoke_lambda_function(
        self,
        function_name,
        payload,
        invocation_type="Event",
        log_type="Tail",
        client_context=None,
        qualifier=None,
    ):
        """
        Directly invoke a named Lambda function with a payload.
        Returns the response.
        """
        return self.lambda_client.invoke(
            FunctionName=function_name,
            InvocationType=invocation_type,
            LogType=log_type,
            Payload=payload,
        )

    def rollback_lambda_function_version(self, function_name, versions_back=1, publish=True):
        """
        Rollback the lambda function code 'versions_back' number of revisions.
        Returns the Function ARN.
        """
        response = self.lambda_client.list_versions_by_function(FunctionName=function_name)

        # https://github.com/Miserlou/Zappa/pull/2192
        if len(response.get("Versions", [])) > 1 and response["Versions"][-1]["PackageType"] == "Image":
            raise NotImplementedError("Zappa's rollback functionality is not available for Docker based deployments")

        # Take into account $LATEST
        if len(response["Versions"]) < versions_back + 1:
            print("We do not have {} revisions. Aborting".format(str(versions_back)))
            return False

        revisions = [int(revision["Version"]) for revision in response["Versions"] if revision["Version"] != "$LATEST"]
        revisions.sort(reverse=True)

        response = self.lambda_client.get_function(
            FunctionName="function:{}:{}".format(function_name, revisions[versions_back])
        )
        response = requests.get(response["Code"]["Location"])

        if response.status_code != 200:
            print("Failed to get version {} of {} code".format(versions_back, function_name))
            return False

        response = self.lambda_client.update_function_code(
            FunctionName=function_name, ZipFile=response.content, Publish=publish
        )  # pragma: no cover

        return response["FunctionArn"]

    def wait_until_lambda_function_is_active(self, function_name):
        """
        Wait until lambda State=Active
        """
        # https://boto3.amazonaws.com/v1/documentation/api/latest/reference/services/lambda.html#waiters
        waiter = self.lambda_client.get_waiter("function_active")
        print(f"Waiting for lambda function [{function_name}] to become active...")
        waiter.wait(FunctionName=function_name)

    def wait_until_lambda_function_is_updated(self, function_name):
        """
        Wait until lambda LastUpdateStatus=Successful
        """
        # https://boto3.amazonaws.com/v1/documentation/api/latest/reference/services/lambda.html#waiters
        waiter = self.lambda_client.get_waiter("function_updated")
        print(f"Waiting for lambda function [{function_name}] to be updated...")
        waiter.wait(FunctionName=function_name)

    def get_lambda_function(self, function_name):
        """
        Returns the lambda function ARN, given a name
        This requires the "lambda:GetFunction" role.
        """
        response = self.lambda_client.get_function(FunctionName=function_name)
        return response["Configuration"]["FunctionArn"]

    def get_lambda_function_versions(self, function_name):
        """
        Simply returns the versions available for a Lambda function, given a function name.
        """
        try:
            response = self.lambda_client.list_versions_by_function(FunctionName=function_name)
            return response.get("Versions", [])
        except Exception:
            return []

    def delete_lambda_function(self, function_name):
        """
        Given a function name, delete it from AWS Lambda.
        Returns the response.
        """
        print("Deleting Lambda function..")

        return self.lambda_client.delete_function(
            FunctionName=function_name,
        )

    ##
    # Application load balancer
    ##

    def deploy_lambda_alb(self, lambda_arn, lambda_name, alb_vpc_config, timeout):
        """
        The `zappa deploy` functionality for ALB infrastructure.
        """
        if not alb_vpc_config:
            raise EnvironmentError("When creating an ALB, alb_vpc_config must be filled out in zappa_settings.")
        if "SubnetIds" not in alb_vpc_config:
            raise EnvironmentError("When creating an ALB, you must supply two subnets in different availability zones.")
        if "SecurityGroupIds" not in alb_vpc_config:
            alb_vpc_config["SecurityGroupIds"] = []
        if not alb_vpc_config.get("CertificateArn"):
            raise EnvironmentError("When creating an ALB, you must supply a CertificateArn for the HTTPS listener.")

        # Related: https://github.com/Miserlou/Zappa/issues/1856
        if "Scheme" not in alb_vpc_config:
            alb_vpc_config["Scheme"] = "internet-facing"
        print("Deploying ALB infrastructure...")

        # Create load balancer
        # https://boto3.amazonaws.com/v1/documentation/api/latest/reference/services/elbv2.html#ElasticLoadBalancingv2.Client.create_load_balancer
        kwargs = dict(
            Name=lambda_name,
            Subnets=alb_vpc_config["SubnetIds"],
            SecurityGroups=alb_vpc_config["SecurityGroupIds"],
            Scheme=alb_vpc_config["Scheme"],
            # TODO: Tags might be a useful means of stock-keeping zappa-generated assets.
            # Tags=[],
            Type="application",
            # TODO: can be ipv4 or dualstack (for ipv4 and ipv6) ipv4 is required for internal Scheme.
            IpAddressType="ipv4",
        )
        response = self.elbv2_client.create_load_balancer(**kwargs)
        if not (response["LoadBalancers"]) or len(response["LoadBalancers"]) != 1:
            raise EnvironmentError(
                "Failure to create application load balancer. Response was in unexpected format. Response was: {}".format(
                    repr(response)
                )
            )
        if response["LoadBalancers"][0]["State"]["Code"] == "failed":
            raise EnvironmentError(
                "Failure to create application load balancer. Response reported a failed state: {}".format(
                    response["LoadBalancers"][0]["State"]["Reason"]
                )
            )
        load_balancer_arn = response["LoadBalancers"][0]["LoadBalancerArn"]
        load_balancer_dns = response["LoadBalancers"][0]["DNSName"]
        # load_balancer_vpc = response["LoadBalancers"][0]["VpcId"]
        waiter = self.elbv2_client.get_waiter("load_balancer_available")
        print("Waiting for load balancer [{}] to become active..".format(load_balancer_arn))
        waiter.wait(LoadBalancerArns=[load_balancer_arn], WaiterConfig={"Delay": 3})

        # Match the lambda timeout on the load balancer.
        self.elbv2_client.modify_load_balancer_attributes(
            LoadBalancerArn=load_balancer_arn,
            Attributes=[{"Key": "idle_timeout.timeout_seconds", "Value": str(timeout)}],
        )

        # Create/associate target group.
        # https://boto3.amazonaws.com/v1/documentation/api/latest/reference/services/elbv2.html#ElasticLoadBalancingv2.Client.create_target_group
        kwargs = dict(
            Name=lambda_name,
            TargetType="lambda",
            # TODO: Add options for health checks
        )

        response = self.elbv2_client.create_target_group(**kwargs)
        if not (response["TargetGroups"]) or len(response["TargetGroups"]) != 1:
            raise EnvironmentError(
                "Failure to create application load balancer target group. "
                "Response was in unexpected format. Response was: {}".format(repr(response))
            )
        target_group_arn = response["TargetGroups"][0]["TargetGroupArn"]

        # Enable multi-value headers by default.
        response = self.elbv2_client.modify_target_group_attributes(
            TargetGroupArn=target_group_arn,
            Attributes=[
                {"Key": "lambda.multi_value_headers.enabled", "Value": "true"},
            ],
        )

        # Allow execute permissions from target group to lambda.
        # https://boto3.amazonaws.com/v1/documentation/api/latest/reference/services/lambda.html#Lambda.Client.add_permission
        kwargs = dict(
            Action="lambda:InvokeFunction",
            FunctionName="{}:{}".format(lambda_arn, ALB_LAMBDA_ALIAS),
            Principal="elasticloadbalancing.amazonaws.com",
            SourceArn=target_group_arn,
            StatementId=lambda_name,
        )
        response = self.lambda_client.add_permission(**kwargs)

        # Register target group to lambda association.
        # https://boto3.amazonaws.com/v1/documentation/api/latest/reference/services/elbv2.html#ElasticLoadBalancingv2.Client.register_targets
        kwargs = dict(
            TargetGroupArn=target_group_arn,
            Targets=[{"Id": "{}:{}".format(lambda_arn, ALB_LAMBDA_ALIAS)}],
        )
        response = self.elbv2_client.register_targets(**kwargs)

        # Bind listener to load balancer with default rule to target group.
        # https://boto3.amazonaws.com/v1/documentation/api/latest/reference/services/elbv2.html#ElasticLoadBalancingv2.Client.create_listener
        kwargs = dict(
            # TODO: Listeners support custom ssl certificates (Certificates). For now we leave this default.
            Certificates=[{"CertificateArn": alb_vpc_config["CertificateArn"]}],
            DefaultActions=[
                {
                    "Type": "forward",
                    "TargetGroupArn": target_group_arn,
                }
            ],
            LoadBalancerArn=load_balancer_arn,
            Protocol="HTTPS",
            # TODO: Add option for custom ports
            Port=443,
            # TODO: Listeners support custom ssl security policy (SslPolicy). For now we leave this default.
        )
        response = self.elbv2_client.create_listener(**kwargs)
        print("ALB created with DNS: {}".format(load_balancer_dns))
        print("Note it may take several minutes for load balancer to become available.")

    def undeploy_lambda_alb(self, lambda_name):
        """
        The `zappa undeploy` functionality for ALB infrastructure.
        """
        print("Undeploying ALB infrastructure...")

        # Locate and delete alb/lambda permissions
        try:
            # https://boto3.amazonaws.com/v1/documentation/api/latest/reference/services/lambda.html#Lambda.Client.remove_permission
            self.lambda_client.remove_permission(FunctionName=lambda_name, StatementId=lambda_name)
        except botocore.exceptions.ClientError as e:  # pragma: no cover
            if "ResourceNotFoundException" in e.response["Error"]["Code"]:
                pass
            else:
                raise e

        # Locate and delete load balancer
        try:
            # https://boto3.amazonaws.com/v1/documentation/api/latest/reference/services/elbv2.html#ElasticLoadBalancingv2.Client.describe_load_balancers  # noqa: E501
            response = self.elbv2_client.describe_load_balancers(Names=[lambda_name])
            if not (response["LoadBalancers"]) or len(response["LoadBalancers"]) > 1:
                raise EnvironmentError(
                    "Failure to locate/delete ALB named [{}]. Response was: {}".format(lambda_name, repr(response))
                )
            load_balancer_arn = response["LoadBalancers"][0]["LoadBalancerArn"]
            # https://boto3.amazonaws.com/v1/documentation/api/latest/reference/services/elbv2.html#ElasticLoadBalancingv2.Client.describe_listeners  # noqa: E501
            response = self.elbv2_client.describe_listeners(LoadBalancerArn=load_balancer_arn)
            if not (response["Listeners"]):
                print("No listeners found.")
            elif len(response["Listeners"]) > 1:
                raise EnvironmentError(
                    "Failure to locate/delete listener for ALB named [{}]. Response was: {}".format(
                        lambda_name, repr(response)
                    )
                )
            else:
                listener_arn = response["Listeners"][0]["ListenerArn"]
                # Remove the listener.
                # This explicit deletion of the listener seems necessary to avoid ResourceInUseExceptions when deleting target groups.  # noqa: E501# noqa: E501
                # https://boto3.amazonaws.com/v1/documentation/api/latest/reference/services/elbv2.html#ElasticLoadBalancingv2.Client.delete_listener  # noqa: E501
                response = self.elbv2_client.delete_listener(ListenerArn=listener_arn)
            # Remove the load balancer and wait for completion
            # https://boto3.amazonaws.com/v1/documentation/api/latest/reference/services/elbv2.html#ElasticLoadBalancingv2.Client.delete_load_balancer  # noqa: E501
            response = self.elbv2_client.delete_load_balancer(LoadBalancerArn=load_balancer_arn)
            waiter = self.elbv2_client.get_waiter("load_balancers_deleted")
            print("Waiting for load balancer [{}] to be deleted..".format(lambda_name))
            waiter.wait(LoadBalancerArns=[load_balancer_arn], WaiterConfig={"Delay": 3})
        except botocore.exceptions.ClientError as e:  # pragma: no cover
            print(e.response["Error"]["Code"])
            if "LoadBalancerNotFound" in e.response["Error"]["Code"]:
                pass
            else:
                raise e

        # Locate and delete target group
        try:
            # Locate the lambda ARN
            # https://boto3.amazonaws.com/v1/documentation/api/latest/reference/services/lambda.html#Lambda.Client.get_function
            response = self.lambda_client.get_function(FunctionName=lambda_name)
            lambda_arn = response["Configuration"]["FunctionArn"]
            # Locate the target group ARN
            # https://boto3.amazonaws.com/v1/documentation/api/latest/reference/services/elbv2.html#ElasticLoadBalancingv2.Client.describe_target_groups
            response = self.elbv2_client.describe_target_groups(Names=[lambda_name])
            if not (response["TargetGroups"]) or len(response["TargetGroups"]) > 1:
                raise EnvironmentError(
                    "Failure to locate/delete ALB target group named [{}]. Response was: {}".format(
                        lambda_name, repr(response)
                    )
                )
            target_group_arn = response["TargetGroups"][0]["TargetGroupArn"]
            # Deregister targets and wait for completion
            self.elbv2_client.deregister_targets(TargetGroupArn=target_group_arn, Targets=[{"Id": lambda_arn}])
            waiter = self.elbv2_client.get_waiter("target_deregistered")
            print("Waiting for target [{}] to be deregistered...".format(lambda_name))
            waiter.wait(
                TargetGroupArn=target_group_arn,
                Targets=[{"Id": lambda_arn}],
                WaiterConfig={"Delay": 3},
            )
            # Remove the target group
            # https://boto3.amazonaws.com/v1/documentation/api/latest/reference/services/elbv2.html#ElasticLoadBalancingv2.Client.delete_target_group
            self.elbv2_client.delete_target_group(TargetGroupArn=target_group_arn)
        except botocore.exceptions.ClientError as e:  # pragma: no cover
            print(e.response["Error"]["Code"])
            if "TargetGroupNotFound" in e.response["Error"]["Code"]:
                pass
            else:
                raise e

    ##
    # API Gateway
    ##

    def create_api_gateway_routes(
        self,
        lambda_arn,
        api_name=None,
        api_key_required=False,
        authorization_type="NONE",
        authorizer=None,
        cors_options=None,
        description=None,
        endpoint_configuration=None,
    ):
        """
        Create the API Gateway for this Zappa deployment.
        Returns the new RestAPI CF resource.
        """

        restapi = troposphere.apigateway.RestApi("Api")
        restapi.Name = api_name or lambda_arn.split(":")[-1]
        if not description:
            description = "Created automatically by Zappa."
        restapi.Description = description
        endpoint_configuration = [] if endpoint_configuration is None else endpoint_configuration
        if self.boto_session.region_name == "us-gov-west-1":
            endpoint_configuration.append("REGIONAL")
        if endpoint_configuration:
            endpoint = troposphere.apigateway.EndpointConfiguration()
            endpoint.Types = list(set(endpoint_configuration))
            restapi.EndpointConfiguration = endpoint
        if self.apigateway_policy:
            restapi.Policy = json.loads(self.apigateway_policy)
        self.cf_template.add_resource(restapi)

        root_id = troposphere.GetAtt(restapi, "RootResourceId")
        invocation_prefix = "aws" if self.boto_session.region_name != "us-gov-west-1" else "aws-us-gov"
        invocations_uri = (
            "arn:"
            + invocation_prefix
            + ":apigateway:"
            + self.boto_session.region_name
            + ":lambda:path/2015-03-31/functions/"
            + lambda_arn
            + "/invocations"
        )

        ##
        # The Resources
        ##
        authorizer_resource = None
        if authorizer:
            authorizer_lambda_arn = authorizer.get("arn", lambda_arn)
            lambda_uri = (
                f"arn:{invocation_prefix}:apigateway:{self.boto_session.region_name}:"
                f"lambda:path/2015-03-31/functions/{authorizer_lambda_arn}/invocations"
            )

            authorizer_resource = self.create_authorizer(restapi, lambda_uri, authorizer)

        self.create_and_setup_methods(
            restapi,
            root_id,
            api_key_required,
            invocations_uri,
            authorization_type,
            authorizer_resource,
            0,
        )

        if cors_options:
            self.create_and_setup_cors(restapi, root_id, invocations_uri, 0, cors_options)

        resource = troposphere.apigateway.Resource("ResourceAnyPathSlashed")
        self.cf_api_resources.append(resource.title)
        resource.RestApiId = troposphere.Ref(restapi)
        resource.ParentId = root_id
        resource.PathPart = "{proxy+}"
        self.cf_template.add_resource(resource)

        self.create_and_setup_methods(
            restapi,
            resource,
            api_key_required,
            invocations_uri,
            authorization_type,
            authorizer_resource,
            1,
        )  # pragma: no cover

        if cors_options:
            self.create_and_setup_cors(restapi, resource, invocations_uri, 1, cors_options)  # pragma: no cover
        return restapi

    def create_authorizer(self, restapi, uri, authorizer):
        """
        Create Authorizer for API gateway
        """
        authorizer_type = authorizer.get("type", "TOKEN").upper()
        identity_validation_expression = authorizer.get("validation_expression", None)

        authorizer_resource = troposphere.apigateway.Authorizer("Authorizer")
        authorizer_resource.RestApiId = troposphere.Ref(restapi)
        authorizer_resource.Name = authorizer.get("name", "ZappaAuthorizer")
        authorizer_resource.Type = authorizer_type
        authorizer_resource.AuthorizerUri = uri
        authorizer_resource.IdentitySource = "method.request.header.%s" % authorizer.get("token_header", "Authorization")
        if identity_validation_expression:
            authorizer_resource.IdentityValidationExpression = identity_validation_expression

        if authorizer_type == "TOKEN":
            if not self.credentials_arn:
                self.get_credentials_arn()
            authorizer_resource.AuthorizerResultTtlInSeconds = authorizer.get("result_ttl", 300)
            authorizer_resource.AuthorizerCredentials = self.credentials_arn
        if authorizer_type == "COGNITO_USER_POOLS":
            authorizer_resource.ProviderARNs = authorizer.get("provider_arns")

        self.cf_api_resources.append(authorizer_resource.title)
        self.cf_template.add_resource(authorizer_resource)

        return authorizer_resource

    def create_and_setup_methods(
        self,
        restapi,
        resource,
        api_key_required,
        uri,
        authorization_type,
        authorizer_resource,
        depth,
    ):
        """
        Set up the methods, integration responses and method responses for a given API Gateway resource.
        """
        for method_name in self.http_methods:
            method = troposphere.apigateway.Method(method_name + str(depth))
            method.RestApiId = troposphere.Ref(restapi)
            if type(resource) is troposphere.apigateway.Resource:
                method.ResourceId = troposphere.Ref(resource)
            else:
                method.ResourceId = resource
            method.HttpMethod = method_name.upper()
            method.AuthorizationType = authorization_type
            if authorizer_resource:
                method.AuthorizerId = troposphere.Ref(authorizer_resource)
            method.ApiKeyRequired = api_key_required
            method.MethodResponses = []
            self.cf_template.add_resource(method)
            self.cf_api_resources.append(method.title)

            if not self.credentials_arn:
                self.get_credentials_arn()
            credentials = self.credentials_arn  # This must be a Role ARN

            integration = troposphere.apigateway.Integration()
            integration.CacheKeyParameters = []
            integration.CacheNamespace = "none"
            integration.Credentials = credentials
            integration.IntegrationHttpMethod = "POST"
            integration.IntegrationResponses = []
            integration.PassthroughBehavior = "NEVER"
            integration.Type = "AWS_PROXY"
            integration.Uri = uri
            method.Integration = integration

    def create_and_setup_cors(self, restapi, resource, uri, depth, config):
        """
        Set up the methods, integration responses and method responses for a given API Gateway resource.
        """
        if config is True:
            config = {}
        method_name = "OPTIONS"
        method = troposphere.apigateway.Method(method_name + str(depth))
        method.RestApiId = troposphere.Ref(restapi)
        if type(resource) is troposphere.apigateway.Resource:
            method.ResourceId = troposphere.Ref(resource)
        else:
            method.ResourceId = resource
        method.HttpMethod = method_name.upper()
        method.AuthorizationType = "NONE"
        method_response = troposphere.apigateway.MethodResponse()
        method_response.ResponseModels = {"application/json": "Empty"}
        response_headers = {
            "Access-Control-Allow-Headers": "'%s'"
            % ",".join(
                config.get(
                    "allowed_headers",
                    [
                        "Content-Type",
                        "X-Amz-Date",
                        "Authorization",
                        "X-Api-Key",
                        "X-Amz-Security-Token",
                    ],
                )
            ),
            "Access-Control-Allow-Methods": "'%s'"
            % ",".join(
                config.get(
                    "allowed_methods",
                    ["DELETE", "GET", "HEAD", "OPTIONS", "PATCH", "POST", "PUT"],
                )
            ),
            "Access-Control-Allow-Origin": "'%s'" % config.get("allowed_origin", "*"),
        }
        method_response.ResponseParameters = {"method.response.header.%s" % key: True for key in response_headers}
        method_response.StatusCode = "200"
        method.MethodResponses = [method_response]
        self.cf_template.add_resource(method)
        self.cf_api_resources.append(method.title)

        integration = troposphere.apigateway.Integration()
        integration.Type = "MOCK"
        integration.PassthroughBehavior = "NEVER"
        integration.RequestTemplates = {"application/json": '{"statusCode": 200}'}
        integration_response = troposphere.apigateway.IntegrationResponse()
        integration_response.ResponseParameters = {
            "method.response.header.%s" % key: value for key, value in response_headers.items()
        }
        integration_response.ResponseTemplates = {"application/json": ""}
        integration_response.StatusCode = "200"
        integration.IntegrationResponses = [integration_response]

        integration.Uri = uri
        method.Integration = integration

    def deploy_api_gateway(
        self,
        api_id,
        stage_name,
        stage_description="",
        description="",
        cache_cluster_enabled=False,
        cache_cluster_size="0.5",
        variables=None,
        cloudwatch_log_level="OFF",
        cloudwatch_data_trace=False,
        cloudwatch_metrics_enabled=False,
        cache_cluster_ttl=300,
        cache_cluster_encrypted=False,
    ):
        """
        Deploy the API Gateway!
        Return the deployed API URL.
        """
        print("Deploying API Gateway..")

        self.apigateway_client.create_deployment(
            restApiId=api_id,
            stageName=stage_name,
            stageDescription=stage_description,
            description=description,
            cacheClusterEnabled=cache_cluster_enabled,
            cacheClusterSize=cache_cluster_size,
            variables=variables or {},
        )

        if cloudwatch_log_level not in self.cloudwatch_log_levels:
            cloudwatch_log_level = "OFF"

        self.apigateway_client.update_stage(
            restApiId=api_id,
            stageName=stage_name,
            patchOperations=[
                self.get_patch_op("logging/loglevel", cloudwatch_log_level),
                self.get_patch_op("logging/dataTrace", cloudwatch_data_trace),
                self.get_patch_op("metrics/enabled", cloudwatch_metrics_enabled),
                self.get_patch_op("caching/ttlInSeconds", str(cache_cluster_ttl)),
                self.get_patch_op("caching/dataEncrypted", cache_cluster_encrypted),
            ],
        )

        return "https://{}.execute-api.{}.amazonaws.com/{}".format(api_id, self.boto_session.region_name, stage_name)

    def add_binary_support(self, api_id, cors=False):
        """
        Add binary support
        """
        response = self.apigateway_client.get_rest_api(restApiId=api_id)
        if "binaryMediaTypes" not in response or "*/*" not in response["binaryMediaTypes"]:
            self.apigateway_client.update_rest_api(
                restApiId=api_id,
                patchOperations=[{"op": "add", "path": "/binaryMediaTypes/*~1*"}],
            )

        if cors:
            # fix for issue 699 and 1035, cors+binary support don't work together
            # go through each resource and update the contentHandling type
            response = self.apigateway_client.get_resources(restApiId=api_id)
            resource_ids = [item["id"] for item in response["items"] if "OPTIONS" in item.get("resourceMethods", {})]

            for resource_id in resource_ids:
                self.apigateway_client.update_integration(
                    restApiId=api_id,
                    resourceId=resource_id,
                    httpMethod="OPTIONS",
                    patchOperations=[
                        {
                            "op": "replace",
                            "path": "/contentHandling",
                            "value": "CONVERT_TO_TEXT",
                        }
                    ],
                )

    def remove_binary_support(self, api_id, cors=False):
        """
        Remove binary support
        """
        response = self.apigateway_client.get_rest_api(restApiId=api_id)
        if "binaryMediaTypes" in response and "*/*" in response["binaryMediaTypes"]:
            self.apigateway_client.update_rest_api(
                restApiId=api_id,
                patchOperations=[{"op": "remove", "path": "/binaryMediaTypes/*~1*"}],
            )
        if cors:
            # go through each resource and change the contentHandling type
            response = self.apigateway_client.get_resources(restApiId=api_id)
            resource_ids = [item["id"] for item in response["items"] if "OPTIONS" in item.get("resourceMethods", {})]

            for resource_id in resource_ids:
                self.apigateway_client.update_integration(
                    restApiId=api_id,
                    resourceId=resource_id,
                    httpMethod="OPTIONS",
                    patchOperations=[{"op": "replace", "path": "/contentHandling", "value": ""}],
                )

    def add_api_compression(self, api_id, min_compression_size):
        """
        Add Rest API compression
        """
        self.apigateway_client.update_rest_api(
            restApiId=api_id,
            patchOperations=[
                {
                    "op": "replace",
                    "path": "/minimumCompressionSize",
                    "value": str(min_compression_size),
                }
            ],
        )

    def remove_api_compression(self, api_id):
        """
        Remove Rest API compression
        """
        self.apigateway_client.update_rest_api(
            restApiId=api_id,
            patchOperations=[
                {
                    "op": "replace",
                    "path": "/minimumCompressionSize",
                }
            ],
        )

    def get_api_keys(self, api_id, stage_name):
        """
        Generator that allows to iterate per API keys associated to an api_id and a stage_name.
        """
        response = self.apigateway_client.get_api_keys(limit=500)
        stage_key = "{}/{}".format(api_id, stage_name)
        for api_key in response.get("items"):
            if stage_key in api_key.get("stageKeys"):
                yield api_key.get("id")

    def create_api_key(self, api_id, stage_name):
        """
        Create new API key and link it with an api_id and a stage_name
        """
        response = self.apigateway_client.create_api_key(
            name="{}_{}".format(stage_name, api_id),
            description="Api Key for {}".format(api_id),
            enabled=True,
            stageKeys=[
                {
                    "restApiId": "{}".format(api_id),
                    "stageName": "{}".format(stage_name),
                },
            ],
        )
        print("Created a new x-api-key: {}".format(response["id"]))

    def remove_api_key(self, api_id, stage_name):
        """
        Remove a generated API key for api_id and stage_name
        """
        response = self.apigateway_client.get_api_keys(limit=1, nameQuery="{}_{}".format(stage_name, api_id))
        for api_key in response.get("items"):
            self.apigateway_client.delete_api_key(apiKey="{}".format(api_key["id"]))

    def add_api_stage_to_api_key(self, api_key, api_id, stage_name):
        """
        Add api stage to Api key
        """
        self.apigateway_client.update_api_key(
            apiKey=api_key,
            patchOperations=[
                {
                    "op": "add",
                    "path": "/stages",
                    "value": "{}/{}".format(api_id, stage_name),
                }
            ],
        )

    def get_patch_op(self, keypath, value, op="replace"):
        """
        Return an object that describes a change of configuration on the given staging.
        Setting will be applied on all available HTTP methods.
        """
        if isinstance(value, bool):
            value = str(value).lower()
        return {"op": op, "path": "/*/*/{}".format(keypath), "value": value}

    def get_rest_apis(self, project_name):
        """
        Generator that allows to iterate per every available apis.
        """
        all_apis = self.apigateway_client.get_rest_apis(limit=500)

        for api in all_apis["items"]:
            if api["name"] != project_name:
                continue
            yield api

    def undeploy_api_gateway(self, lambda_name, domain_name=None, base_path=None):
        """
        Delete a deployed REST API Gateway.
        """
        print("Deleting API Gateway..")

        if domain_name:

            # XXX - Remove Route53 smartly here?
            # XXX - This doesn't raise, but doesn't work either.

            try:
                self.apigateway_client.delete_base_path_mapping(
                    domainName=domain_name,
                    basePath="(none)" if base_path is None else base_path,
                )
            except Exception:
                # We may not have actually set up the domain.
                pass

        was_deleted = self.delete_stack(lambda_name, wait=True)

        if not was_deleted:
            # try erasing it with the older method
            for api in self.get_rest_apis(lambda_name):
                self.apigateway_client.delete_rest_api(restApiId=api["id"])

    def update_stage_config(
        self,
        project_name,
        stage_name,
        cloudwatch_log_level,
        cloudwatch_data_trace,
        cloudwatch_metrics_enabled,
    ):
        """
        Update CloudWatch metrics configuration.
        """
        if cloudwatch_log_level not in self.cloudwatch_log_levels:
            cloudwatch_log_level = "OFF"

        for api in self.get_rest_apis(project_name):
            self.apigateway_client.update_stage(
                restApiId=api["id"],
                stageName=stage_name,
                patchOperations=[
                    self.get_patch_op("logging/loglevel", cloudwatch_log_level),
                    self.get_patch_op("logging/dataTrace", cloudwatch_data_trace),
                    self.get_patch_op("metrics/enabled", cloudwatch_metrics_enabled),
                ],
            )

    def update_cognito(self, lambda_name, user_pool, lambda_configs, lambda_arn):
        LambdaConfig = {}
        for config in lambda_configs:
            LambdaConfig[config] = lambda_arn
        description = self.cognito_client.describe_user_pool(UserPoolId=user_pool)
        description_kwargs = {}
        for key, value in description["UserPool"].items():
            if key in (
                "UserPoolId",
                "Policies",
                "AutoVerifiedAttributes",
                "SmsVerificationMessage",
                "EmailVerificationMessage",
                "EmailVerificationSubject",
                "VerificationMessageTemplate",
                "SmsAuthenticationMessage",
                "MfaConfiguration",
                "DeviceConfiguration",
                "EmailConfiguration",
                "SmsConfiguration",
                "UserPoolTags",
                "AdminCreateUserConfig",
            ):
                description_kwargs[key] = value
            elif key == "LambdaConfig":
                for lckey, lcvalue in value.items():
                    if lckey in LambdaConfig:
                        value[lckey] = LambdaConfig[lckey]
                print("value", value)
                description_kwargs[key] = value
        if "LambdaConfig" not in description_kwargs:
            description_kwargs["LambdaConfig"] = LambdaConfig
        if "TemporaryPasswordValidityDays" in description_kwargs["Policies"]["PasswordPolicy"]:
            description_kwargs["AdminCreateUserConfig"].pop("UnusedAccountValidityDays", None)
        if "UnusedAccountValidityDays" in description_kwargs["AdminCreateUserConfig"]:
            description_kwargs["Policies"]["PasswordPolicy"]["TemporaryPasswordValidityDays"] = description_kwargs[
                "AdminCreateUserConfig"
            ].pop("UnusedAccountValidityDays", None)
        result = self.cognito_client.update_user_pool(UserPoolId=user_pool, **description_kwargs)
        if result["ResponseMetadata"]["HTTPStatusCode"] != 200:
            print("Cognito:  Failed to update user pool", result)

        # Now we need to add a policy to the IAM that allows cognito access
        result = self.create_event_permission(
            lambda_name,
            "cognito-idp.amazonaws.com",
            "arn:aws:cognito-idp:{}:{}:userpool/{}".format(
                self.aws_region,
                self.sts_client.get_caller_identity().get("Account"),
                user_pool,
            ),
        )
        if result["ResponseMetadata"]["HTTPStatusCode"] != 201:
            print("Cognito:  Failed to update lambda permission", result)

    def delete_stack(self, name, wait=False):
        """
        Delete the CF stack managed by Zappa.
        """
        try:
            stack = self.cf_client.describe_stacks(StackName=name)["Stacks"][0]
        except Exception:  # pragma: no cover
            print("No Zappa stack named {0}".format(name))
            return False

        tags = {x["Key"]: x["Value"] for x in stack["Tags"]}
        if tags.get("ZappaProject") == name:
            self.cf_client.delete_stack(StackName=name)
            if wait:
                waiter = self.cf_client.get_waiter("stack_delete_complete")
                print("Waiting for stack {0} to be deleted..".format(name))
                waiter.wait(StackName=name)
            return True
        else:
            print("ZappaProject tag not found on {0}, doing nothing".format(name))
            return False

    def create_stack_template(
        self,
        lambda_arn,
        lambda_name,
        api_key_required,
        iam_authorization,
        authorizer,
        cors_options=None,
        description=None,
        endpoint_configuration=None,
    ):
        """
        Build the entire CF stack.
        Just used for the API Gateway, but could be expanded in the future.
        """

        auth_type = "NONE"
        if iam_authorization and authorizer:
            logger.warn(
                "Both IAM Authorization and Authorizer are specified, this is not possible. "
                "Setting Auth method to IAM Authorization"
            )
            authorizer = None
            auth_type = "AWS_IAM"
        elif iam_authorization:
            auth_type = "AWS_IAM"
        elif authorizer:
            auth_type = authorizer.get("type", "CUSTOM")

        # build a fresh template
        self.cf_template = troposphere.Template()
        self.cf_template.set_description("Automatically generated with Zappa")
        self.cf_api_resources = []
        self.cf_parameters = {}

        self.create_api_gateway_routes(
            lambda_arn,
            api_name=lambda_name,
            api_key_required=api_key_required,
            authorization_type=auth_type,
            authorizer=authorizer,
            cors_options=cors_options,
            description=description,
            endpoint_configuration=endpoint_configuration,
        )
        return self.cf_template

    def update_stack(
        self,
        name,
        working_bucket,
        wait=False,
        update_only=False,
        disable_progress=False,
    ):
        """
        Update or create the CF stack managed by Zappa.
        """
        capabilities = []

        template = name + "-template-" + str(int(time.time())) + ".json"
        with open(template, "wb") as out:
            out.write(
                bytes(
                    self.cf_template.to_json(indent=None, separators=(",", ":")),
                    "utf-8",
                )
            )

        self.upload_to_s3(template, working_bucket, disable_progress=disable_progress)
        if self.boto_session.region_name == "us-gov-west-1":
            url = "https://s3-us-gov-west-1.amazonaws.com/{0}/{1}".format(working_bucket, template)
        else:
            url = "https://s3.amazonaws.com/{0}/{1}".format(working_bucket, template)

        tags = [{"Key": key, "Value": self.tags[key]} for key in self.tags.keys() if key != "ZappaProject"]
        tags.append({"Key": "ZappaProject", "Value": name})
        update = True

        try:
            self.cf_client.describe_stacks(StackName=name)
        except botocore.client.ClientError:
            update = False

        if update_only and not update:
            print("CloudFormation stack missing, re-deploy to enable updates")
            return

        if not update:
            self.cf_client.create_stack(StackName=name, Capabilities=capabilities, TemplateURL=url, Tags=tags)
            print("Waiting for stack {0} to create (this can take a bit)..".format(name))
        else:
            try:
                self.cf_client.update_stack(
                    StackName=name,
                    Capabilities=capabilities,
                    TemplateURL=url,
                    Tags=tags,
                )
                print("Waiting for stack {0} to update..".format(name))
            except botocore.client.ClientError as e:
                if e.response["Error"]["Message"] == "No updates are to be performed.":
                    wait = False
                else:
                    raise

        if wait:
            total_resources = len(self.cf_template.resources)
            current_resources = 0
            sr = self.cf_client.get_paginator("list_stack_resources")
            progress = tqdm(total=total_resources, unit="res", disable=disable_progress)
            while True:
                time.sleep(3)
                result = self.cf_client.describe_stacks(StackName=name)
                if not result["Stacks"]:
                    continue  # might need to wait a bit

                if result["Stacks"][0]["StackStatus"] in [
                    "CREATE_COMPLETE",
                    "UPDATE_COMPLETE",
                ]:
                    break

                # Something has gone wrong.
                # Is raising enough? Should we also remove the Lambda function?
                if result["Stacks"][0]["StackStatus"] in [
                    "DELETE_COMPLETE",
                    "DELETE_IN_PROGRESS",
                    "ROLLBACK_IN_PROGRESS",
                    "UPDATE_ROLLBACK_COMPLETE_CLEANUP_IN_PROGRESS",
                    "UPDATE_ROLLBACK_COMPLETE",
                ]:
                    raise EnvironmentError(
                        "Stack creation failed. "
                        "Please check your CloudFormation console. "
                        "You may also need to `undeploy`."
                    )

                count = 0
                for result in sr.paginate(StackName=name):
                    done = (1 for x in result["StackResourceSummaries"] if "COMPLETE" in x["ResourceStatus"])
                    count += sum(done)
                if count:
                    # We can end up in a situation where we have more resources being created
                    # than anticipated.
                    if (count - current_resources) > 0:
                        progress.update(count - current_resources)
                current_resources = count
            progress.close()

        try:
            os.remove(template)
        except OSError:
            pass

        self.remove_from_s3(template, working_bucket)

    def stack_outputs(self, name):
        """
        Given a name, describes CloudFront stacks and returns dict of the stack Outputs
        , else returns an empty dict.
        """
        try:
            stack = self.cf_client.describe_stacks(StackName=name)["Stacks"][0]
            return {x["OutputKey"]: x["OutputValue"] for x in stack["Outputs"]}
        except botocore.client.ClientError:
            return {}

    def get_api_url(self, lambda_name, stage_name):
        """
        Given a lambda_name and stage_name, return a valid API URL.
        """
        api_id = self.get_api_id(lambda_name)
        if api_id:
            return "https://{}.execute-api.{}.amazonaws.com/{}".format(api_id, self.boto_session.region_name, stage_name)
        else:
            return None

    def get_api_id(self, lambda_name):
        """
        Given a lambda_name, return the API id.
        """
        try:
            response = self.cf_client.describe_stack_resource(StackName=lambda_name, LogicalResourceId="Api")
            return response["StackResourceDetail"].get("PhysicalResourceId", None)
        except Exception:  # pragma: no cover
            try:
                # Try the old method (project was probably made on an older, non CF version)
                response = self.apigateway_client.get_rest_apis(limit=500)

                for item in response["items"]:
                    if item["name"] == lambda_name:
                        return item["id"]

                logger.exception("Could not get API ID.")
                return None
            except Exception:  # pragma: no cover
                # We don't even have an API deployed. That's okay!
                return None

    def create_domain_name(
        self,
        domain_name,
        certificate_name,
        certificate_body=None,
        certificate_private_key=None,
        certificate_chain=None,
        certificate_arn=None,
        lambda_name=None,
        stage=None,
        base_path=None,
    ):
        """
        Creates the API GW domain and returns the resulting DNS name.
        """

        # This is a Let's Encrypt or custom certificate
        if not certificate_arn:
            agw_response = self.apigateway_client.create_domain_name(
                domainName=domain_name,
                certificateName=certificate_name,
                certificateBody=certificate_body,
                certificatePrivateKey=certificate_private_key,
                certificateChain=certificate_chain,
            )
        # This is an AWS ACM-hosted Certificate
        else:
            agw_response = self.apigateway_client.create_domain_name(
                domainName=domain_name,
                certificateName=certificate_name,
                certificateArn=certificate_arn,
            )

        api_id = self.get_api_id(lambda_name)
        if not api_id:
            raise LookupError("No API URL to certify found - did you deploy?")

        self.apigateway_client.create_base_path_mapping(
            domainName=domain_name,
            basePath="" if base_path is None else base_path,
            restApiId=api_id,
            stage=stage,
        )

        return agw_response["distributionDomainName"]

    def update_route53_records(self, domain_name, dns_name):
        """
        Updates Route53 Records following GW domain creation
        """
        zone_id = self.get_hosted_zone_id_for_domain(domain_name)

        is_apex = self.route53.get_hosted_zone(Id=zone_id)["HostedZone"]["Name"][:-1] == domain_name
        if is_apex:
            record_set = {
                "Name": domain_name,
                "Type": "A",
                "AliasTarget": {
                    "HostedZoneId": "Z2FDTNDATAQYW2",  # This is a magic value that means "CloudFront"
                    "DNSName": dns_name,
                    "EvaluateTargetHealth": False,
                },
            }
        else:
            record_set = {
                "Name": domain_name,
                "Type": "CNAME",
                "ResourceRecords": [{"Value": dns_name}],
                "TTL": 60,
            }

        # Related: https://github.com/boto/boto3/issues/157
        # and: http://docs.aws.amazon.com/Route53/latest/APIReference/CreateAliasRRSAPI.html
        # and policy: https://spin.atomicobject.com/2016/04/28/route-53-hosted-zone-managment/
        # pure_zone_id = zone_id.split('/hostedzone/')[1]

        # XXX: ClientError: An error occurred (InvalidChangeBatch) when calling the ChangeResourceRecordSets operation:
        # Tried to create an alias that targets d1awfeji80d0k2.cloudfront.net., type A in zone Z1XWOQP59BYF6Z,
        # but the alias target name does not lie within the target zone
        response = self.route53.change_resource_record_sets(
            HostedZoneId=zone_id,
            ChangeBatch={"Changes": [{"Action": "UPSERT", "ResourceRecordSet": record_set}]},
        )

        return response

    def update_domain_name(
        self,
        domain_name,
        certificate_name=None,
        certificate_body=None,
        certificate_private_key=None,
        certificate_chain=None,
        certificate_arn=None,
        lambda_name=None,
        stage=None,
        route53=True,
        base_path=None,
    ):
        """
        This updates your certificate information for an existing domain,
        with similar arguments to boto's update_domain_name API Gateway api.
        It returns the resulting new domain information including the new certificate's ARN
        if created during this process.
        Previously, this method involved downtime that could take up to 40 minutes
        because the API Gateway api only allowed this by deleting, and then creating it.
        Related issues:     https://github.com/Miserlou/Zappa/issues/590
                            https://github.com/Miserlou/Zappa/issues/588
                            https://github.com/Miserlou/Zappa/pull/458
                            https://github.com/Miserlou/Zappa/issues/882
                            https://github.com/Miserlou/Zappa/pull/883
        """

        print("Updating domain name!")

        certificate_name = certificate_name + str(time.time())
        if not certificate_arn and certificate_body and certificate_private_key and certificate_chain:
            acm_certificate = self.acm_client.import_certificate(
                Certificate=certificate_body,
                PrivateKey=certificate_private_key,
                CertificateChain=certificate_chain,
            )
            certificate_arn = acm_certificate["CertificateArn"]

        self.update_domain_base_path_mapping(domain_name, lambda_name, stage, base_path)

        return self.apigateway_client.update_domain_name(
            domainName=domain_name,
            patchOperations=[
                {
                    "op": "replace",
                    "path": "/certificateName",
                    "value": certificate_name,
                },
                {"op": "replace", "path": "/certificateArn", "value": certificate_arn},
            ],
        )

    def update_domain_base_path_mapping(self, domain_name, lambda_name, stage, base_path):
        """
        Update domain base path mapping on API Gateway if it was changed
        """
        api_id = self.get_api_id(lambda_name)
        if not api_id:
            print("Warning! Can't update base path mapping!")
            return
        base_path_mappings = self.apigateway_client.get_base_path_mappings(domainName=domain_name)
        found = False
        for base_path_mapping in base_path_mappings.get("items", []):
            if base_path_mapping["restApiId"] == api_id and base_path_mapping["stage"] == stage:
                found = True
                if base_path_mapping["basePath"] != base_path:
                    self.apigateway_client.update_base_path_mapping(
                        domainName=domain_name,
                        basePath=base_path_mapping["basePath"],
                        patchOperations=[
                            {
                                "op": "replace",
                                "path": "/basePath",
                                "value": "" if base_path is None else base_path,
                            }
                        ],
                    )
        if not found:
            self.apigateway_client.create_base_path_mapping(
                domainName=domain_name,
                basePath="" if base_path is None else base_path,
                restApiId=api_id,
                stage=stage,
            )

    def get_all_zones(self):
        """Same behaviour of list_host_zones, but transparently handling pagination."""
        zones = {"HostedZones": []}

        new_zones = self.route53.list_hosted_zones(MaxItems="100")
        while new_zones["IsTruncated"]:
            zones["HostedZones"] += new_zones["HostedZones"]
            new_zones = self.route53.list_hosted_zones(Marker=new_zones["NextMarker"], MaxItems="100")

        zones["HostedZones"] += new_zones["HostedZones"]
        return zones

    def get_domain_name(self, domain_name, route53=True):
        """
        Scan our hosted zones for the record of a given name.
        Returns the record entry, else None.
        """
        # Make sure api gateway domain is present
        try:
            self.apigateway_client.get_domain_name(domainName=domain_name)
        except Exception:
            return None

        if not route53:
            return True

        try:
            zones = self.get_all_zones()
            for zone in zones["HostedZones"]:
                records = self.route53.list_resource_record_sets(HostedZoneId=zone["Id"])
                for record in records["ResourceRecordSets"]:
                    if record["Type"] in ("CNAME", "A") and record["Name"][:-1] == domain_name:
                        return record

        except Exception:
            return None

        ##
        # Old, automatic logic.
        # If re-introduced, should be moved to a new function.
        # Related ticket: https://github.com/Miserlou/Zappa/pull/458
        ##

        # We may be in a position where Route53 doesn't have a domain, but the API Gateway does.
        # We need to delete this before we can create the new Route53.
        # try:
        #     api_gateway_domain = self.apigateway_client.get_domain_name(domainName=domain_name)
        #     self.apigateway_client.delete_domain_name(domainName=domain_name)
        # except Exception:
        #     pass

        return None

    ##
    # IAM
    ##

    def get_credentials_arn(self):
        """
        Given our role name, get and set the credentials_arn.
        """
        role = self.iam.Role(self.role_name)
        self.credentials_arn = role.arn
        return role, self.credentials_arn

    def create_iam_roles(self):
        """
        Create and defines the IAM roles and policies necessary for Zappa.
        If the IAM role already exists, it will be updated if necessary.
        """
        attach_policy_obj = json.loads(self.attach_policy)
        assume_policy_obj = json.loads(self.assume_policy)

        if self.extra_permissions:
            for permission in self.extra_permissions:
                attach_policy_obj["Statement"].append(dict(permission))
            self.attach_policy = json.dumps(attach_policy_obj)

        updated = False

        # Create the role if needed
        try:
            role, credentials_arn = self.get_credentials_arn()

        except botocore.client.ClientError:
            print("Creating " + self.role_name + " IAM Role..")

            role = self.iam.create_role(RoleName=self.role_name, AssumeRolePolicyDocument=self.assume_policy)
            self.credentials_arn = role.arn
            updated = True

        # create or update the role's policies if needed
        policy = self.iam.RolePolicy(self.role_name, "zappa-permissions")
        try:
            if policy.policy_document != attach_policy_obj:
                print("Updating zappa-permissions policy on " + self.role_name + " IAM Role.")

                policy.put(PolicyDocument=self.attach_policy)
                updated = True

        except botocore.client.ClientError:
            print("Creating zappa-permissions policy on " + self.role_name + " IAM Role.")
            policy.put(PolicyDocument=self.attach_policy)
            updated = True

        if role.assume_role_policy_document != assume_policy_obj and set(
            role.assume_role_policy_document["Statement"][0]["Principal"]["Service"]
        ) != set(assume_policy_obj["Statement"][0]["Principal"]["Service"]):
            print("Updating assume role policy on " + self.role_name + " IAM Role.")
            self.iam_client.update_assume_role_policy(RoleName=self.role_name, PolicyDocument=self.assume_policy)
            updated = True

        return self.credentials_arn, updated

    def _clear_policy(self, lambda_name):
        """
        Remove obsolete policy statements to prevent policy from bloating over the limit after repeated updates.
        """
        try:
            policy_response = self.lambda_client.get_policy(FunctionName=lambda_name)
            if policy_response["ResponseMetadata"]["HTTPStatusCode"] == 200:
                statement = json.loads(policy_response["Policy"])["Statement"]
                for s in statement:
                    delete_response = self.lambda_client.remove_permission(FunctionName=lambda_name, StatementId=s["Sid"])
                    if delete_response["ResponseMetadata"]["HTTPStatusCode"] != 204:
                        logger.error("Failed to delete an obsolete policy statement: {}".format(policy_response))
            else:
                logger.debug("Failed to load Lambda function policy: {}".format(policy_response))
        except ClientError as e:
            if e.args[0].find("ResourceNotFoundException") > -1:
                logger.debug("No policy found, must be first run.")
            else:
                logger.error("Unexpected client error {}".format(e.args[0]))

    ##
    # CloudWatch Events
    ##

    def create_event_permission(self, lambda_name, principal, source_arn):
        """
        Create permissions to link to an event.
        Related: http://docs.aws.amazon.com/lambda/latest/dg/with-s3-example-configure-event-source.html
        """
        logger.debug("Adding new permission to invoke Lambda function: {}".format(lambda_name))

        account_id: str = self.sts_client.get_caller_identity().get("Account")

        permission_response = self.lambda_client.add_permission(
            FunctionName=lambda_name,
            StatementId="".join(random.choice(string.ascii_uppercase + string.digits) for _ in range(8)),
            Action="lambda:InvokeFunction",
            Principal=principal,
            SourceArn=source_arn,
            # The SourceAccount argument ensures that only the specified AWS account can invoke the lambda function.
            # This prevents a security issue where if a lambda is triggered off of s3 bucket events and the bucket is
            # deleted, another AWS account can create a bucket with the same name and potentially trigger the original
            # lambda function, since bucket names are global.
            # https://github.com/zappa/Zappa/issues/1039
            SourceAccount=account_id,
        )

        if permission_response["ResponseMetadata"]["HTTPStatusCode"] != 201:
            print("Problem creating permission to invoke Lambda function")
            return None  # XXX: Raise?

        return permission_response

    def schedule_events(self, lambda_arn, lambda_name, events, default=True):
        """
        Given a Lambda ARN, name and a list of events, schedule this as CloudWatch Events.
        'events' is a list of dictionaries, where the dict must contains the string
        of a 'function' and the string of the event 'expression', and an optional 'name' and 'description'.
        Expressions can be in rate or cron format:
            http://docs.aws.amazon.com/lambda/latest/dg/tutorial-scheduled-events-schedule-expressions.html
        """

        # The stream sources - DynamoDB, Kinesis and SQS - are working differently than the other services (pull vs push)
        # and do not require event permissions. They do require additional permissions on the Lambda roles though.
        # http://docs.aws.amazon.com/lambda/latest/dg/lambda-api-permissions-ref.html
        pull_services = ["dynamodb", "kinesis", "sqs"]

        # XXX: Not available in Lambda yet.
        # We probably want to execute the latest code.
        # if default:
        #     lambda_arn = lambda_arn + ":$LATEST"

        self.unschedule_events(
            lambda_name=lambda_name,
            lambda_arn=lambda_arn,
            events=events,
            excluded_source_services=pull_services,
        )
        for event in events:
            function = event["function"]
            expression = event.get("expression", None)  # single expression
            expressions = event.get("expressions", None)  # multiple expression
            kwargs = event.get("kwargs", {})  # optional dict of keyword arguments for the event
            event_source = event.get("event_source", None)
            description = event.get("description", function)

            #   - If 'cron' or 'rate' in expression, use ScheduleExpression
            #   - Else, use EventPattern
            #       - ex https://github.com/awslabs/aws-lambda-ddns-function

            if not self.credentials_arn:
                self.get_credentials_arn()

            if expression:
                expressions = [expression]  # same code for single and multiple expression

            if expressions:
                for index, expression in enumerate(expressions):
                    rule_name = self.get_scheduled_event_name(
                        event,
                        function,
                        lambda_name,
                        index,
                    )

                    rule_response = self.events_client.put_rule(
                        Name=rule_name,
                        ScheduleExpression=expression,
                        State="ENABLED",
                        Description=description,
                        RoleArn=self.credentials_arn,
                    )

                    if "RuleArn" in rule_response:
                        logger.debug("Rule created. ARN {}".format(rule_response["RuleArn"]))

                    # Specific permissions are necessary for any trigger to work.
                    self.create_event_permission(lambda_name, "events.amazonaws.com", rule_response["RuleArn"])

                    # Overwriting the input, supply the original values and add kwargs
                    input_template = (
                        '{"time": <time>, '
                        '"detail-type": <detail-type>, '
                        '"source": <source>,'
                        '"account": <account>, '
                        '"region": <region>,'
                        '"detail": <detail>, '
                        '"version": <version>,'
                        '"resources": <resources>,'
                        '"id": <id>,'
                        '"kwargs": %s'
                        "}" % json.dumps(kwargs)
                    )

                    # Create the CloudWatch event ARN for this function.
                    # https://github.com/Miserlou/Zappa/issues/359
                    target_response = self.events_client.put_targets(
                        Rule=rule_name,
                        Targets=[
                            {
                                "Id": "Id" + "".join(random.choice(string.digits) for _ in range(12)),
                                "Arn": lambda_arn,
                                "InputTransformer": {
                                    "InputPathsMap": {
                                        "time": "$.time",
                                        "detail-type": "$.detail-type",
                                        "source": "$.source",
                                        "account": "$.account",
                                        "region": "$.region",
                                        "detail": "$.detail",
                                        "version": "$.version",
                                        "resources": "$.resources",
                                        "id": "$.id",
                                    },
                                    "InputTemplate": input_template,
                                },
                            }
                        ],
                    )

                    if target_response["ResponseMetadata"]["HTTPStatusCode"] == 200:
                        print("Scheduled {} with expression {}!".format(rule_name, expression))
                    else:
                        print("Problem scheduling {} with expression {}.".format(rule_name, expression))

            elif event_source:
                service = self.service_from_arn(event_source["arn"])

                if service not in pull_services:
                    svc = ",".join(event["event_source"]["events"])
                    self.create_event_permission(
                        lambda_name,
                        service + ".amazonaws.com",
                        event["event_source"]["arn"],
                    )
                else:
                    svc = service

                rule_response = add_event_source(event_source, lambda_arn, function, self.boto_session)

                if rule_response == "successful":
                    print("Created {} event schedule for {}!".format(svc, function))
                elif rule_response == "failed":
                    print("Problem creating {} event schedule for {}!".format(svc, function))
                elif rule_response == "exists":
                    print("{} event schedule for {} already exists - Nothing to do here.".format(svc, function))
                elif rule_response == "dryrun":
                    print("Dryrun for creating {} event schedule for {}!!".format(svc, function))
            else:
                print(
                    "Could not create event {} - Please define either an expression or an event source".format(
                        rule_name,
                    )
                )

    def get_scheduled_event_name(self, event, function, lambda_name, index=0):
        """
        Returns an AWS-valid CloudWatch rule name using a digest of the event name, lambda name, and function.
        This allows support for rule names that may be longer than the 64 char limit.
        """
        name = event.get("name", function)
        if name != function:
            # a custom event name has been provided, make sure function name is included as postfix,
            # otherwise zappa's handler won't be able to locate the function.
            name = "{}-{}".format(name, function)
        if index:
            # to ensure unique cloudwatch rule names in the case of multiple expressions
            # prefix all entries bar the first with the index
            # Related: https://github.com/Miserlou/Zappa/pull/1051
            name = "{}-{}".format(index, name)
        # prefix scheduled event names with lambda name. So we can look them up later via the prefix.
        event_name = self.get_event_name(lambda_name, name)
        # if it's possible that we truncated name, generate a unique, shortened name
        # https://github.com/Miserlou/Zappa/issues/970
        if len(event_name) >= 64:
            lambda_name = self.get_hashed_lambda_name(lambda_name)
            event_name = self.get_event_name(lambda_name, name)

        return event_name

    @staticmethod
    def get_event_name(lambda_name, name):
        """
        Returns an AWS-valid Lambda event name.
        """
        return "{prefix:.{width}}-{postfix}".format(prefix=lambda_name, width=max(0, 63 - len(name)), postfix=name)[:64]

    @staticmethod
    def get_hashed_lambda_name(lambda_name):
        return hashlib.sha1(lambda_name.encode()).hexdigest()

    def delete_rule(self, rule_name):
        """
        Delete a CWE rule.
        This  deletes them, but they will still show up in the AWS console.
        Annoying.
        """
        logger.debug("Deleting existing rule {}".format(rule_name))

        # All targets must be removed before
        # we can actually delete the rule.
        try:
            targets = self.events_client.list_targets_by_rule(Rule=rule_name)
        except botocore.exceptions.ClientError as e:
            # This avoids misbehavior if low permissions, related: https://github.com/Miserlou/Zappa/issues/286
            error_code = e.response["Error"]["Code"]
            if error_code == "AccessDeniedException":
                raise
            else:
                logger.debug("No target found for this rule: {} {}".format(rule_name, e.args[0]))
                return

        if "Targets" in targets and targets["Targets"]:
            self.events_client.remove_targets(Rule=rule_name, Ids=[x["Id"] for x in targets["Targets"]])
        else:  # pragma: no cover
            logger.debug("No target to delete")

        # Delete our rule.
        self.events_client.delete_rule(Name=rule_name)

    def get_event_rule_names_for_lambda(self, lambda_arn):
        """
        Get all of the rule names associated with a lambda function.
        """
        response = self.events_client.list_rule_names_by_target(TargetArn=lambda_arn)
        rule_names = response["RuleNames"]
        # Iterate when the results are paginated
        while "NextToken" in response:
            response = self.events_client.list_rule_names_by_target(TargetArn=lambda_arn, NextToken=response["NextToken"])
            rule_names.extend(response["RuleNames"])
        return rule_names

    def get_event_rules_for_lambda(self, lambda_arn):
        """
        Get all of the rule details associated with this function.
        """
        rule_names = self.get_event_rule_names_for_lambda(lambda_arn=lambda_arn)
        return [self.events_client.describe_rule(Name=r) for r in rule_names]

    def unschedule_events(self, events, lambda_arn=None, lambda_name=None, excluded_source_services=None):
        excluded_source_services = excluded_source_services or []
        """
        Given a list of events, unschedule these CloudWatch Events.
        'events' is a list of dictionaries, where the dict must contains the string
        of a 'function' and the string of the event 'expression', and an optional 'name' and 'description'.
        """
        self._clear_policy(lambda_name)

        rule_names = self.get_event_rule_names_for_lambda(lambda_arn=lambda_arn)
        for rule_name in rule_names:
            self.delete_rule(rule_name)
            print("Unscheduled " + rule_name + ".")

        non_cwe = [e for e in events if "event_source" in e]
        for event in non_cwe:
            # TODO: This WILL miss non CW events that have been deployed but changed names. Figure out a way to remove
            # them no matter what.
            # These are non CWE event sources.
            function = event["function"]
            name = event.get("name", function)
            event_source = event.get("event_source", function)
            service = self.service_from_arn(event_source["arn"])
            # DynamoDB and Kinesis streams take quite a while to setup after they are created and do not need to be
            # re-scheduled when a new Lambda function is deployed. Therefore, they should not be removed during zappa
            # update or zappa schedule.
            if service not in excluded_source_services:
                remove_event_source(event_source, lambda_arn, function, self.boto_session)
                print(
                    "Removed event {}{}.".format(
                        name,
                        " ({})".format(str(event_source["events"])) if "events" in event_source else "",
                    )
                )

    ###
    # Async / SNS
    ##

    def create_async_sns_topic(self, lambda_name, lambda_arn):
        """
        Create the SNS-based async topic.
        """
        topic_name = get_topic_name(lambda_name)
        # Create SNS topic
        topic_arn = self.sns_client.create_topic(Name=topic_name)["TopicArn"]
        # Create subscription
        self.sns_client.subscribe(TopicArn=topic_arn, Protocol="lambda", Endpoint=lambda_arn)
        # Add Lambda permission for SNS to invoke function
        self.create_event_permission(lambda_name=lambda_name, principal="sns.amazonaws.com", source_arn=topic_arn)
        # Add rule for SNS topic as a event source
        add_event_source(
            event_source={"arn": topic_arn, "events": ["sns:Publish"]},
            lambda_arn=lambda_arn,
            target_function="zappa.asynchronous.route_task",
            boto_session=self.boto_session,
        )
        return topic_arn

    def remove_async_sns_topic(self, lambda_name):
        """
        Remove the async SNS topic.
        """
        topic_name = get_topic_name(lambda_name)
        removed_arns = []
        for sub in self.sns_client.list_subscriptions()["Subscriptions"]:
            if topic_name in sub["TopicArn"]:
                self.sns_client.delete_topic(TopicArn=sub["TopicArn"])
                removed_arns.append(sub["TopicArn"])
        return removed_arns

    ###
    # Async / DynamoDB
    ##

    def _set_async_dynamodb_table_ttl(self, table_name):
        self.dynamodb_client.update_time_to_live(
            TableName=table_name,
            TimeToLiveSpecification={"Enabled": True, "AttributeName": "ttl"},
        )

    def create_async_dynamodb_table(self, table_name, read_capacity, write_capacity):
        """
        Create the DynamoDB table for async task return values
        """
        try:
            dynamodb_table = self.dynamodb_client.describe_table(TableName=table_name)
            return False, dynamodb_table

        # catch this exception (triggered if the table doesn't exist)
        except botocore.exceptions.ClientError:
            dynamodb_table = self.dynamodb_client.create_table(
                AttributeDefinitions=[{"AttributeName": "id", "AttributeType": "S"}],
                TableName=table_name,
                KeySchema=[
                    {"AttributeName": "id", "KeyType": "HASH"},
                ],
                ProvisionedThroughput={
                    "ReadCapacityUnits": read_capacity,
                    "WriteCapacityUnits": write_capacity,
                },
            )
            if dynamodb_table:
                try:
                    self._set_async_dynamodb_table_ttl(table_name)
                except botocore.exceptions.ClientError:
                    # this fails because the operation is async, so retry
                    time.sleep(10)
                    self._set_async_dynamodb_table_ttl(table_name)

        return True, dynamodb_table

    def remove_async_dynamodb_table(self, table_name):
        """
        Remove the DynamoDB Table used for async return values
        """
        self.dynamodb_client.delete_table(TableName=table_name)

    ##
    # CloudWatch Logging
    ##

    def fetch_logs(self, lambda_name, filter_pattern="", limit=10000, start_time=0):
        """
        Fetch the CloudWatch logs for a given Lambda name.
        """
        log_name = "/aws/lambda/" + lambda_name
        streams = self.logs_client.describe_log_streams(logGroupName=log_name, descending=True, orderBy="LastEventTime")

        all_streams = streams["logStreams"]
        all_names = [stream["logStreamName"] for stream in all_streams]

        events = []
        response = {}
        while not response or "nextToken" in response:
            extra_args = {}
            if "nextToken" in response:
                extra_args["nextToken"] = response["nextToken"]

            # Amazon uses millisecond epoch for some reason.
            # Thanks, Jeff.
            start_time = start_time * 1000
            end_time = int(time.time()) * 1000

            response = self.logs_client.filter_log_events(
                logGroupName=log_name,
                logStreamNames=all_names,
                startTime=start_time,
                endTime=end_time,
                filterPattern=filter_pattern,
                limit=limit,
                interleaved=True,  # Does this actually improve performance?
                **extra_args,
            )
            if response and "events" in response:
                events += response["events"]

        return sorted(events, key=lambda k: k["timestamp"])

    def remove_log_group(self, group_name):
        """
        Filter all log groups that match the name given in log_filter.
        """
        print("Removing log group: {}".format(group_name))
        try:
            self.logs_client.delete_log_group(logGroupName=group_name)
        except botocore.exceptions.ClientError as e:
            print("Couldn't remove '{}' because of: {}".format(group_name, e))

    def remove_lambda_function_logs(self, lambda_function_name):
        """
        Remove all logs that are assigned to a given lambda function id.
        """
        self.remove_log_group("/aws/lambda/{}".format(lambda_function_name))

    def remove_api_gateway_logs(self, project_name):
        """
        Removed all logs that are assigned to a given rest api id.
        """
        for rest_api in self.get_rest_apis(project_name):
            for stage in self.apigateway_client.get_stages(restApiId=rest_api["id"])["item"]:
                self.remove_log_group("API-Gateway-Execution-Logs_{}/{}".format(rest_api["id"], stage["stageName"]))

    ##
    # Route53 Domain Name Entries
    ##

    def get_hosted_zone_id_for_domain(self, domain):
        """
        Get the Hosted Zone ID for a given domain.
        """
        all_zones = self.get_all_zones()
        return self.get_best_match_zone(all_zones, domain)

    @staticmethod
    def get_best_match_zone(all_zones, domain):
        """Return zone id which name is closer matched with domain name."""

        # Related: https://github.com/Miserlou/Zappa/issues/459
        public_zones = [zone for zone in all_zones["HostedZones"] if not zone["Config"]["PrivateZone"]]

        zones = {zone["Name"][:-1]: zone["Id"] for zone in public_zones if zone["Name"][:-1] in domain}
        if zones:
            keys = max(zones.keys(), key=lambda a: len(a))  # get longest key -- best match.
            return zones[keys]
        else:
            return None

    def set_dns_challenge_txt(self, zone_id, domain, txt_challenge):
        """
        Set DNS challenge TXT.
        """
        print("Setting DNS challenge..")
        resp = self.route53.change_resource_record_sets(
            HostedZoneId=zone_id,
            ChangeBatch=self.get_dns_challenge_change_batch("UPSERT", domain, txt_challenge),
        )

        return resp

    def remove_dns_challenge_txt(self, zone_id, domain, txt_challenge):
        """
        Remove DNS challenge TXT.
        """
        print("Deleting DNS challenge..")
        resp = self.route53.change_resource_record_sets(
            HostedZoneId=zone_id,
            ChangeBatch=self.get_dns_challenge_change_batch("DELETE", domain, txt_challenge),
        )

        return resp

    @staticmethod
    def get_dns_challenge_change_batch(action, domain, txt_challenge):
        """
        Given action, domain and challenge, return a change batch to use with
        route53 call.
        :param action: DELETE | UPSERT
        :param domain: domain name
        :param txt_challenge: challenge
        :return: change set for a given action, domain and TXT challenge.
        """
        return {
            "Changes": [
                {
                    "Action": action,
                    "ResourceRecordSet": {
                        "Name": "_acme-challenge.{0}".format(domain),
                        "Type": "TXT",
                        "TTL": 60,
                        "ResourceRecords": [{"Value": '"{0}"'.format(txt_challenge)}],
                    },
                }
            ]
        }

    ##
    # Utility
    ##

    def shell(self):
        """
        Spawn a PDB shell.
        """
        import pdb

        pdb.set_trace()

    def load_credentials(self, boto_session=None, profile_name=None):
        """
        Load AWS credentials.
        An optional boto_session can be provided, but that's usually for testing.
        An optional profile_name can be provided for config files that have multiple sets
        of credentials.
        """
        # Automatically load credentials from config or environment
        if not boto_session:

            # If provided, use the supplied profile name.
            if profile_name:
                self.boto_session = boto3.Session(profile_name=profile_name, region_name=self.aws_region)
            elif os.environ.get("AWS_ACCESS_KEY_ID") and os.environ.get("AWS_SECRET_ACCESS_KEY"):
                region_name = os.environ.get("AWS_DEFAULT_REGION") or self.aws_region
                session_kw = {
                    "aws_access_key_id": os.environ.get("AWS_ACCESS_KEY_ID"),
                    "aws_secret_access_key": os.environ.get("AWS_SECRET_ACCESS_KEY"),
                    "region_name": region_name,
                }

                # If we're executing in a role, AWS_SESSION_TOKEN will be present, too.
                if os.environ.get("AWS_SESSION_TOKEN"):
                    session_kw["aws_session_token"] = os.environ.get("AWS_SESSION_TOKEN")

                self.boto_session = boto3.Session(**session_kw)
            else:
                self.boto_session = boto3.Session(region_name=self.aws_region)

            logger.debug("Loaded boto session from config: %s", boto_session)
        else:
            logger.debug("Using provided boto session: %s", boto_session)
            self.boto_session = boto_session

        # use provided session's region in case it differs
        self.aws_region = self.boto_session.region_name

        if self.boto_session.region_name not in LAMBDA_REGIONS:
            print("Warning! AWS Lambda may not be available in this AWS Region!")

        if self.boto_session.region_name not in API_GATEWAY_REGIONS:
            print("Warning! AWS API Gateway may not be available in this AWS Region!")

    @staticmethod
    def service_from_arn(arn):
        return arn.split(":")[2]<|MERGE_RESOLUTION|>--- conflicted
+++ resolved
@@ -325,18 +325,10 @@
         # AWS Lambda supports manylinux1/2010, manylinux2014, and manylinux_2_24
         manylinux_suffixes = ("_2_24", "2014", "2010", "1")
         self.manylinux_wheel_file_match = re.compile(
-<<<<<<< HEAD
             f'^.*{self.manylinux_suffix_start}-(manylinux_\d+_\d+_{self.architecture}[.])?manylinux({"|".join(manylinux_suffixes)})_{self.architecture}[.]whl$'
         )
         self.manylinux_wheel_abi3_file_match = re.compile(
             f'^.*cp3.-abi3-manylinux({"|".join(manylinux_suffixes)})_{self.architecture}.whl$'
-
-=======
-            rf'^.*{self.manylinux_suffix_start}-(manylinux_\d+_\d+_x86_64[.])?manylinux({"|".join(manylinux_suffixes)})_x86_64[.]whl$'  # noqa: E501
-        )
-        self.manylinux_wheel_abi3_file_match = re.compile(
-            rf'^.*cp3.-abi3-manylinux({"|".join(manylinux_suffixes)})_x86_64.whl$'
->>>>>>> fff5ed8a
         )
 
         self.endpoint_urls = endpoint_urls

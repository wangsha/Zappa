--- conflicted
+++ resolved
@@ -2350,11 +2350,8 @@
 
         # function URL settings
         self.use_function_url = self.stage_config.get("function_url_enabled", False)
-<<<<<<< HEAD
-=======
         self.function_url_domains = self.stage_config.get("function_url_domains", [])
         self.function_url_cloudfront_config = self.stage_config.get("function_url_cloudfront_config", {})
->>>>>>> fdcd8ed8
 
         default_function_url_config = {
             "authorizer": "NONE",

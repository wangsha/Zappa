"""
Zappa CLI

Deploy arbitrary Python programs as serverless Zappa applications.

"""
import argparse
import base64
import collections
import importlib
import inspect
import os
import pkgutil
import random
import re
import string
import sys
import tempfile
import time
import zipfile
from builtins import bytes, input
from datetime import datetime, timedelta
from typing import Optional

import argcomplete
import botocore
import click
import hjson as json
import pkg_resources
import requests
import slugify
import toml
import yaml
from click import BaseCommand, Context
from click.exceptions import ClickException
from click.globals import push_context
from dateutil import parser

from .core import API_GATEWAY_REGIONS, Zappa
from .utilities import (
    check_new_version_available,
    detect_django_settings,
    detect_flask_apps,
    get_runtime_from_python_version,
    get_venv_from_python_version,
    human_size,
    is_valid_bucket_name,
    parse_s3_url,
    string_to_timestamp,
    validate_name,
)

CUSTOM_SETTINGS = [
    "apigateway_policy",
    "assume_policy",
    "attach_policy",
    "aws_region",
    "delete_local_zip",
    "delete_s3_zip",
    "exclude",
    "exclude_glob",
    "extra_permissions",
    "include",
    "role_name",
    "touch",
]

BOTO3_CONFIG_DOCS_URL = "https://boto3.readthedocs.io/en/latest/guide/quickstart.html#configuration"


##
# Main Input Processing
##


class ZappaCLI:
    """
    ZappaCLI object is responsible for loading the settings,
    handling the input arguments and executing the calls to the core library.
    """

    # CLI
    vargs = None
    command = None
    stage_env = None

    # Zappa settings
    zappa = None
    zappa_settings = None
    load_credentials = True
    disable_progress = False

    # Specific settings
    api_stage = None
    app_function = None
    aws_region = None
    debug = None
    prebuild_script = None
    project_name = None
    profile_name = None
    lambda_arn = None
    lambda_name = None
    lambda_description = None
    lambda_concurrency = None
    s3_bucket_name = None
    settings_file = None
    zip_path = None
    handler_path = None
    vpc_config = None
    memory_size = None
    ephemeral_storage = None
    use_apigateway = None
    lambda_handler = None
    django_settings = None
    manage_roles = True
    exception_handler = None
    environment_variables = None
    authorizer = None
    xray_tracing = False
    aws_kms_key_arn = ""
    context_header_mappings = None
    additional_text_mimetypes = None
    tags = []
    layers = None
    architecture = None

    stage_name_env_pattern = re.compile("^[a-zA-Z0-9_]+$")

    def __init__(self):
        self._stage_config_overrides = {}  # change using self.override_stage_config_setting(key, val)

    @property
    def stage_config(self):
        """
        A shortcut property for settings of a stage.
        """

        def get_stage_setting(stage, extended_stages=None):
            if extended_stages is None:
                extended_stages = []

            if stage in extended_stages:
                raise RuntimeError(
                    stage + " has already been extended to these settings. "
                    "There is a circular extends within the settings file."
                )
            extended_stages.append(stage)

            try:
                stage_settings = dict(self.zappa_settings[stage].copy())
            except KeyError:
                raise ClickException("Cannot extend settings for undefined stage '" + stage + "'.")

            extends_stage = self.zappa_settings[stage].get("extends", None)
            if not extends_stage:
                return stage_settings
            extended_settings = get_stage_setting(stage=extends_stage, extended_stages=extended_stages)
            extended_settings.update(stage_settings)
            return extended_settings

        settings = get_stage_setting(stage=self.api_stage)

        # Backwards compatible for delete_zip setting that was more explicitly named delete_local_zip
        if "delete_zip" in settings:
            settings["delete_local_zip"] = settings.get("delete_zip")

        settings.update(self.stage_config_overrides)

        return settings

    @property
    def stage_config_overrides(self):
        """
        Returns zappa_settings we forcefully override for the current stage
        set by `self.override_stage_config_setting(key, value)`
        """
        return getattr(self, "_stage_config_overrides", {}).get(self.api_stage, {})

    def override_stage_config_setting(self, key, val):
        """
        Forcefully override a setting set by zappa_settings (for the current stage only)
        :param key: settings key
        :param val: value
        """
        self._stage_config_overrides = getattr(self, "_stage_config_overrides", {})
        self._stage_config_overrides.setdefault(self.api_stage, {})[key] = val

    def handle(self, argv=None):
        """
        Main function.
        Parses command, load settings and dispatches accordingly.
        """

        desc = "Zappa - Deploy Python applications to AWS Lambda" " and API Gateway.\n"
        parser = argparse.ArgumentParser(description=desc)
        parser.add_argument(
            "-v",
            "--version",
            action="version",
            version=pkg_resources.get_distribution("zappa").version,
            help="Print the zappa version",
        )
        parser.add_argument("--color", default="auto", choices=["auto", "never", "always"])

        env_parser = argparse.ArgumentParser(add_help=False)
        me_group = env_parser.add_mutually_exclusive_group()
        all_help = "Execute this command for all of our defined " "Zappa stages."
        me_group.add_argument("--all", action="store_true", help=all_help)
        me_group.add_argument("stage_env", nargs="?")

        group = env_parser.add_argument_group()
        group.add_argument("-a", "--app_function", help="The WSGI application function.")
        group.add_argument("-s", "--settings_file", help="The path to a Zappa settings file.")
        group.add_argument("-q", "--quiet", action="store_true", help="Silence all output.")
        # https://github.com/Miserlou/Zappa/issues/407
        # Moved when 'template' command added.
        # Fuck Terraform.
        group.add_argument(
            "-j",
            "--json",
            action="store_true",
            help="Make the output of this command be machine readable.",
        )
        # https://github.com/Miserlou/Zappa/issues/891
        group.add_argument("--disable_progress", action="store_true", help="Disable progress bars.")
        group.add_argument("--no_venv", action="store_true", help="Skip venv check.")

        ##
        # Certify
        ##
        subparsers = parser.add_subparsers(title="subcommands", dest="command")
        cert_parser = subparsers.add_parser("certify", parents=[env_parser], help="Create and install SSL certificate")
        cert_parser.add_argument(
            "--manual",
            action="store_true",
            help=("Gets new Let's Encrypt certificates, but prints them to console." "Does not update API Gateway domains."),
        )
        cert_parser.add_argument("-y", "--yes", action="store_true", help="Auto confirm yes.")

        ##
        # Deploy
        ##
        deploy_parser = subparsers.add_parser("deploy", parents=[env_parser], help="Deploy application.")
        deploy_parser.add_argument(
            "-z",
            "--zip",
            help="Deploy Lambda with specific local or S3 hosted zip package",
        )
        deploy_parser.add_argument(
            "-d",
            "--docker-image-uri",
            help="Deploy Lambda with a specific docker image hosted in AWS Elastic Container Registry",
        )

        ##
        # Init
        ##
        subparsers.add_parser("init", help="Initialize Zappa app.")

        ##
        # Package
        ##
        package_parser = subparsers.add_parser(
            "package",
            parents=[env_parser],
            help="Build the application zip package locally.",
        )
        package_parser.add_argument("-o", "--output", help="Name of file to output the package to.")

        ##
        # Template
        ##
        template_parser = subparsers.add_parser(
            "template",
            parents=[env_parser],
            help="Create a CloudFormation template for this API Gateway.",
        )
        template_parser.add_argument(
            "-l",
            "--lambda-arn",
            required=True,
            help="ARN of the Lambda function to template to.",
        )
        template_parser.add_argument("-r", "--role-arn", required=True, help="ARN of the Role to template with.")
        template_parser.add_argument("-o", "--output", help="Name of file to output the template to.")

        ##
        # Invocation
        ##
        invoke_parser = subparsers.add_parser("invoke", parents=[env_parser], help="Invoke remote function.")
        invoke_parser.add_argument(
            "--raw",
            action="store_true",
            help=("When invoking remotely, invoke this python as a string," " not as a modular path."),
        )
        invoke_parser.add_argument("--no-color", action="store_true", help=("Don't color the output"))
        invoke_parser.add_argument("command_rest")

        ##
        # Manage
        ##
        manage_parser = subparsers.add_parser("manage", help="Invoke remote Django manage.py commands.")
        rest_help = "Command in the form of <env> <command>. <env> is not " "required if --all is specified"
        manage_parser.add_argument("--all", action="store_true", help=all_help)
        manage_parser.add_argument("command_rest", nargs="+", help=rest_help)
        manage_parser.add_argument("--no-color", action="store_true", help=("Don't color the output"))
        # This is explicitly added here because this is the only subcommand that doesn't inherit from env_parser
        # https://github.com/Miserlou/Zappa/issues/1002
        manage_parser.add_argument("-s", "--settings_file", help="The path to a Zappa settings file.")

        ##
        # Rollback
        ##
        def positive_int(s):
            """Ensure an arg is positive"""
            i = int(s)
            if i < 0:
                msg = "This argument must be positive (got {})".format(s)
                raise argparse.ArgumentTypeError(msg)
            return i

        rollback_parser = subparsers.add_parser(
            "rollback",
            parents=[env_parser],
            help="Rollback deployed code to a previous version.",
        )
        rollback_parser.add_argument(
            "-n",
            "--num-rollback",
            type=positive_int,
            default=1,
            help="The number of versions to rollback.",
        )

        ##
        # Scheduling
        ##
        subparsers.add_parser(
            "schedule",
            parents=[env_parser],
            help="Schedule functions to occur at regular intervals.",
        )

        ##
        # Status
        ##
        subparsers.add_parser(
            "status",
            parents=[env_parser],
            help="Show deployment status and event schedules.",
        )

        ##
        # Log Tailing
        ##
        tail_parser = subparsers.add_parser("tail", parents=[env_parser], help="Tail deployment logs.")
        tail_parser.add_argument("--no-color", action="store_true", help="Don't color log tail output.")
        tail_parser.add_argument(
            "--http",
            action="store_true",
            help="Only show HTTP requests in tail output.",
        )
        tail_parser.add_argument(
            "--non-http",
            action="store_true",
            help="Only show non-HTTP requests in tail output.",
        )
        tail_parser.add_argument(
            "--since",
            type=str,
            default="100000s",
            help="Only show lines since a certain timeframe.",
        )
        tail_parser.add_argument("--filter", type=str, default="", help="Apply a filter pattern to the logs.")
        tail_parser.add_argument(
            "--force-color",
            action="store_true",
            help="Force coloring log tail output even if coloring support is not auto-detected. (example: piping)",
        )
        tail_parser.add_argument(
            "--disable-keep-open",
            action="store_true",
            help="Exit after printing the last available log, rather than keeping the log open.",
        )

        ##
        # Undeploy
        ##
        undeploy_parser = subparsers.add_parser("undeploy", parents=[env_parser], help="Undeploy application.")
        undeploy_parser.add_argument(
            "--remove-logs",
            action="store_true",
            help=("Removes log groups of api gateway and lambda task" " during the undeployment."),
        )
        undeploy_parser.add_argument("-y", "--yes", action="store_true", help="Auto confirm yes.")

        ##
        # Unschedule
        ##
        subparsers.add_parser("unschedule", parents=[env_parser], help="Unschedule functions.")

        ##
        # Updating
        ##
        update_parser = subparsers.add_parser("update", parents=[env_parser], help="Update deployed application.")
        update_parser.add_argument(
            "-z",
            "--zip",
            help="Update Lambda with specific local or S3 hosted zip package",
        )
        update_parser.add_argument(
            "-n",
            "--no-upload",
            help="Update configuration where appropriate, but don't upload new code",
        )
        update_parser.add_argument(
            "-d",
            "--docker-image-uri",
            help="Update Lambda with a specific docker image hosted in AWS Elastic Container Registry",
        )

        ##
        # Debug
        ##
        subparsers.add_parser(
            "shell",
            parents=[env_parser],
            help="A debug shell with a loaded Zappa object.",
        )

        ##
        # Python Settings File
        ##
        settings_parser = subparsers.add_parser(
            "save-python-settings-file",
            parents=[env_parser],
            help="Generate & save the Zappa settings Python file for docker deployments",
        )
        settings_parser.add_argument(
            "-o",
            "--output_path",
            help=(
                "The path to save the Zappa settings Python file. "
                "File must be named zappa_settings.py and should be saved "
                "in the same directory as the Zappa handler.py"
            ),
        )

        argcomplete.autocomplete(parser)
        args = parser.parse_args(argv)
        self.vargs = vars(args)

        if args.color == "never":
            disable_click_colors()
        elif args.color == "always":
            # TODO: Support aggressive coloring like "--force-color" on all commands
            pass
        elif args.color == "auto":
            pass

        # Parse the input
        # NOTE(rmoe): Special case for manage command
        # The manage command can't have both stage_env and command_rest
        # arguments. Since they are both positional arguments argparse can't
        # differentiate the two. This causes problems when used with --all.
        # (e.g. "manage --all showmigrations admin" argparse thinks --all has
        # been specified AND that stage_env='showmigrations')
        # By having command_rest collect everything but --all we can split it
        # apart here instead of relying on argparse.
        if not args.command:
            parser.print_help()
            return

        if args.command == "manage" and not self.vargs.get("all"):
            self.stage_env = self.vargs["command_rest"].pop(0)
        else:
            self.stage_env = self.vargs.get("stage_env")

        if args.command == "package":
            self.load_credentials = False

        self.command = args.command

        self.disable_progress = self.vargs.get("disable_progress")
        if self.vargs.get("quiet"):
            self.silence()

        # We don't have any settings yet, so make those first!
        # (Settings-based interactions will fail
        # before a project has been initialized.)
        if self.command == "init":
            self.init()
            return

        # Make sure there isn't a new version available
        if not self.vargs.get("json"):
            self.check_for_update()

        # Load and Validate Settings File
        self.load_settings_file(self.vargs.get("settings_file"))

        # Should we execute this for all stages, or just one?
        all_stages = self.vargs.get("all")
        stages = []

        if all_stages:  # All stages!
            stages = self.zappa_settings.keys()
        else:  # Just one env.
            if not self.stage_env:
                # If there's only one stage defined in the settings,
                # use that as the default.
                if len(self.zappa_settings.keys()) == 1:
                    stages.append(list(self.zappa_settings.keys())[0])
                else:
                    parser.error("Please supply a stage to interact with.")
            else:
                stages.append(self.stage_env)

        for stage in stages:
            try:
                self.dispatch_command(self.command, stage)
            except ClickException as e:
                # Discussion on exit codes: https://github.com/Miserlou/Zappa/issues/407
                e.show()
                sys.exit(e.exit_code)

    def dispatch_command(self, command, stage):
        """
        Given a command to execute and stage,
        execute that command.
        """
        self.check_stage_name(stage)
        self.api_stage = stage

        if command not in ["status", "manage"]:
            if not self.vargs.get("json", None):
                click.echo(
                    "Calling "
                    + click.style(command, fg="green", bold=True)
                    + " for stage "
                    + click.style(self.api_stage, bold=True)
                    + ".."
                )

        # Explicitly define the app function.
        # Related: https://github.com/Miserlou/Zappa/issues/832
        if self.vargs.get("app_function", None):
            self.app_function = self.vargs["app_function"]

        # Load our settings, based on api_stage.
        try:
            self.load_settings(self.vargs.get("settings_file"))
        except ValueError as e:
            if hasattr(e, "message"):
                print("Error: {}".format(e.message))
            else:
                print(str(e))
            sys.exit(-1)
        self.callback("settings")

        # Hand it off
        if command == "deploy":  # pragma: no cover
            self.deploy(self.vargs["zip"], self.vargs["docker_image_uri"])
        if command == "package":  # pragma: no cover
            self.package(self.vargs["output"])
        if command == "template":  # pragma: no cover
            self.template(
                self.vargs["lambda_arn"],
                self.vargs["role_arn"],
                output=self.vargs["output"],
                json=self.vargs["json"],
            )
        elif command == "update":  # pragma: no cover
            self.update(
                self.vargs["zip"],
                self.vargs["no_upload"],
                self.vargs["docker_image_uri"],
            )
        elif command == "rollback":  # pragma: no cover
            self.rollback(self.vargs["num_rollback"])
        elif command == "invoke":  # pragma: no cover

            if not self.vargs.get("command_rest"):
                print("Please enter the function to invoke.")
                return

            self.invoke(
                self.vargs["command_rest"],
                raw_python=self.vargs["raw"],
                no_color=self.vargs["no_color"],
            )
        elif command == "manage":  # pragma: no cover

            if not self.vargs.get("command_rest"):
                print("Please enter the management command to invoke.")
                return

            if not self.django_settings:
                print("This command is for Django projects only!")
                print("If this is a Django project, please define django_settings in your zappa_settings.")
                return

            command_tail = self.vargs.get("command_rest")
            if len(command_tail) > 1:
                command = " ".join(command_tail)  # ex: zappa manage dev "shell --version"
            else:
                command = command_tail[0]  # ex: zappa manage dev showmigrations admin

            self.invoke(
                command,
                command="manage",
                no_color=self.vargs["no_color"],
            )

        elif command == "tail":  # pragma: no cover
            self.tail(
                colorize=(not self.vargs["no_color"]),
                http=self.vargs["http"],
                non_http=self.vargs["non_http"],
                since=self.vargs["since"],
                filter_pattern=self.vargs["filter"],
                force_colorize=self.vargs["force_color"] or None,
                keep_open=not self.vargs["disable_keep_open"],
            )
        elif command == "undeploy":  # pragma: no cover
            self.undeploy(no_confirm=self.vargs["yes"], remove_logs=self.vargs["remove_logs"])
        elif command == "schedule":  # pragma: no cover
            self.schedule()
        elif command == "unschedule":  # pragma: no cover
            self.unschedule()
        elif command == "status":  # pragma: no cover
            self.status(return_json=self.vargs["json"])
        elif command == "certify":  # pragma: no cover
            self.certify(no_confirm=self.vargs["yes"], manual=self.vargs["manual"])
        elif command == "shell":  # pragma: no cover
            self.shell()
        elif command == "save-python-settings-file":  # pragma: no cover
            self.save_python_settings_file(self.vargs["output_path"])

    ##
    # The Commands
    ##

    def save_python_settings_file(self, output_path=None):
        settings_path = output_path or "zappa_settings.py"
        print("Generating Zappa settings Python file and saving to {}".format(settings_path))
        if not settings_path.endswith("zappa_settings.py"):
            raise ValueError("Settings file must be named zappa_settings.py")
        zappa_settings_s = self.get_zappa_settings_string()
        with open(settings_path, "w") as f_out:
            f_out.write(zappa_settings_s)

    def package(self, output=None):
        """
        Only build the package
        """
        # Make sure we're in a venv.
        self.check_venv()

        # force not to delete the local zip
        self.override_stage_config_setting("delete_local_zip", False)
        # Execute the prebuild script
        if self.prebuild_script:
            self.execute_prebuild_script()
        # Create the Lambda Zip
        self.create_package(output)
        self.callback("zip")
        size = human_size(os.path.getsize(self.zip_path))
        click.echo(
            click.style("Package created", fg="green", bold=True)
            + ": "
            + click.style(self.zip_path, bold=True)
            + " ("
            + size
            + ")"
        )

    def template(self, lambda_arn, role_arn, output=None, json=False):
        """
        Only build the template file.
        """

        if not lambda_arn:
            raise ClickException("Lambda ARN is required to template.")

        if not role_arn:
            raise ClickException("Role ARN is required to template.")

        self.zappa.credentials_arn = role_arn

        # Create the template!
        template = self.zappa.create_stack_template(
            lambda_arn=lambda_arn,
            lambda_name=self.lambda_name,
            api_key_required=self.api_key_required,
            iam_authorization=self.iam_authorization,
            authorizer=self.authorizer,
            cors_options=self.cors,
            description=self.apigateway_description,
            endpoint_configuration=self.endpoint_configuration,
        )

        if not output:
            template_file = self.lambda_name + "-template-" + str(int(time.time())) + ".json"
        else:
            template_file = output
        with open(template_file, "wb") as out:
            out.write(bytes(template.to_json(indent=None, separators=(",", ":")), "utf-8"))

        if not json:
            click.echo(click.style("Template created", fg="green", bold=True) + ": " + click.style(template_file, bold=True))
        else:
            with open(template_file, "r") as out:
                print(out.read())

    def deploy(self, source_zip=None, docker_image_uri=None):
        """
        Package your project, upload it to S3, register the Lambda function
        and create the API Gateway routes.
        """

        if not source_zip or docker_image_uri:
            # Make sure the necessary IAM execution roles are available
            if self.manage_roles:
                try:
                    self.zappa.create_iam_roles()
                except botocore.client.ClientError as ce:
                    raise ClickException(
                        click.style("Failed", fg="red")
                        + " to "
                        + click.style("manage IAM roles", bold=True)
                        + "!\n"
                        + "You may "
                        + click.style("lack the necessary AWS permissions", bold=True)
                        + " to automatically manage a Zappa execution role.\n"
                        + click.style("Exception reported by AWS:", bold=True)
                        + format(ce)
                        + "\n"
                        + "To fix this, see here: "
                        + click.style(
                            "https://github.com/Zappa/Zappa#custom-aws-iam-roles-and-policies-for-deployment",
                            bold=True,
                        )
                        + "\n"
                    )

        # Make sure this isn't already deployed.
        deployed_versions = self.zappa.get_lambda_function_versions(self.lambda_name)
        if len(deployed_versions) > 0:
            raise ClickException(
                "This application is "
                + click.style("already deployed", fg="red")
                + " - did you mean to call "
                + click.style("update", bold=True)
                + "?"
            )

        if not source_zip and not docker_image_uri:
            # Make sure we're in a venv.
            self.check_venv()

            # Execute the prebuild script
            if self.prebuild_script:
                self.execute_prebuild_script()

            # Create the Lambda Zip
            self.create_package()
            self.callback("zip")

            # Upload it to S3
            success = self.zappa.upload_to_s3(
                self.zip_path,
                self.s3_bucket_name,
                disable_progress=self.disable_progress,
            )
            if not success:  # pragma: no cover
                raise ClickException("Unable to upload to S3. Quitting.")

            # If using a slim handler, upload it to S3 and tell lambda to use this slim handler zip
            if self.stage_config.get("slim_handler", False):
                # https://github.com/Miserlou/Zappa/issues/510
                success = self.zappa.upload_to_s3(
                    self.handler_path,
                    self.s3_bucket_name,
                    disable_progress=self.disable_progress,
                )
                if not success:  # pragma: no cover
                    raise ClickException("Unable to upload handler to S3. Quitting.")

                # Copy the project zip to the current project zip
                current_project_name = "{0!s}_{1!s}_current_project.tar.gz".format(self.api_stage, self.project_name)
                success = self.zappa.copy_on_s3(
                    src_file_name=self.zip_path,
                    dst_file_name=current_project_name,
                    bucket_name=self.s3_bucket_name,
                )
                if not success:  # pragma: no cover
                    raise ClickException("Unable to copy the zip to be the current project. Quitting.")

                handler_file = self.handler_path
            else:
                handler_file = self.zip_path

        # Fixes https://github.com/Miserlou/Zappa/issues/613
        try:
            self.lambda_arn = self.zappa.get_lambda_function(function_name=self.lambda_name)
        except botocore.client.ClientError:
            # Register the Lambda function with that zip as the source
            # You'll also need to define the path to your lambda_handler code.
            kwargs = dict(
                handler=self.lambda_handler,
                description=self.lambda_description,
                vpc_config=self.vpc_config,
                dead_letter_config=self.dead_letter_config,
                timeout=self.timeout_seconds,
                memory_size=self.memory_size,
                ephemeral_storage=self.ephemeral_storage,
                runtime=self.runtime,
                aws_environment_variables=self.aws_environment_variables,
                aws_kms_key_arn=self.aws_kms_key_arn,
                use_alb=self.use_alb,
                layers=self.layers,
                concurrency=self.lambda_concurrency,
                architecture=self.architecture,
            )
            kwargs["function_name"] = self.lambda_name
            if docker_image_uri:
                kwargs["docker_image_uri"] = docker_image_uri
            elif source_zip and source_zip.startswith("s3://"):
                bucket, key_name = parse_s3_url(source_zip)
                kwargs["bucket"] = bucket
                kwargs["s3_key"] = key_name
            elif source_zip and not source_zip.startswith("s3://"):
                with open(source_zip, mode="rb") as fh:
                    byte_stream = fh.read()
                kwargs["local_zip"] = byte_stream
            else:
                kwargs["bucket"] = self.s3_bucket_name
                kwargs["s3_key"] = handler_file

            self.lambda_arn = self.zappa.create_lambda_function(**kwargs)

        # Schedule events for this deployment
        self.schedule()

        endpoint_url = ""
        deployment_string = click.style("Deployment complete", fg="green", bold=True) + "!"

        if self.use_alb:
            kwargs = dict(
                lambda_arn=self.lambda_arn,
                lambda_name=self.lambda_name,
                alb_vpc_config=self.alb_vpc_config,
                timeout=self.timeout_seconds,
            )
            self.zappa.deploy_lambda_alb(**kwargs)

        if self.use_function_url:
            kwargs = dict(
                function_name=self.lambda_arn,
                function_url_config=self.function_url_config,
            )
            self.zappa.deploy_lambda_function_url(**kwargs)

        if self.use_apigateway:

            # Create and configure the API Gateway
            self.zappa.create_stack_template(
                lambda_arn=self.lambda_arn,
                lambda_name=self.lambda_name,
                api_key_required=self.api_key_required,
                iam_authorization=self.iam_authorization,
                authorizer=self.authorizer,
                cors_options=self.cors,
                description=self.apigateway_description,
                endpoint_configuration=self.endpoint_configuration,
            )

            self.zappa.update_stack(
                self.lambda_name,
                self.s3_bucket_name,
                wait=True,
                disable_progress=self.disable_progress,
            )

            api_id = self.zappa.get_api_id(self.lambda_name)

            # Add binary support
            if self.binary_support:
                self.zappa.add_binary_support(api_id=api_id, cors=self.cors)

            # Add payload compression
            if self.stage_config.get("payload_compression", True):
                self.zappa.add_api_compression(
                    api_id=api_id,
                    min_compression_size=self.stage_config.get("payload_minimum_compression_size", 0),
                )

            # Deploy the API!
            endpoint_url = self.deploy_api_gateway(api_id)
            deployment_string = deployment_string + ": {}".format(endpoint_url)

            # Create/link API key
            if self.api_key_required:
                if self.api_key is None:
                    self.zappa.create_api_key(api_id=api_id, stage_name=self.api_stage)
                else:
                    self.zappa.add_api_stage_to_api_key(api_key=self.api_key, api_id=api_id, stage_name=self.api_stage)

            if self.stage_config.get("touch", True):
                self.zappa.wait_until_lambda_function_is_updated(function_name=self.lambda_name)
                self.touch_endpoint(endpoint_url)

        # Finally, delete the local copy our zip package
        if not source_zip and not docker_image_uri:
            if self.stage_config.get("delete_local_zip", True):
                self.remove_local_zip()

        # Remove the project zip from S3.
        if not source_zip and not docker_image_uri:
            self.remove_uploaded_zip()

        self.callback("post")

        click.echo(deployment_string)

    def update(self, source_zip=None, no_upload=False, docker_image_uri=None):
        """
        Repackage and update the function code.
        """

        if not source_zip and not docker_image_uri:
            # Make sure we're in a venv.
            self.check_venv()

            # Execute the prebuild script
            if self.prebuild_script:
                self.execute_prebuild_script()

            # Temporary version check
            try:
                updated_time = 1472581018
                function_response = self.zappa.lambda_client.get_function(FunctionName=self.lambda_name)
                conf = function_response["Configuration"]
                last_updated = parser.parse(conf["LastModified"])
                last_updated_unix = time.mktime(last_updated.timetuple())
            except botocore.exceptions.BotoCoreError as e:
                click.echo(click.style(type(e).__name__, fg="red") + ": " + e.args[0])
                sys.exit(-1)
            except Exception:
                click.echo(
                    click.style("Warning!", fg="red")
                    + " Couldn't get function "
                    + self.lambda_name
                    + " in "
                    + self.zappa.aws_region
                    + " - have you deployed yet?"
                )
                sys.exit(-1)

            if last_updated_unix <= updated_time:
                click.echo(
                    click.style("Warning!", fg="red")
                    + " You may have upgraded Zappa since deploying this application. You will need to "
                    + click.style("redeploy", bold=True)
                    + " for this deployment to work properly!"
                )

            # Make sure the necessary IAM execution roles are available
            if self.manage_roles:
                try:
                    self.zappa.create_iam_roles()
                except botocore.client.ClientError:
                    click.echo(click.style("Failed", fg="red") + " to " + click.style("manage IAM roles", bold=True) + "!")
                    click.echo(
                        "You may "
                        + click.style("lack the necessary AWS permissions", bold=True)
                        + " to automatically manage a Zappa execution role."
                    )
                    click.echo(
                        "To fix this, see here: "
                        + click.style(
                            "https://github.com/Zappa/Zappa#custom-aws-iam-roles-and-policies-for-deployment",
                            bold=True,
                        )
                    )
                    sys.exit(-1)

            # Create the Lambda Zip,
            if not no_upload:
                self.create_package()
                self.callback("zip")

            # Upload it to S3
            if not no_upload:
                success = self.zappa.upload_to_s3(
                    self.zip_path,
                    self.s3_bucket_name,
                    disable_progress=self.disable_progress,
                )
                if not success:  # pragma: no cover
                    raise ClickException("Unable to upload project to S3. Quitting.")

                # If using a slim handler, upload it to S3 and tell lambda to use this slim handler zip
                if self.stage_config.get("slim_handler", False):
                    # https://github.com/Miserlou/Zappa/issues/510
                    success = self.zappa.upload_to_s3(
                        self.handler_path,
                        self.s3_bucket_name,
                        disable_progress=self.disable_progress,
                    )
                    if not success:  # pragma: no cover
                        raise ClickException("Unable to upload handler to S3. Quitting.")

                    # Copy the project zip to the current project zip
                    current_project_name = "{0!s}_{1!s}_current_project.tar.gz".format(self.api_stage, self.project_name)
                    success = self.zappa.copy_on_s3(
                        src_file_name=self.zip_path,
                        dst_file_name=current_project_name,
                        bucket_name=self.s3_bucket_name,
                    )
                    if not success:  # pragma: no cover
                        raise ClickException("Unable to copy the zip to be the current project. Quitting.")

                    handler_file = self.handler_path
                else:
                    handler_file = self.zip_path

        # Register the Lambda function with that zip as the source
        # You'll also need to define the path to your lambda_handler code.
        kwargs = dict(
            bucket=self.s3_bucket_name,
            function_name=self.lambda_name,
            num_revisions=self.num_retained_versions,
            concurrency=self.lambda_concurrency,
            architecture=self.architecture,
        )
        if docker_image_uri:
            kwargs["docker_image_uri"] = docker_image_uri
            self.lambda_arn = self.zappa.update_lambda_function(**kwargs)
        elif source_zip and source_zip.startswith("s3://"):
            bucket, key_name = parse_s3_url(source_zip)
            kwargs.update(dict(bucket=bucket, s3_key=key_name))
            self.lambda_arn = self.zappa.update_lambda_function(**kwargs)
        elif source_zip and not source_zip.startswith("s3://"):
            with open(source_zip, mode="rb") as fh:
                byte_stream = fh.read()
            kwargs["local_zip"] = byte_stream
            self.lambda_arn = self.zappa.update_lambda_function(**kwargs)
        else:
            if not no_upload:
                kwargs["s3_key"] = handler_file
                self.lambda_arn = self.zappa.update_lambda_function(**kwargs)

        # Remove the uploaded zip from S3, because it is now registered..
        if not source_zip and not no_upload and not docker_image_uri:
            self.remove_uploaded_zip()

        # Update the configuration, in case there are changes.
        self.lambda_arn = self.zappa.update_lambda_configuration(
            lambda_arn=self.lambda_arn,
            function_name=self.lambda_name,
            handler=self.lambda_handler,
            description=self.lambda_description,
            vpc_config=self.vpc_config,
            timeout=self.timeout_seconds,
            memory_size=self.memory_size,
            ephemeral_storage=self.ephemeral_storage,
            runtime=self.runtime,
            aws_environment_variables=self.aws_environment_variables,
            aws_kms_key_arn=self.aws_kms_key_arn,
            layers=self.layers,
            wait=False,
            architecture=self.architecture,
        )

        # Finally, delete the local copy our zip package
        if not source_zip and not no_upload and not docker_image_uri:
            if self.stage_config.get("delete_local_zip", True):
                self.remove_local_zip()

        if self.use_apigateway:

            self.zappa.create_stack_template(
                lambda_arn=self.lambda_arn,
                lambda_name=self.lambda_name,
                api_key_required=self.api_key_required,
                iam_authorization=self.iam_authorization,
                authorizer=self.authorizer,
                cors_options=self.cors,
                description=self.apigateway_description,
                endpoint_configuration=self.endpoint_configuration,
            )
            self.zappa.update_stack(
                self.lambda_name,
                self.s3_bucket_name,
                wait=True,
                update_only=True,
                disable_progress=self.disable_progress,
            )

            api_id = self.zappa.get_api_id(self.lambda_name)

            # Update binary support
            if self.binary_support:
                self.zappa.add_binary_support(api_id=api_id, cors=self.cors)
            else:
                self.zappa.remove_binary_support(api_id=api_id, cors=self.cors)

            if self.stage_config.get("payload_compression", True):
                self.zappa.add_api_compression(
                    api_id=api_id,
                    min_compression_size=self.stage_config.get("payload_minimum_compression_size", 0),
                )
            else:
                self.zappa.remove_api_compression(api_id=api_id)

            # It looks a bit like we might actually be using this just to get the URL,
            # but we're also updating a few of the APIGW settings.
            endpoint_url = self.deploy_api_gateway(api_id)

            if self.stage_config.get("domain", None):
                endpoint_url = self.stage_config.get("domain")

        else:
            endpoint_url = None

        if self.use_function_url:
            kwargs = dict(
                function_name=self.lambda_arn,
                function_url_config=self.function_url_config,
            )
            self.zappa.update_lambda_function_url(**kwargs)
        else:
            self.zappa.delete_lambda_function_url(self.lambda_arn)

        self.schedule()

        # Update any cognito pool with the lambda arn
        # do this after schedule as schedule clears the lambda policy and we need to add one
        self.update_cognito_triggers()

        self.callback("post")

        if endpoint_url and "https://" not in endpoint_url:
            endpoint_url = "https://" + endpoint_url

        if self.base_path:
            endpoint_url += "/" + self.base_path

        deployed_string = "Your updated Zappa deployment is " + click.style("live", fg="green", bold=True) + "!"
        if self.use_apigateway:
            deployed_string = deployed_string + ": " + click.style("{}".format(endpoint_url), bold=True)

            api_url = None
            if endpoint_url and "amazonaws.com" not in endpoint_url:
                api_url = self.zappa.get_api_url(self.lambda_name, self.api_stage)

                if endpoint_url != api_url:
                    deployed_string = deployed_string + " (" + api_url + ")"

            if self.stage_config.get("touch", True):
                self.zappa.wait_until_lambda_function_is_updated(function_name=self.lambda_name)
                if api_url:
                    self.touch_endpoint(api_url)
                elif endpoint_url:
                    self.touch_endpoint(endpoint_url)

        click.echo(deployed_string)

    def rollback(self, revision):
        """
        Rollsback the currently deploy lambda code to a previous revision.
        """

        print("Rolling back..")

        self.zappa.rollback_lambda_function_version(self.lambda_name, versions_back=revision)
        print("Done!")

    def tail(
        self,
        since,
        filter_pattern,
        limit=10000,
        keep_open=True,
        colorize=True,
        http=False,
        non_http=False,
        force_colorize=False,
    ):
        """
        Tail this function's logs.
        if keep_open, do so repeatedly, printing any new logs
        """

        try:
            since_stamp = string_to_timestamp(since)

            last_since = since_stamp
            while True:
                new_logs = self.zappa.fetch_logs(
                    self.lambda_name,
                    start_time=since_stamp,
                    limit=limit,
                    filter_pattern=filter_pattern,
                )

                new_logs = [e for e in new_logs if e["timestamp"] > last_since]
                self.print_logs(new_logs, colorize, http, non_http, force_colorize)

                if not keep_open:
                    break
                if new_logs:
                    last_since = new_logs[-1]["timestamp"]
                time.sleep(1)
        except KeyboardInterrupt:  # pragma: no cover
            # Die gracefully
            try:
                sys.exit(0)
            except SystemExit:
                os._exit(130)

    def undeploy(self, no_confirm=False, remove_logs=False):
        """
        Tear down an existing deployment.
        """

        if not no_confirm:  # pragma: no cover
            confirm = input("Are you sure you want to undeploy? [y/n] ")
            if confirm != "y":
                return

        if self.use_alb:
            self.zappa.undeploy_lambda_alb(self.lambda_name)

        if self.function_url_domains:
            self.zappa.undeploy_function_url_custom_domain(self.lambda_name)

        if self.use_apigateway:
            if remove_logs:
                self.zappa.remove_api_gateway_logs(self.lambda_name)

            domain_name = self.stage_config.get("domain", None)
            base_path = self.stage_config.get("base_path", None)

            # Only remove the api key when not specified
            if self.api_key_required and self.api_key is None:
                api_id = self.zappa.get_api_id(self.lambda_name)
                self.zappa.remove_api_key(api_id, self.api_stage)

            self.zappa.undeploy_api_gateway(self.lambda_name, domain_name=domain_name, base_path=base_path)

        self.unschedule()  # removes event triggers, including warm up event.

        self.zappa.delete_lambda_function(self.lambda_name)
        if remove_logs:
            self.zappa.remove_lambda_function_logs(self.lambda_name)

        click.echo(click.style("Done", fg="green", bold=True) + "!")

    def update_cognito_triggers(self):
        """
        Update any cognito triggers
        """
        if self.cognito:
            user_pool = self.cognito.get("user_pool")
            triggers = self.cognito.get("triggers", [])
            lambda_configs = set()
            for trigger in triggers:
                lambda_configs.add(trigger["source"].split("_")[0])
            self.zappa.update_cognito(self.lambda_name, user_pool, lambda_configs, self.lambda_arn)

    def schedule(self):
        """
        Given a a list of functions and a schedule to execute them,
        setup up regular execution.
        """
        events = self.stage_config.get("events", [])

        if events:
            if not isinstance(events, list):  # pragma: no cover
                print("Events must be supplied as a list.")
                return

        for event in events:
            self.collision_warning(event.get("function"))

        if self.stage_config.get("keep_warm", True):
            if not events:
                events = []

            keep_warm_rate = self.stage_config.get("keep_warm_expression", "rate(4 minutes)")
            events.append(
                {
                    "name": "zappa-keep-warm",
                    "function": "handler.keep_warm_callback",
                    "expression": keep_warm_rate,
                    "description": "Zappa Keep Warm - {}".format(self.lambda_name),
                }
            )

        if events:
            try:
                function_response = self.zappa.lambda_client.get_function(FunctionName=self.lambda_name)
            except botocore.exceptions.ClientError:  # pragma: no cover
                click.echo(
                    click.style("Function does not exist", fg="yellow")
                    + ", please "
                    + click.style("deploy", bold=True)
                    + "first. Ex:"
                    + click.style("zappa deploy {}.".format(self.api_stage), bold=True)
                )
                sys.exit(-1)

            print("Scheduling..")
            self.zappa.schedule_events(
                lambda_arn=function_response["Configuration"]["FunctionArn"],
                lambda_name=self.lambda_name,
                events=events,
            )

        # Add async tasks SNS
        if self.stage_config.get("async_source", None) == "sns" and self.stage_config.get("async_resources", True):
            self.lambda_arn = self.zappa.get_lambda_function(function_name=self.lambda_name)
            topic_arn = self.zappa.create_async_sns_topic(lambda_name=self.lambda_name, lambda_arn=self.lambda_arn)
            click.echo("SNS Topic created: %s" % topic_arn)

        # Add async tasks DynamoDB
        table_name = self.stage_config.get("async_response_table", False)
        read_capacity = self.stage_config.get("async_response_table_read_capacity", 1)
        write_capacity = self.stage_config.get("async_response_table_write_capacity", 1)
        if table_name and self.stage_config.get("async_resources", True):
            created, response_table = self.zappa.create_async_dynamodb_table(table_name, read_capacity, write_capacity)
            if created:
                click.echo("DynamoDB table created: %s" % table_name)
            else:
                click.echo("DynamoDB table exists: %s" % table_name)
                provisioned_throughput = response_table["Table"]["ProvisionedThroughput"]
                if (
                    provisioned_throughput["ReadCapacityUnits"] != read_capacity
                    or provisioned_throughput["WriteCapacityUnits"] != write_capacity
                ):
                    click.echo(
                        click.style(
                            "\nWarning! Existing DynamoDB table ({}) does not match configured capacity.\n".format(table_name),
                            fg="red",
                        )
                    )

    def unschedule(self):
        """
        Given a a list of scheduled functions,
        tear down their regular execution.
        """

        # Run even if events are not defined to remove previously existing ones (thus default to []).
        events = self.stage_config.get("events", [])

        if not isinstance(events, list):  # pragma: no cover
            print("Events must be supplied as a list.")
            return

        function_arn = None
        try:
            function_response = self.zappa.lambda_client.get_function(FunctionName=self.lambda_name)
            function_arn = function_response["Configuration"]["FunctionArn"]
        except botocore.exceptions.ClientError:  # pragma: no cover
            raise ClickException(
                "Function does not exist, you should deploy first. Ex: zappa deploy {}. "
                "Proceeding to unschedule CloudWatch based events.".format(self.api_stage)
            )

        print("Unscheduling..")
        self.zappa.unschedule_events(
            lambda_name=self.lambda_name,
            lambda_arn=function_arn,
            events=events,
        )

        # Remove async task SNS
        if self.stage_config.get("async_source", None) == "sns" and self.stage_config.get("async_resources", True):
            removed_arns = self.zappa.remove_async_sns_topic(self.lambda_name)
            click.echo("SNS Topic removed: %s" % ", ".join(removed_arns))

    def invoke(self, function_name, raw_python=False, command=None, no_color=False):
        """
        Invoke a remote function.
        """

        # There are three likely scenarios for 'command' here:
        #   command, which is a modular function path
        #   raw_command, which is a string of python to execute directly
        #   manage, which is a Django-specific management command invocation
        key = command if command is not None else "command"
        if raw_python:
            command = {"raw_command": function_name}
        else:
            command = {key: function_name}

        # Can't use hjson
        import json as json

        response = self.zappa.invoke_lambda_function(
            self.lambda_name,
            json.dumps(command),
            invocation_type="RequestResponse",
        )

        print(self.format_lambda_response(response, not no_color))

        # For a successful request FunctionError is not in response.
        # https://github.com/Miserlou/Zappa/pull/1254/
        if "FunctionError" in response:
            raise ClickException("{} error occurred while invoking command.".format(response["FunctionError"]))

    def format_lambda_response(self, response, colorize=True):
        if "LogResult" in response:
            logresult_bytes = base64.b64decode(response["LogResult"])
            try:
                decoded = logresult_bytes.decode()
            except UnicodeDecodeError:
                return logresult_bytes
            else:
                if colorize and sys.stdout.isatty():
                    formatted = self.format_invoke_command(decoded)
                    return self.colorize_invoke_command(formatted)
                else:
                    return decoded
        else:
            return response

    def format_invoke_command(self, string):
        """
        Formats correctly the string output from the invoke() method,
        replacing line breaks and tabs when necessary.
        """

        string = string.replace("\\n", "\n")

        formated_response = ""
        for line in string.splitlines():
            if line.startswith("REPORT"):
                line = line.replace("\t", "\n")
            if line.startswith("[DEBUG]"):
                line = line.replace("\t", " ")
            formated_response += line + "\n"
        formated_response = formated_response.replace("\n\n", "\n")

        return formated_response

    def colorize_invoke_command(self, string):
        """
        Apply various heuristics to return a colorized version the invoke
        command string. If these fail, simply return the string in plaintext.
        Inspired by colorize_log_entry().
        """

        final_string = string

        try:

            # Line headers
            try:
                for token in ["START", "END", "REPORT", "[DEBUG]"]:
                    if token in final_string:
                        format_string = "[{}]"
                        # match whole words only
                        pattern = r"\b{}\b"
                        if token == "[DEBUG]":
                            format_string = "{}"
                            pattern = re.escape(token)
                        repl = click.style(format_string.format(token), bold=True, fg="cyan")
                        final_string = re.sub(pattern.format(token), repl, final_string)
            except Exception:  # pragma: no cover
                pass

            # Green bold Tokens
            try:
                for token in [
                    "Zappa Event:",
                    "RequestId:",
                    "Version:",
                    "Duration:",
                    "Billed",
                    "Memory Size:",
                    "Max Memory Used:",
                ]:
                    if token in final_string:
                        final_string = final_string.replace(token, click.style(token, bold=True, fg="green"))
            except Exception:  # pragma: no cover
                pass

            # UUIDs
            for token in final_string.replace("\t", " ").split(" "):
                try:
                    if token.count("-") == 4 and token.replace("-", "").isalnum():
                        final_string = final_string.replace(token, click.style(token, fg="magenta"))
                except Exception:  # pragma: no cover
                    pass

            return final_string
        except Exception:
            return string

    def status(self, return_json=False):
        """
        Describe the status of the current deployment.
        """

        def tabular_print(title, value):
            """
            Convenience function for priting formatted table items.
            """
            click.echo("%-*s%s" % (32, click.style("\t" + title, fg="green") + ":", str(value)))
            return

        # Lambda Env Details
        lambda_versions = self.zappa.get_lambda_function_versions(self.lambda_name)

        if not lambda_versions:
            raise ClickException(
                click.style(
                    "No Lambda %s detected in %s - have you deployed yet?" % (self.lambda_name, self.zappa.aws_region),
                    fg="red",
                )
            )

        status_dict = collections.OrderedDict()
        status_dict["Lambda Versions"] = len(lambda_versions)
        function_response = self.zappa.lambda_client.get_function(FunctionName=self.lambda_name)
        conf = function_response["Configuration"]
        self.lambda_arn = conf["FunctionArn"]
        status_dict["Lambda Name"] = self.lambda_name
        status_dict["Lambda ARN"] = self.lambda_arn
        status_dict["Lambda Role ARN"] = conf["Role"]
        status_dict["Lambda Code Size"] = conf["CodeSize"]
        status_dict["Lambda Version"] = conf["Version"]
        status_dict["Lambda Last Modified"] = conf["LastModified"]
        status_dict["Lambda Memory Size"] = conf["MemorySize"]
        status_dict["Lambda Timeout"] = conf["Timeout"]
        # Handler & Runtime won't be present for lambda Docker deployments
        # https://github.com/Miserlou/Zappa/issues/2188
        status_dict["Lambda Handler"] = conf.get("Handler", "")
        status_dict["Lambda Runtime"] = conf.get("Runtime", "")
        if "VpcConfig" in conf.keys():
            status_dict["Lambda VPC ID"] = conf.get("VpcConfig", {}).get("VpcId", "Not assigned")
        else:
            status_dict["Lambda VPC ID"] = None

        # Calculated statistics
        try:
            function_invocations = self.zappa.cloudwatch.get_metric_statistics(
                Namespace="AWS/Lambda",
                MetricName="Invocations",
                StartTime=datetime.utcnow() - timedelta(days=1),
                EndTime=datetime.utcnow(),
                Period=1440,
                Statistics=["Sum"],
                Dimensions=[{"Name": "FunctionName", "Value": "{}".format(self.lambda_name)}],
            )["Datapoints"][0]["Sum"]
        except Exception:
            function_invocations = 0
        try:
            function_errors = self.zappa.cloudwatch.get_metric_statistics(
                Namespace="AWS/Lambda",
                MetricName="Errors",
                StartTime=datetime.utcnow() - timedelta(days=1),
                EndTime=datetime.utcnow(),
                Period=1440,
                Statistics=["Sum"],
                Dimensions=[{"Name": "FunctionName", "Value": "{}".format(self.lambda_name)}],
            )["Datapoints"][0]["Sum"]
        except Exception:
            function_errors = 0

        try:
            error_rate = "{0:.2f}%".format(function_errors / function_invocations * 100)
        except Exception:
            error_rate = "Error calculating"
        status_dict["Invocations (24h)"] = int(function_invocations)
        status_dict["Errors (24h)"] = int(function_errors)
        status_dict["Error Rate (24h)"] = error_rate

        # URLs
        if self.use_apigateway:
            api_url = self.zappa.get_api_url(self.lambda_name, self.api_stage)

            status_dict["API Gateway URL"] = api_url

            # Api Keys
            api_id = self.zappa.get_api_id(self.lambda_name)
            for api_key in self.zappa.get_api_keys(api_id, self.api_stage):
                status_dict["API Gateway x-api-key"] = api_key

            # There literally isn't a better way to do this.
            # AWS provides no way to tie a APIGW domain name to its Lambda function.
            domain_url = self.stage_config.get("domain", None)
            base_path = self.stage_config.get("base_path", None)
            if domain_url:
                status_dict["Domain URL"] = "https://" + domain_url
                if base_path:
                    status_dict["Domain URL"] += "/" + base_path
            else:
                status_dict["Domain URL"] = "None Supplied"

        # Scheduled Events
        event_rules = self.zappa.get_event_rules_for_lambda(lambda_arn=self.lambda_arn)
        status_dict["Num. Event Rules"] = len(event_rules)
        if len(event_rules) > 0:
            status_dict["Events"] = []
        for rule in event_rules:
            event_dict = {}
            rule_name = rule["Name"]
            event_dict["Event Rule Name"] = rule_name
            event_dict["Event Rule Schedule"] = rule.get("ScheduleExpression", None)
            event_dict["Event Rule State"] = rule.get("State", None).title()
            event_dict["Event Rule ARN"] = rule.get("Arn", None)
            status_dict["Events"].append(event_dict)

        if return_json:
            # Putting the status in machine readable format
            # https://github.com/Miserlou/Zappa/issues/407
            print(json.dumpsJSON(status_dict))
        else:
            click.echo("Status for " + click.style(self.lambda_name, bold=True) + ": ")
            for k, v in status_dict.items():
                if k == "Events":
                    # Events are a list of dicts
                    for event in v:
                        for item_k, item_v in event.items():
                            tabular_print(item_k, item_v)
                else:
                    tabular_print(k, v)

        # TODO: S3/SQS/etc. type events?

        return True

    def check_stage_name(self, stage_name):
        """
        Make sure the stage name matches the AWS-allowed pattern
        (calls to apigateway_client.create_deployment, will fail with error
        message "ClientError: An error occurred (BadRequestException) when
        calling the CreateDeployment operation: Stage name only allows
        a-zA-Z0-9_" if the pattern does not match)
        """
        if not self.use_apigateway:
            return True
        if self.stage_name_env_pattern.match(stage_name):
            return True
        raise ValueError("API stage names must match a-zA-Z0-9_ ; '{0!s}' does not.".format(stage_name))

    def check_environment(self, environment):
        """
        Make sure the environment contains only strings
        (since putenv needs a string)
        """

        non_strings = []
        for (k, v) in environment.items():
            if not isinstance(v, str):
                non_strings.append(k)
        if non_strings:
            raise ValueError("The following environment variables are not strings: {}".format(", ".join(non_strings)))
        else:
            return True

    def init(self, settings_file="zappa_settings.json"):
        """
        Initialize a new Zappa project by creating a new zappa_settings.json in a guided process.
        This should probably be broken up into few separate componants once it's stable.
        Testing these inputs requires monkeypatching with mock, which isn't pretty.
        """

        # Make sure we're in a venv.
        self.check_venv()

        # Ensure that we don't already have a zappa_settings file.
        if os.path.isfile(settings_file):
            raise ClickException(
                "This project already has a " + click.style("{0!s} file".format(settings_file), fg="red", bold=True) + "!"
            )

        # Explain system.
        click.echo(
            click.style(
                """\n███████╗ █████╗ ██████╗ ██████╗  █████╗
╚══███╔╝██╔══██╗██╔══██╗██╔══██╗██╔══██╗
  ███╔╝ ███████║██████╔╝██████╔╝███████║
 ███╔╝  ██╔══██║██╔═══╝ ██╔═══╝ ██╔══██║
███████╗██║  ██║██║     ██║     ██║  ██║
╚══════╝╚═╝  ╚═╝╚═╝     ╚═╝     ╚═╝  ╚═╝\n""",
                fg="green",
                bold=True,
            )
        )

        click.echo(
            click.style("Welcome to ", bold=True) + click.style("Zappa", fg="green", bold=True) + click.style("!\n", bold=True)
        )
        click.echo(
            click.style("Zappa", bold=True) + " is a system for running server-less Python web applications"
            " on AWS Lambda and AWS API Gateway."
        )
        click.echo("This `init` command will help you create and configure your new Zappa deployment.")
        click.echo("Let's get started!\n")

        # Create Env
        while True:
            click.echo(
                "Your Zappa configuration can support multiple production stages, like '"
                + click.style("dev", bold=True)
                + "', '"
                + click.style("staging", bold=True)
                + "', and '"
                + click.style("production", bold=True)
                + "'."
            )
            env = input("What do you want to call this environment (default 'dev'): ") or "dev"
            try:
                self.check_stage_name(env)
                break
            except ValueError:
                click.echo(click.style("Stage names must match a-zA-Z0-9_", fg="red"))

        # Detect AWS profiles and regions
        # If anyone knows a more straightforward way to easily detect and
        # parse AWS profiles I'm happy to change this, feels like a hack
        session = botocore.session.Session()
        config = session.full_config
        profiles = config.get("profiles", {})
        profile_names = list(profiles.keys())

        click.echo(
            "\nAWS Lambda and API Gateway are only available in certain regions. "
            "Let's check to make sure you have a profile set up in one that will work."
        )

        if not profile_names:
            profile_name, profile = None, None
            click.echo(
                "We couldn't find an AWS profile to use. "
                "Before using Zappa, you'll need to set one up. See here for more info: {}".format(
                    click.style(BOTO3_CONFIG_DOCS_URL, fg="blue", underline=True)
                )
            )
        elif len(profile_names) == 1:
            profile_name = profile_names[0]
            profile = profiles[profile_name]
            click.echo("Okay, using profile {}!".format(click.style(profile_name, bold=True)))
        else:
            if "default" in profile_names:
                default_profile = [p for p in profile_names if p == "default"][0]
            else:
                default_profile = profile_names[0]

            while True:
                profile_name = (
                    input(
                        "We found the following profiles: {}, and {}. "
                        "Which would you like us to use? (default '{}'): ".format(
                            ", ".join(profile_names[:-1]),
                            profile_names[-1],
                            default_profile,
                        )
                    )
                    or default_profile
                )
                if profile_name in profiles:
                    profile = profiles[profile_name]
                    break
                else:
                    click.echo("Please enter a valid name for your AWS profile.")

        profile_region = profile.get("region") if profile else None

        # Create Bucket
        click.echo(
            "\nYour Zappa deployments will need to be uploaded to a " + click.style("private S3 bucket", bold=True) + "."
        )
        click.echo("If you don't have a bucket yet, we'll create one for you too.")
        default_bucket = "zappa-" + "".join(random.choice(string.ascii_lowercase + string.digits) for _ in range(9))
        while True:
            bucket = input("What do you want to call your bucket? (default '%s'): " % default_bucket) or default_bucket

            if is_valid_bucket_name(bucket):
                break

            click.echo(click.style("Invalid bucket name!", bold=True))
            click.echo("S3 buckets must be named according to the following rules:")
            click.echo(
                """* Bucket names must be unique across all existing bucket names in Amazon S3.
* Bucket names must comply with DNS naming conventions.
* Bucket names must be at least 3 and no more than 63 characters long.
* Bucket names must not contain uppercase characters or underscores.
* Bucket names must start with a lowercase letter or number.
* Bucket names must be a series of one or more labels. Adjacent labels are separated
  by a single period (.). Bucket names can contain lowercase letters, numbers, and
  hyphens. Each label must start and end with a lowercase letter or a number.
* Bucket names must not be formatted as an IP address (for example, 192.168.5.4).
* When you use virtual hosted–style buckets with Secure Sockets Layer (SSL), the SSL
  wildcard certificate only matches buckets that don't contain periods. To work around
  this, use HTTP or write your own certificate verification logic. We recommend that
  you do not use periods (".") in bucket names when using virtual hosted–style buckets.
"""
            )

        # Detect Django/Flask
        try:  # pragma: no cover
            import django  # noqa: F401

            has_django = True
        except ImportError:
            has_django = False

        try:  # pragma: no cover
            import flask  # noqa: F401

            has_flask = True
        except ImportError:
            has_flask = False

        print("")
        # App-specific
        if has_django:  # pragma: no cover
            click.echo("It looks like this is a " + click.style("Django", bold=True) + " application!")
            click.echo("What is the " + click.style("module path", bold=True) + " to your projects's Django settings?")
            django_settings = None

            matches = detect_django_settings()
            while django_settings in [None, ""]:
                if matches:
                    click.echo(
                        "We discovered: "
                        + click.style(
                            ", ".join("{}".format(i) for v, i in enumerate(matches)),
                            bold=True,
                        )
                    )
                    django_settings = input("Where are your project's settings? (default '%s'): " % matches[0]) or matches[0]
                else:
                    click.echo("(This will likely be something like 'your_project.settings')")
                    django_settings = input("Where are your project's settings?: ")
            django_settings = django_settings.replace("'", "")
            django_settings = django_settings.replace('"', "")
        else:
            matches = None
            if has_flask:
                click.echo("It looks like this is a " + click.style("Flask", bold=True) + " application.")
                matches = detect_flask_apps()
            click.echo("What's the " + click.style("modular path", bold=True) + " to your app's function?")
            click.echo("This will likely be something like 'your_module.app'.")
            app_function = None
            while app_function in [None, ""]:
                if matches:
                    click.echo(
                        "We discovered: "
                        + click.style(
                            ", ".join("{}".format(i) for v, i in enumerate(matches)),
                            bold=True,
                        )
                    )
                    app_function = input("Where is your app's function? (default '%s'): " % matches[0]) or matches[0]
                else:
                    app_function = input("Where is your app's function?: ")
            app_function = app_function.replace("'", "")
            app_function = app_function.replace('"', "")

        # TODO: Create VPC?
        # Memory size? Time limit?
        # Domain? LE keys? Region?
        # 'Advanced Settings' mode?

        # Globalize
        click.echo(
            "\nYou can optionally deploy to "
            + click.style("all available regions", bold=True)
            + " in order to provide fast global service."
        )
        click.echo("If you are using Zappa for the first time, you probably don't want to do this!")
        global_deployment = False
        while True:
            global_type = input(
                "Would you like to deploy this application "
                + click.style("globally", bold=True)
                + "? (default 'n') [y/n/(p)rimary]: "
            )
            if not global_type:
                break
            if global_type.lower() in ["y", "yes", "p", "primary"]:
                global_deployment = True
                break
            if global_type.lower() in ["n", "no"]:
                global_deployment = False
                break

        # The given environment name
        zappa_settings = {
            env: {
                "profile_name": profile_name,
                "s3_bucket": bucket,
                "runtime": get_venv_from_python_version(),
                "project_name": self.get_project_name(),
            }
        }

        if profile_region:
            zappa_settings[env]["aws_region"] = profile_region

        if has_django:
            zappa_settings[env]["django_settings"] = django_settings
        else:
            zappa_settings[env]["app_function"] = app_function

        # Global Region Deployment
        if global_deployment:
            additional_regions = [r for r in API_GATEWAY_REGIONS if r != profile_region]
            # Create additional stages
            if global_type.lower() in ["p", "primary"]:
                additional_regions = [r for r in additional_regions if "-1" in r]

            for region in additional_regions:
                env_name = env + "_" + region.replace("-", "_")
                g_env = {env_name: {"extends": env, "aws_region": region}}
                zappa_settings.update(g_env)

        import json as json  # hjson is fine for loading, not fine for writing.

        zappa_settings_json = json.dumps(zappa_settings, sort_keys=True, indent=4)

        click.echo("\nOkay, here's your " + click.style("zappa_settings.json", bold=True) + ":\n")
        click.echo(click.style(zappa_settings_json, fg="yellow", bold=False))

        confirm = input("\nDoes this look " + click.style("okay", bold=True, fg="green") + "? (default 'y') [y/n]: ") or "yes"
        if confirm[0] not in ["y", "Y", "yes", "YES"]:
            click.echo("" + click.style("Sorry", bold=True, fg="red") + " to hear that! Please init again.")
            return

        # Write
        with open("zappa_settings.json", "w") as zappa_settings_file:
            zappa_settings_file.write(zappa_settings_json)

        if global_deployment:
            click.echo(
                "\n"
                + click.style("Done", bold=True)
                + "! You can also "
                + click.style("deploy all", bold=True)
                + " by executing:\n"
            )
            click.echo(click.style("\t$ zappa deploy --all", bold=True))

            click.echo("\nAfter that, you can " + click.style("update", bold=True) + " your application code with:\n")
            click.echo(click.style("\t$ zappa update --all", bold=True))
        else:
            click.echo(
                "\n"
                + click.style("Done", bold=True)
                + "! Now you can "
                + click.style("deploy", bold=True)
                + " your Zappa application by executing:\n"
            )
            click.echo(click.style("\t$ zappa deploy %s" % env, bold=True))

            click.echo("\nAfter that, you can " + click.style("update", bold=True) + " your application code with:\n")
            click.echo(click.style("\t$ zappa update %s" % env, bold=True))

        click.echo(
            "\nTo learn more, check out our project page on "
            + click.style("GitHub", bold=True)
            + " here: "
            + click.style("https://github.com/Zappa/Zappa", fg="cyan", bold=True)
        )
        click.echo(
            "and stop by our "
            + click.style("Slack", bold=True)
            + " channel here: "
            + click.style("https://zappateam.slack.com", fg="cyan", bold=True)
        )
        click.echo("\nEnjoy!,")
        click.echo(" ~ Team " + click.style("Zappa", bold=True) + "!")

        return

    def certify(self, no_confirm=True, manual=False):
        """
        Register or update a domain certificate for this env.
        """

        if not (self.domain or self.function_url_domains):
            raise ClickException(
                "Can't certify a domain without " + click.style("domain", fg="red", bold=True) + " configured!"
            )

        if not no_confirm:  # pragma: no cover
            confirm = input("Are you sure you want to certify? [y/n] ")
            if confirm != "y":
                return

        # Make sure this isn't already deployed.
        deployed_versions = self.zappa.get_lambda_function_versions(self.lambda_name)
        if len(deployed_versions) == 0:
            raise ClickException(
                "This application "
                + click.style("isn't deployed yet", fg="red")
                + " - did you mean to call "
                + click.style("deploy", bold=True)
                + "?"
            )

        account_key_location = self.stage_config.get("lets_encrypt_key", None)
        cert_location = self.stage_config.get("certificate", None)
        cert_key_location = self.stage_config.get("certificate_key", None)
        cert_chain_location = self.stage_config.get("certificate_chain", None)
        cert_arn = self.stage_config.get("certificate_arn", None)
        base_path = self.stage_config.get("base_path", None)

        # These are sensitive
        certificate_body = None
        certificate_private_key = None
        certificate_chain = None

        # Prepare for custom Let's Encrypt
        if not cert_location and not cert_arn:
            if not account_key_location:
                raise ClickException(
                    "Can't certify a domain without "
                    + click.style("lets_encrypt_key", fg="red", bold=True)
                    + " or "
                    + click.style("certificate", fg="red", bold=True)
                    + " or "
                    + click.style("certificate_arn", fg="red", bold=True)
                    + " configured!"
                )

            # Get install account_key to /tmp/account_key.pem
            from .letsencrypt import gettempdir

            if account_key_location.startswith("s3://"):
                bucket, key_name = parse_s3_url(account_key_location)
                self.zappa.s3_client.download_file(bucket, key_name, os.path.join(gettempdir(), "account.key"))
            else:
                from shutil import copyfile

                copyfile(account_key_location, os.path.join(gettempdir(), "account.key"))

        # Prepare for Custom SSL
        elif not account_key_location and not cert_arn:
            if not cert_location or not cert_key_location or not cert_chain_location:
                raise ClickException(
                    "Can't certify a domain without "
                    + click.style(
                        "certificate, certificate_key and certificate_chain",
                        fg="red",
                        bold=True,
                    )
                    + " configured!"
                )

            # Read the supplied certificates.
            with open(cert_location) as f:
                certificate_body = f.read()

            with open(cert_key_location) as f:
                certificate_private_key = f.read()

            with open(cert_chain_location) as f:
                certificate_chain = f.read()

        click.echo("Certifying domain " + click.style(self.domain, fg="green", bold=True) + "..")
        route53 = self.stage_config.get("route53_enabled", True)

        # Get cert and update domain for api_gateway
        if self.use_apigateway:
            # Let's Encrypt
            if not cert_location and not cert_arn:
                from .letsencrypt import get_cert_and_update_domain

                cert_success = get_cert_and_update_domain(self.zappa, self.lambda_name, self.api_stage, self.domain, manual)

            # Custom SSL / ACM
            else:

                if not self.zappa.get_domain_name(self.domain, route53=route53):
                    dns_name = self.zappa.create_domain_name(
                        domain_name=self.domain,
                        certificate_name=self.domain + "-Zappa-Cert",
                        certificate_body=certificate_body,
                        certificate_private_key=certificate_private_key,
                        certificate_chain=certificate_chain,
                        certificate_arn=cert_arn,
                        lambda_name=self.lambda_name,
                        stage=self.api_stage,
                        base_path=base_path,
                    )
                    if route53:
                        self.zappa.update_route53_records(self.domain, dns_name)
                    print(
                        "Created a new domain name with supplied certificate. "
                        "Please note that it can take up to 40 minutes for this domain to be "
                        "created and propagated through AWS, but it requires no further work on your part."
                    )
                else:
                    self.zappa.update_domain_name(
                        domain_name=self.domain,
                        certificate_name=self.domain + "-Zappa-Cert",
                        certificate_body=certificate_body,
                        certificate_private_key=certificate_private_key,
                        certificate_chain=certificate_chain,
                        certificate_arn=cert_arn,
                        lambda_name=self.lambda_name,
                        stage=self.api_stage,
                        route53=route53,
                        base_path=base_path,
                    )

                cert_success = True
                if cert_success:
                    click.echo("Certificate " + click.style("updated", fg="green", bold=True) + "!")
                else:
                    click.echo(click.style("Failed", fg="red", bold=True) + " to generate or install certificate! :(")
                    click.echo("\n==============\n")
                    shamelessly_promote()

        if self.use_function_url:
            self.lambda_arn = self.zappa.get_lambda_function(function_name=self.lambda_name)
            dns_name = self.zappa.update_lambda_function_url_domains(
                self.lambda_arn, self.function_url_domains, cert_arn, self.function_url_cloudfront_config
            )
            if route53:
                for domain in self.function_url_domains:
                    self.zappa.update_route53_records(domain, dns_name)
            print(
                "Created a new domain name with supplied certificate. "
                "Please note that it can take up to 40 minutes for this domain to be "
                "created and propagated through AWS, but it requires no further work on your part."
            )

    ##
    # Shell
    ##
    def shell(self):
        """
        Spawn a debug shell.
        """
        click.echo(
            click.style("NOTICE!", fg="yellow", bold=True)
            + " This is a "
            + click.style("local", fg="green", bold=True)
            + " shell, inside a "
            + click.style("Zappa", bold=True)
            + " object!"
        )
        self.zappa.shell()
        return

    ##
    # Utility
    ##

    def callback(self, position):
        """
        Allows the execution of custom code between creation of the zip file and deployment to AWS.
        :return: None
        """

        callbacks = self.stage_config.get("callbacks", {})
        callback = callbacks.get(position)

        if callback:
            (mod_path, cb_func_name) = callback.rsplit(".", 1)

            try:  # Prefer callback in working directory
                if mod_path.count(".") >= 1:  # Callback function is nested in a folder
                    (mod_folder_path, mod_name) = mod_path.rsplit(".", 1)
                    mod_folder_path_fragments = mod_folder_path.split(".")
                    working_dir = os.path.join(os.getcwd(), *mod_folder_path_fragments)
                else:
                    mod_name = mod_path
                    working_dir = os.getcwd()

                working_dir_importer = pkgutil.get_importer(working_dir)
                module_ = working_dir_importer.find_module(mod_name).load_module(mod_name)

            except (ImportError, AttributeError):

                try:  # Callback func might be in virtualenv
                    module_ = importlib.import_module(mod_path)
                except ImportError:  # pragma: no cover
                    raise ClickException(
                        click.style("Failed ", fg="red")
                        + "to "
                        + click.style(
                            "import {position} callback ".format(position=position),
                            bold=True,
                        )
                        + 'module: "{mod_path}"'.format(mod_path=click.style(mod_path, bold=True))
                    )

            if not hasattr(module_, cb_func_name):  # pragma: no cover
                raise ClickException(
                    click.style("Failed ", fg="red")
                    + "to "
                    + click.style("find {position} callback ".format(position=position), bold=True)
                    + 'function: "{cb_func_name}" '.format(cb_func_name=click.style(cb_func_name, bold=True))
                    + 'in module "{mod_path}"'.format(mod_path=mod_path)
                )

            cb_func = getattr(module_, cb_func_name)
            cb_func(self)  # Call the function passing self

    def check_for_update(self):
        """
        Print a warning if there's a new Zappa version available.
        """
        try:
            version = pkg_resources.require("zappa")[0].version
            updateable = check_new_version_available(version)
            if updateable:
                click.echo(
                    click.style("Important!", fg="yellow", bold=True)
                    + " A new version of "
                    + click.style("Zappa", bold=True)
                    + " is available!"
                )
                click.echo("Upgrade with: " + click.style("pip install zappa --upgrade", bold=True))
                click.echo(
                    "Visit the project page on GitHub to see the latest changes: "
                    + click.style("https://github.com/Zappa/Zappa", bold=True)
                )
        except Exception as e:  # pragma: no cover
            print(e)
            return

    def load_settings(self, settings_file=None, session=None):
        """
        Load the local zappa_settings file.
        An existing boto session can be supplied, though this is likely for testing purposes.
        Returns the loaded Zappa object.
        """

        # Ensure we're passed a valid settings file.
        if not settings_file:
            settings_file = self.get_json_or_yaml_settings()
        if not os.path.isfile(settings_file):
            raise ClickException("Please configure your zappa_settings file.")

        # Load up file
        self.load_settings_file(settings_file)

        # Make sure that this stage is our settings
        if self.api_stage not in self.zappa_settings.keys():
            raise ClickException("Please define stage '{0!s}' in your Zappa settings.".format(self.api_stage))

        # We need a working title for this project. Use one if supplied, else cwd dirname.
        if "project_name" in self.stage_config:  # pragma: no cover
            # If the name is invalid, this will throw an exception with message up stack
            self.project_name = validate_name(self.stage_config["project_name"])
        else:
            self.project_name = self.get_project_name()

        # The name of the actual AWS Lambda function, ex, 'helloworld-dev'
        # Assume that we already have have validated the name beforehand.
        # Related:  https://github.com/Miserlou/Zappa/pull/664
        #           https://github.com/Miserlou/Zappa/issues/678
        #           And various others from Slack.
        self.lambda_name = slugify.slugify(self.project_name + "-" + self.api_stage)

        # Load stage-specific settings
        self.s3_bucket_name = self.stage_config.get(
            "s3_bucket",
            "zappa-" + "".join(random.choice(string.ascii_lowercase + string.digits) for _ in range(9)),
        )
        self.vpc_config = self.stage_config.get("vpc_config", {})
        self.memory_size = self.stage_config.get("memory_size", 512)
        self.ephemeral_storage = self.stage_config.get(
            "ephemeral_storage", {"Size": 512}
        )
        self.app_function = self.stage_config.get("app_function", None)
        self.exception_handler = self.stage_config.get("exception_handler", None)
        self.aws_region = self.stage_config.get("aws_region", None)
        self.debug = self.stage_config.get("debug", True)
        self.prebuild_script = self.stage_config.get("prebuild_script", None)
        self.profile_name = self.stage_config.get("profile_name", None)
        self.log_level = self.stage_config.get("log_level", "DEBUG")
        self.domain = self.stage_config.get("domain", None)
        self.base_path = self.stage_config.get("base_path", None)
        self.timeout_seconds = self.stage_config.get("timeout_seconds", 30)
        dead_letter_arn = self.stage_config.get("dead_letter_arn", "")
        self.dead_letter_config = {"TargetArn": dead_letter_arn} if dead_letter_arn else {}
        self.cognito = self.stage_config.get("cognito", None)
        self.architecture = [self.stage_config.get("architecture", "x86_64")]
        self.num_retained_versions = self.stage_config.get("num_retained_versions", None)

        # Check for valid values of num_retained_versions
        if self.num_retained_versions is not None and type(self.num_retained_versions) is not int:
            raise ClickException(
                "Please supply either an integer or null for num_retained_versions in the zappa_settings.json. Found %s"
                % type(self.num_retained_versions)
            )
        elif type(self.num_retained_versions) is int and self.num_retained_versions < 1:
            raise ClickException("The value for num_retained_versions in the zappa_settings.json should be greater than 0.")

        # Provide legacy support for `use_apigateway`, now `apigateway_enabled`.
        # https://github.com/Miserlou/Zappa/issues/490
        # https://github.com/Miserlou/Zappa/issues/493
        self.use_apigateway = self.stage_config.get("use_apigateway", True)
        if self.use_apigateway:
            self.use_apigateway = self.stage_config.get("apigateway_enabled", True)
        self.apigateway_description = self.stage_config.get("apigateway_description", None)

        self.lambda_handler = self.stage_config.get("lambda_handler", "handler.lambda_handler")
        # DEPRECATED. https://github.com/Miserlou/Zappa/issues/456
        self.remote_env_bucket = self.stage_config.get("remote_env_bucket", None)
        self.remote_env_file = self.stage_config.get("remote_env_file", None)
        self.remote_env = self.stage_config.get("remote_env", None)
        self.settings_file = self.stage_config.get("settings_file", None)
        self.django_settings = self.stage_config.get("django_settings", None)
        self.manage_roles = self.stage_config.get("manage_roles", True)
        self.binary_support = self.stage_config.get("binary_support", True)
        self.api_key_required = self.stage_config.get("api_key_required", False)
        self.api_key = self.stage_config.get("api_key")
        self.endpoint_configuration = self.stage_config.get("endpoint_configuration", None)
        self.iam_authorization = self.stage_config.get("iam_authorization", False)
        self.cors = self.stage_config.get("cors", False)
        self.lambda_description = self.stage_config.get("lambda_description", "Zappa Deployment")
        self.lambda_concurrency = self.stage_config.get("lambda_concurrency", None)
        self.environment_variables = self.stage_config.get("environment_variables", {})
        self.aws_environment_variables = self.stage_config.get("aws_environment_variables", {})
        self.check_environment(self.environment_variables)
        self.authorizer = self.stage_config.get("authorizer", {})
        self.runtime = self.stage_config.get("runtime", get_runtime_from_python_version())
        self.aws_kms_key_arn = self.stage_config.get("aws_kms_key_arn", "")
        self.context_header_mappings = self.stage_config.get("context_header_mappings", {})
        self.xray_tracing = self.stage_config.get("xray_tracing", False)
        self.desired_role_arn = self.stage_config.get("role_arn")
        self.layers = self.stage_config.get("layers", None)
        self.additional_text_mimetypes = self.stage_config.get("additional_text_mimetypes", None)

        # check that BINARY_SUPPORT is True if additional_text_mimetypes is provided
        if self.additional_text_mimetypes and not self.binary_support:
            raise ClickException("zappa_settings.json has additional_text_mimetypes defined, but binary_support is False!")

        # Load ALB-related settings
        self.use_alb = self.stage_config.get("alb_enabled", False)
        self.alb_vpc_config = self.stage_config.get("alb_vpc_config", {})

        # function URL settings
<<<<<<< HEAD
        self.use_function_url = self.stage_config.get("function_url_enabled", True)
        self.function_url_domains = self.stage_config.get("function_url_domains", [])
        self.function_url_cloudfront_config = self.stage_config.get("function_url_cloudfront_config", {})
=======
        self.use_function_url = self.stage_config.get("function_url_enabled", False)

>>>>>>> 8bf542d4
        default_function_url_config = {
            "authorizer": "NONE",
            "cors": {
                "allowedOrigins": ["*"],
                "allowedHeaders": ["*"],
                "allowedMethods": ["*"],
                "allowCredentials": False,
                "exposedResponseHeaders": ["*"],
                "maxAge": 0,
            },
        }
        default_function_url_config.update(self.stage_config.get("function_url_config", {}))
        self.function_url_config = default_function_url_config

        # Additional tags
        self.tags = self.stage_config.get("tags", {})

        # Architectures
        self.architecture = [self.stage_config.get("architecture", "x86_64")]

        desired_role_name = self.lambda_name + "-ZappaLambdaExecutionRole"
        self.zappa = Zappa(
            boto_session=session,
            profile_name=self.profile_name,
            aws_region=self.aws_region,
            load_credentials=self.load_credentials,
            desired_role_name=desired_role_name,
            desired_role_arn=self.desired_role_arn,
            runtime=self.runtime,
            tags=self.tags,
            endpoint_urls=self.stage_config.get("aws_endpoint_urls", {}),
            xray_tracing=self.xray_tracing,
            architecture=self.architecture,
        )

        for setting in CUSTOM_SETTINGS:
            if setting in self.stage_config:
                setting_val = self.stage_config[setting]
                # Read the policy file contents.
                if setting.endswith("policy"):
                    with open(setting_val, "r") as f:
                        setting_val = f.read()
                setattr(self.zappa, setting, setting_val)

        if self.app_function:
            self.collision_warning(self.app_function)
            if self.app_function[-3:] == ".py":
                click.echo(
                    click.style("Warning!", fg="red", bold=True)
                    + " Your app_function is pointing to a "
                    + click.style("file and not a function", bold=True)
                    + "! It should probably be something like 'my_file.app', not 'my_file.py'!"
                )

        return self.zappa

    def get_json_or_yaml_settings(self, settings_name="zappa_settings"):
        """
        Return zappa_settings path as JSON or YAML (or TOML), as appropriate.
        """
        zs_json = settings_name + ".json"
        zs_yml = settings_name + ".yml"
        zs_yaml = settings_name + ".yaml"
        zs_toml = settings_name + ".toml"

        # Must have at least one
        if (
            not os.path.isfile(zs_json)
            and not os.path.isfile(zs_yml)
            and not os.path.isfile(zs_yaml)
            and not os.path.isfile(zs_toml)
        ):
            raise ClickException("Please configure a zappa_settings file or call `zappa init`.")

        # Prefer JSON
        if os.path.isfile(zs_json):
            settings_file = zs_json
        elif os.path.isfile(zs_toml):
            settings_file = zs_toml
        elif os.path.isfile(zs_yml):
            settings_file = zs_yml
        else:
            settings_file = zs_yaml

        return settings_file

    def load_settings_file(self, settings_file=None):
        """
        Load our settings file.
        """

        if not settings_file:
            settings_file = self.get_json_or_yaml_settings()
        if not os.path.isfile(settings_file):
            raise ClickException("Please configure your zappa_settings file or call `zappa init`.")

        path, ext = os.path.splitext(settings_file)
        if ext == ".yml" or ext == ".yaml":
            with open(settings_file) as yaml_file:
                try:
                    self.zappa_settings = yaml.safe_load(yaml_file)
                except ValueError:  # pragma: no cover
                    raise ValueError("Unable to load the Zappa settings YAML. It may be malformed.")
        elif ext == ".toml":
            with open(settings_file) as toml_file:
                try:
                    self.zappa_settings = toml.load(toml_file)
                except ValueError:  # pragma: no cover
                    raise ValueError("Unable to load the Zappa settings TOML. It may be malformed.")
        else:
            with open(settings_file) as json_file:
                try:
                    self.zappa_settings = json.load(json_file)
                except ValueError:  # pragma: no cover
                    raise ValueError("Unable to load the Zappa settings JSON. It may be malformed.")

    def create_package(self, output=None, use_zappa_release: Optional[str] = None):
        """
        Ensure that the package can be properly configured,
        and then create it.
        """

        # Create the Lambda zip package (includes project and virtualenvironment)
        # Also define the path the handler file so it can be copied to the zip
        # root for Lambda.
        current_file = os.path.dirname(os.path.abspath(inspect.getfile(inspect.currentframe())))
        handler_file = os.sep.join(current_file.split(os.sep)[0:]) + os.sep + "handler.py"

        # Create the zip file(s)
        if self.stage_config.get("slim_handler", False):
            # Create two zips. One with the application and the other with just the handler.
            # https://github.com/Miserlou/Zappa/issues/510
            self.zip_path = self.zappa.create_lambda_zip(
                prefix=self.lambda_name,
                use_precompiled_packages=self.stage_config.get("use_precompiled_packages", True),
                exclude=self.stage_config.get("exclude", []),
                exclude_glob=self.stage_config.get("exclude_glob", []),
                disable_progress=self.disable_progress,
                archive_format="tarball",
            )

            # Make sure the normal venv is not included in the handler's zip
            exclude = self.stage_config.get("exclude", [])
            cur_venv = self.zappa.get_current_venv()
            exclude.append(cur_venv.split("/")[-1])
            self.handler_path = self.zappa.create_lambda_zip(
                prefix="handler_{0!s}".format(self.lambda_name),
                venv=self.zappa.create_handler_venv(use_zappa_release=use_zappa_release),
                handler_file=handler_file,
                slim_handler=True,
                exclude=exclude,
                exclude_glob=self.stage_config.get("exclude_glob", []),
                output=output,
                disable_progress=self.disable_progress,
            )
        else:
            exclude = self.stage_config.get("exclude", ["boto3", "dateutil", "botocore", "s3transfer", "concurrent"])

            # Create a single zip that has the handler and application
            self.zip_path = self.zappa.create_lambda_zip(
                prefix=self.lambda_name,
                handler_file=handler_file,
                use_precompiled_packages=self.stage_config.get("use_precompiled_packages", True),
                exclude=exclude,
                exclude_glob=self.stage_config.get("exclude_glob", []),
                output=output,
                disable_progress=self.disable_progress,
            )

            # Warn if this is too large for Lambda.
            file_stats = os.stat(self.zip_path)
            if file_stats.st_size > 52428800:  # pragma: no cover
                print(
                    "\n\nWarning: Application zip package is likely to be too large for AWS Lambda. "
                    'Try setting "slim_handler" to true in your Zappa settings file.\n\n'
                )

        # Throw custom settings into the zip that handles requests
        if self.stage_config.get("slim_handler", False):
            handler_zip = self.handler_path
        else:
            handler_zip = self.zip_path

        with zipfile.ZipFile(handler_zip, "a") as lambda_zip:

            settings_s = self.get_zappa_settings_string()

            # Copy our Django app into root of our package.
            # It doesn't work otherwise.
            if self.django_settings:
                base = __file__.rsplit(os.sep, 1)[0]
                django_py = "".join(os.path.join(base, "ext", "django_zappa.py"))
                lambda_zip.write(django_py, "django_zappa_app.py")

            # Lambda requires a specific chmod
            temp_settings = tempfile.NamedTemporaryFile(delete=False)
            os.chmod(temp_settings.name, 0o644)
            temp_settings.write(bytes(settings_s, "utf-8"))
            temp_settings.close()
            lambda_zip.write(temp_settings.name, "zappa_settings.py")
            os.unlink(temp_settings.name)

    def get_zappa_settings_string(self):
        settings_s = "# Generated by Zappa\n"

        if self.app_function:
            if "." not in self.app_function:  # pragma: no cover
                raise ClickException(
                    "Your "
                    + click.style("app_function", fg="red", bold=True)
                    + " value is not a modular path."
                    + " It needs to be in the format `"
                    + click.style("your_module.your_app_object", bold=True)
                    + "`."
                )
            app_module, app_function = self.app_function.rsplit(".", 1)
            settings_s = settings_s + "APP_MODULE='{0!s}'\nAPP_FUNCTION='{1!s}'\n".format(app_module, app_function)

        if self.exception_handler:
            settings_s += "EXCEPTION_HANDLER='{0!s}'\n".format(self.exception_handler)
        else:
            settings_s += "EXCEPTION_HANDLER=None\n"

        if self.debug:
            settings_s = settings_s + "DEBUG=True\n"
        else:
            settings_s = settings_s + "DEBUG=False\n"

        settings_s = settings_s + "LOG_LEVEL='{0!s}'\n".format((self.log_level))

        if self.binary_support:
            settings_s = settings_s + "BINARY_SUPPORT=True\n"
        else:
            settings_s = settings_s + "BINARY_SUPPORT=False\n"

        head_map_dict = {}
        head_map_dict.update(dict(self.context_header_mappings))
        settings_s = settings_s + "CONTEXT_HEADER_MAPPINGS={0}\n".format(head_map_dict)

        # If we're on a domain, we don't need to define the /<<env>> in
        # the WSGI PATH
        if self.domain:
            settings_s = settings_s + "DOMAIN='{0!s}'\n".format((self.domain))
        else:
            settings_s = settings_s + "DOMAIN=None\n"

        if self.base_path:
            settings_s = settings_s + "BASE_PATH='{0!s}'\n".format((self.base_path))
        else:
            settings_s = settings_s + "BASE_PATH=None\n"

        # Pass through remote config bucket and path
        if self.remote_env:
            settings_s = settings_s + "REMOTE_ENV='{0!s}'\n".format(self.remote_env)
        # DEPRECATED. use remove_env instead
        elif self.remote_env_bucket and self.remote_env_file:
            settings_s = settings_s + "REMOTE_ENV='s3://{0!s}/{1!s}'\n".format(self.remote_env_bucket, self.remote_env_file)

        # Local envs
        env_dict = {}
        if self.aws_region:
            env_dict["AWS_REGION"] = self.aws_region
        env_dict.update(dict(self.environment_variables))

        # Environment variable keys must be ascii
        # https://github.com/Miserlou/Zappa/issues/604
        # https://github.com/Miserlou/Zappa/issues/998
        try:
            env_dict = dict((k.encode("ascii").decode("ascii"), v) for (k, v) in env_dict.items())
        except Exception:
            raise ValueError("Environment variable keys must be ascii.")

        settings_s = settings_s + "ENVIRONMENT_VARIABLES={0}\n".format(env_dict)

        # We can be environment-aware
        settings_s = settings_s + "API_STAGE='{0!s}'\n".format((self.api_stage))
        settings_s = settings_s + "PROJECT_NAME='{0!s}'\n".format((self.project_name))

        if self.settings_file:
            settings_s = settings_s + "SETTINGS_FILE='{0!s}'\n".format((self.settings_file))
        else:
            settings_s = settings_s + "SETTINGS_FILE=None\n"

        if self.django_settings:
            settings_s = settings_s + "DJANGO_SETTINGS='{0!s}'\n".format((self.django_settings))
        else:
            settings_s = settings_s + "DJANGO_SETTINGS=None\n"

        # If slim handler, path to project zip
        if self.stage_config.get("slim_handler", False):
            settings_s += "ARCHIVE_PATH='s3://{0!s}/{1!s}_{2!s}_current_project.tar.gz'\n".format(
                self.s3_bucket_name, self.api_stage, self.project_name
            )

            # since includes are for slim handler add the setting here by joining arbitrary list from zappa_settings file
            # and tell the handler we are the slim_handler
            # https://github.com/Miserlou/Zappa/issues/776
            settings_s += "SLIM_HANDLER=True\n"

            include = self.stage_config.get("include", [])
            if len(include) >= 1:
                settings_s += "INCLUDE=" + str(include) + "\n"

        # AWS Events function mapping
        event_mapping = {}
        events = self.stage_config.get("events", [])
        for event in events:
            arn = event.get("event_source", {}).get("arn")
            function = event.get("function")
            if arn and function:
                event_mapping[arn] = function
        settings_s = settings_s + "AWS_EVENT_MAPPING={0!s}\n".format(event_mapping)

        # Map Lext bot events
        bot_events = self.stage_config.get("bot_events", [])
        bot_events_mapping = {}
        for bot_event in bot_events:
            event_source = bot_event.get("event_source", {})
            intent = event_source.get("intent")
            invocation_source = event_source.get("invocation_source")
            function = bot_event.get("function")
            if intent and invocation_source and function:
                bot_events_mapping[str(intent) + ":" + str(invocation_source)] = function

        settings_s = settings_s + "AWS_BOT_EVENT_MAPPING={0!s}\n".format(bot_events_mapping)

        # Map cognito triggers
        cognito_trigger_mapping = {}
        cognito_config = self.stage_config.get("cognito", {})
        triggers = cognito_config.get("triggers", [])
        for trigger in triggers:
            source = trigger.get("source")
            function = trigger.get("function")
            if source and function:
                cognito_trigger_mapping[source] = function
        settings_s = settings_s + "COGNITO_TRIGGER_MAPPING={0!s}\n".format(cognito_trigger_mapping)

        # Authorizer config
        authorizer_function = self.authorizer.get("function", None)
        if authorizer_function:
            settings_s += "AUTHORIZER_FUNCTION='{0!s}'\n".format(authorizer_function)

        # async response
        async_response_table = self.stage_config.get("async_response_table", "")
        settings_s += "ASYNC_RESPONSE_TABLE='{0!s}'\n".format(async_response_table)

        # additional_text_mimetypes
        additional_text_mimetypes = self.stage_config.get("additional_text_mimetypes", [])
        settings_s += f"ADDITIONAL_TEXT_MIMETYPES={additional_text_mimetypes}\n"
        return settings_s

    def remove_local_zip(self):
        """
        Remove our local zip file.
        """

        if self.stage_config.get("delete_local_zip", True):
            try:
                if os.path.isfile(self.zip_path):
                    os.remove(self.zip_path)
                if self.handler_path and os.path.isfile(self.handler_path):
                    os.remove(self.handler_path)
            except Exception:  # pragma: no cover
                sys.exit(-1)

    def remove_uploaded_zip(self):
        """
        Remove the local and S3 zip file after uploading and updating.
        """

        # Remove the uploaded zip from S3, because it is now registered..
        if self.stage_config.get("delete_s3_zip", True):
            self.zappa.remove_from_s3(self.zip_path, self.s3_bucket_name)
            if self.stage_config.get("slim_handler", False):
                # Need to keep the project zip as the slim handler uses it.
                self.zappa.remove_from_s3(self.handler_path, self.s3_bucket_name)

    def on_exit(self):
        """
        Cleanup after the command finishes.
        Always called: SystemExit, KeyboardInterrupt and any other Exception that occurs.
        """
        if self.zip_path:
            # Only try to remove uploaded zip if we're running a command that has loaded credentials
            if self.load_credentials:
                self.remove_uploaded_zip()

            self.remove_local_zip()

    def print_logs(self, logs, colorize=True, http=False, non_http=False, force_colorize=None):
        """
        Parse, filter and print logs to the console.
        """

        for log in logs:
            timestamp = log["timestamp"]
            message = log["message"]
            if "START RequestId" in message:
                continue
            if "REPORT RequestId" in message:
                continue
            if "END RequestId" in message:
                continue

            if not colorize and not force_colorize:
                if http:
                    if self.is_http_log_entry(message.strip()):
                        print("[" + str(timestamp) + "] " + message.strip())
                elif non_http:
                    if not self.is_http_log_entry(message.strip()):
                        print("[" + str(timestamp) + "] " + message.strip())
                else:
                    print("[" + str(timestamp) + "] " + message.strip())
            else:
                if http:
                    if self.is_http_log_entry(message.strip()):
                        click.echo(
                            click.style("[", fg="cyan")
                            + click.style(str(timestamp), bold=True)
                            + click.style("]", fg="cyan")
                            + self.colorize_log_entry(message.strip()),
                            color=force_colorize,
                        )
                elif non_http:
                    if not self.is_http_log_entry(message.strip()):
                        click.echo(
                            click.style("[", fg="cyan")
                            + click.style(str(timestamp), bold=True)
                            + click.style("]", fg="cyan")
                            + self.colorize_log_entry(message.strip()),
                            color=force_colorize,
                        )
                else:
                    click.echo(
                        click.style("[", fg="cyan")
                        + click.style(str(timestamp), bold=True)
                        + click.style("]", fg="cyan")
                        + self.colorize_log_entry(message.strip()),
                        color=force_colorize,
                    )

    def is_http_log_entry(self, string):
        """
        Determines if a log entry is an HTTP-formatted log string or not.
        """
        # Debug event filter
        if "Zappa Event" in string:
            return False

        # IP address filter
        for token in string.replace("\t", " ").split(" "):
            try:
                if token.count(".") == 3 and token.replace(".", "").isnumeric():
                    return True
            except Exception:  # pragma: no cover
                pass

        return False

    def get_project_name(self):
        return slugify.slugify(os.getcwd().split(os.sep)[-1])[:15]

    def colorize_log_entry(self, string):
        """
        Apply various heuristics to return a colorized version of a string.
        If these fail, simply return the string in plaintext.
        """

        final_string = string
        try:

            # First, do stuff in square brackets
            inside_squares = re.findall(r"\[([^]]*)\]", string)
            for token in inside_squares:
                if token in ["CRITICAL", "ERROR", "WARNING", "DEBUG", "INFO", "NOTSET"]:
                    final_string = final_string.replace(
                        "[" + token + "]",
                        click.style("[", fg="cyan") + click.style(token, fg="cyan", bold=True) + click.style("]", fg="cyan"),
                    )
                else:
                    final_string = final_string.replace(
                        "[" + token + "]",
                        click.style("[", fg="cyan") + click.style(token, bold=True) + click.style("]", fg="cyan"),
                    )

            # Then do quoted strings
            quotes = re.findall(r'"[^"]*"', string)
            for token in quotes:
                final_string = final_string.replace(token, click.style(token, fg="yellow"))

            # And UUIDs
            for token in final_string.replace("\t", " ").split(" "):
                try:
                    if token.count("-") == 4 and token.replace("-", "").isalnum():
                        final_string = final_string.replace(token, click.style(token, fg="magenta"))
                except Exception:  # pragma: no cover
                    pass

                # And IP addresses
                try:
                    if token.count(".") == 3 and token.replace(".", "").isnumeric():
                        final_string = final_string.replace(token, click.style(token, fg="red"))
                except Exception:  # pragma: no cover
                    pass

                # And status codes
                try:
                    if token in ["200"]:
                        final_string = final_string.replace(token, click.style(token, fg="green"))
                    if token in ["400", "401", "403", "404", "405", "500"]:
                        final_string = final_string.replace(token, click.style(token, fg="red"))
                except Exception:  # pragma: no cover
                    pass

            # And Zappa Events
            try:
                if "Zappa Event:" in final_string:
                    final_string = final_string.replace(
                        "Zappa Event:",
                        click.style("Zappa Event:", bold=True, fg="green"),
                    )
            except Exception:  # pragma: no cover
                pass

            # And dates
            for token in final_string.split("\t"):
                try:
                    final_string = final_string.replace(token, click.style(token, fg="green"))
                except Exception:  # pragma: no cover
                    pass

            final_string = final_string.replace("\t", " ").replace("   ", " ")
            if final_string[0] != " ":
                final_string = " " + final_string
            return final_string
        except Exception:  # pragma: no cover
            return string

    def execute_prebuild_script(self):
        """
        Parse and execute the prebuild_script from the zappa_settings.
        """

        (pb_mod_path, pb_func) = self.prebuild_script.rsplit(".", 1)

        try:  # Prefer prebuild script in working directory
            if pb_mod_path.count(".") >= 1:  # Prebuild script func is nested in a folder
                (mod_folder_path, mod_name) = pb_mod_path.rsplit(".", 1)
                mod_folder_path_fragments = mod_folder_path.split(".")
                working_dir = os.path.join(os.getcwd(), *mod_folder_path_fragments)
            else:
                mod_name = pb_mod_path
                working_dir = os.getcwd()

            working_dir_importer = pkgutil.get_importer(working_dir)
            module_ = working_dir_importer.find_module(mod_name).load_module(mod_name)

        except (ImportError, AttributeError):

            try:  # Prebuild func might be in virtualenv
                module_ = importlib.import_module(pb_mod_path)
            except ImportError:  # pragma: no cover
                raise ClickException(
                    click.style("Failed ", fg="red")
                    + "to "
                    + click.style("import prebuild script ", bold=True)
                    + 'module: "{pb_mod_path}"'.format(pb_mod_path=click.style(pb_mod_path, bold=True))
                )

        if not hasattr(module_, pb_func):  # pragma: no cover
            raise ClickException(
                click.style("Failed ", fg="red")
                + "to "
                + click.style("find prebuild script ", bold=True)
                + 'function: "{pb_func}" '.format(pb_func=click.style(pb_func, bold=True))
                + 'in module "{pb_mod_path}"'.format(pb_mod_path=pb_mod_path)
            )

        prebuild_function = getattr(module_, pb_func)
        prebuild_function()  # Call the function

    def collision_warning(self, item):
        """
        Given a string, print a warning if this could
        collide with a Zappa core package module.
        Use for app functions and events.
        """

        namespace_collisions = [
            "zappa.",
            "wsgi.",
            "middleware.",
            "handler.",
            "util.",
            "letsencrypt.",
            "cli.",
        ]
        for namespace_collision in namespace_collisions:
            if item.startswith(namespace_collision):
                click.echo(
                    click.style("Warning!", fg="red", bold=True)
                    + " You may have a namespace collision between "
                    + click.style(item, bold=True)
                    + " and "
                    + click.style(namespace_collision, bold=True)
                    + "! You may want to rename that file."
                )

    def deploy_api_gateway(self, api_id):
        cache_cluster_enabled = self.stage_config.get("cache_cluster_enabled", False)
        cache_cluster_size = str(self.stage_config.get("cache_cluster_size", 0.5))
        endpoint_url = self.zappa.deploy_api_gateway(
            api_id=api_id,
            stage_name=self.api_stage,
            cache_cluster_enabled=cache_cluster_enabled,
            cache_cluster_size=cache_cluster_size,
            cloudwatch_log_level=self.stage_config.get("cloudwatch_log_level", "OFF"),
            cloudwatch_data_trace=self.stage_config.get("cloudwatch_data_trace", False),
            cloudwatch_metrics_enabled=self.stage_config.get("cloudwatch_metrics_enabled", False),
            cache_cluster_ttl=self.stage_config.get("cache_cluster_ttl", 300),
            cache_cluster_encrypted=self.stage_config.get("cache_cluster_encrypted", False),
        )
        return endpoint_url

    def check_venv(self):
        """Ensure we're inside a virtualenv."""
        if self.vargs and self.vargs.get("no_venv"):
            return
        if self.zappa:
            venv = self.zappa.get_current_venv()
        else:
            # Just for `init`, when we don't have settings yet.
            venv = Zappa.get_current_venv()
        if not venv:
            raise ClickException(
                click.style("Zappa", bold=True)
                + " requires an "
                + click.style("active virtual environment", bold=True, fg="red")
                + "!\n"
                + "Learn more about virtual environments here: "
                + click.style(
                    "http://docs.python-guide.org/en/latest/dev/virtualenvs/",
                    bold=False,
                    fg="cyan",
                )
            )

    def silence(self):
        """
        Route all stdout to null.
        """

        sys.stdout = open(os.devnull, "w")
        sys.stderr = open(os.devnull, "w")

    def touch_endpoint(self, endpoint_url):
        """
        Test the deployed endpoint with a GET request.
        """

        # Private APIGW endpoints most likely can't be reached by a deployer
        # unless they're connected to the VPC by VPN. Instead of trying
        # connect to the service, print a warning and let the user know
        # to check it manually.
        # See: https://github.com/Miserlou/Zappa/pull/1719#issuecomment-471341565
        if "PRIVATE" in self.stage_config.get("endpoint_configuration", []):
            print(
                click.style("Warning!", fg="yellow", bold=True) + " Since you're deploying a private API Gateway endpoint,"
                " Zappa cannot determine if your function is returning "
                " a correct status code. You should check your API's response"
                " manually before considering this deployment complete."
            )
            return

        touch_path = self.stage_config.get("touch_path", "/")
        req = requests.get(endpoint_url + touch_path)

        # Sometimes on really large packages, it can take 60-90 secs to be
        # ready and requests will return 504 status_code until ready.
        # So, if we get a 504 status code, rerun the request up to 4 times or
        # until we don't get a 504 error
        if req.status_code == 504:
            i = 0
            status_code = 504
            while status_code == 504 and i <= 4:
                req = requests.get(endpoint_url + touch_path)
                status_code = req.status_code
                i += 1

        if req.status_code >= 500:
            raise ClickException(
                click.style("Warning!", fg="red", bold=True)
                + " Status check on the deployed lambda failed."
                + " A GET request to '"
                + touch_path
                + "' yielded a "
                + click.style(str(req.status_code), fg="red", bold=True)
                + " response code."
            )


####################################################################
# Main
####################################################################


def shamelessly_promote():
    """
    Shamelessly promote our little community.
    """

    click.echo(
        "Need "
        + click.style("help", fg="green", bold=True)
        + "? Found a "
        + click.style("bug", fg="green", bold=True)
        + "? Let us "
        + click.style("know", fg="green", bold=True)
        + "! :D"
    )
    click.echo(
        "File bug reports on "
        + click.style("GitHub", bold=True)
        + " here: "
        + click.style("https://github.com/Zappa/Zappa", fg="cyan", bold=True)
    )
    click.echo(
        "And join our "
        + click.style("Slack", bold=True)
        + " channel here: "
        + click.style("https://zappateam.slack.com", fg="cyan", bold=True)
    )
    click.echo("Love!,")
    click.echo(" ~ Team " + click.style("Zappa", bold=True) + "!")


def disable_click_colors():
    """
    Set a Click context where colors are disabled. Creates a throwaway BaseCommand
    to play nicely with the Context constructor.
    The intended side-effect here is that click.echo() checks this context and will
    suppress colors.
    https://github.com/pallets/click/blob/e1aa43a3/click/globals.py#L39
    """

    ctx = Context(BaseCommand("AllYourBaseAreBelongToUs"))
    ctx.color = False
    push_context(ctx)


def handle():  # pragma: no cover
    """
    Main program execution handler.
    """

    try:
        cli = ZappaCLI()
        sys.exit(cli.handle())
    except SystemExit as e:  # pragma: no cover
        cli.on_exit()
        sys.exit(e.code)

    except KeyboardInterrupt:  # pragma: no cover
        cli.on_exit()
        sys.exit(130)
    except Exception:
        cli.on_exit()

        click.echo("Oh no! An " + click.style("error occurred", fg="red", bold=True) + "! :(")
        click.echo("\n==============\n")
        import traceback

        traceback.print_exc()
        click.echo("\n==============\n")
        shamelessly_promote()

        sys.exit(-1)


if __name__ == "__main__":  # pragma: no cover
    handle()<|MERGE_RESOLUTION|>--- conflicted
+++ resolved
@@ -2347,14 +2347,10 @@
         self.alb_vpc_config = self.stage_config.get("alb_vpc_config", {})
 
         # function URL settings
-<<<<<<< HEAD
-        self.use_function_url = self.stage_config.get("function_url_enabled", True)
+        self.use_function_url = self.stage_config.get("function_url_enabled", False)
         self.function_url_domains = self.stage_config.get("function_url_domains", [])
         self.function_url_cloudfront_config = self.stage_config.get("function_url_cloudfront_config", {})
-=======
-        self.use_function_url = self.stage_config.get("function_url_enabled", False)
-
->>>>>>> 8bf542d4
+
         default_function_url_config = {
             "authorizer": "NONE",
             "cors": {

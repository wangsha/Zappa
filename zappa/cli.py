"""
Zappa CLI

Deploy arbitrary Python programs as serverless Zappa applications.

"""

import argparse
import base64
import collections
import importlib
import inspect
import os
import pkgutil
import random
import re
import string
import sys
import tempfile
import time
import zipfile
from builtins import bytes, input
from datetime import datetime, timedelta, timezone
from pathlib import Path
from typing import Optional

import argcomplete
import botocore
import click
import hjson as json
<<<<<<< HEAD
# import pkg_resources
=======
>>>>>>> 2c06c76c
import requests
import slugify
import toml
import yaml
from click import Command, Context
from click.exceptions import ClickException
from click.globals import push_context
from dateutil import parser

from . import __version__
from .core import API_GATEWAY_REGIONS, Zappa
from .utilities import (
    check_new_version_available,
    detect_django_settings,
    detect_flask_apps,
    get_runtime_from_python_version,
    get_venv_from_python_version,
    human_size,
    is_valid_bucket_name,
    parse_s3_url,
    string_to_timestamp,
    validate_name,
)

CUSTOM_SETTINGS = [
    "apigateway_policy",
    "assume_policy",
    "attach_policy",
    "aws_region",
    "delete_local_zip",
    "delete_s3_zip",
    "exclude",
    "exclude_glob",
    "extra_permissions",
    "include",
    "role_name",
    "touch",
]

BOTO3_CONFIG_DOCS_URL = "https://boto3.readthedocs.io/en/latest/guide/quickstart.html#configuration"


##
# Main Input Processing
##


class ZappaCLI:
    """
    ZappaCLI object is responsible for loading the settings,
    handling the input arguments and executing the calls to the core library.
    """

    # CLI
    vargs = None
    command = None
    stage_env = None

    # Zappa settings
    zappa = None
    zappa_settings = None
    load_credentials = True
    disable_progress = False

    # Specific settings
    api_stage = None
    app_function = None
    aws_region = None
    debug = None
    prebuild_script = None
    project_name = None
    profile_name = None
    lambda_arn = None
    lambda_name = None
    lambda_description = None
    lambda_concurrency = None
    s3_bucket_name = None
    settings_file = None
    zip_path = None
    handler_path = None
    vpc_config = None
    memory_size = None
    ephemeral_storage = None
    use_apigateway = None
    lambda_handler = None
    django_settings = None
    manage_roles = True
    exception_handler = None
    environment_variables = None
    authorizer = None
    xray_tracing = False
    aws_kms_key_arn = ""
    snap_start = None
    context_header_mappings = None
    additional_text_mimetypes = None
    tags = []  # type: ignore[var-annotated]
    layers = None
<<<<<<< HEAD
=======
    use_function_url = False
>>>>>>> 2c06c76c
    architecture = None

    stage_name_env_pattern = re.compile("^[a-zA-Z0-9_]+$")

    def __init__(self):
        self._stage_config_overrides = {}  # change using self.override_stage_config_setting(key, val)

    @property
    def stage_config(self):
        """
        A shortcut property for settings of a stage.
        """

        def get_stage_setting(stage, extended_stages=None):
            if extended_stages is None:
                extended_stages = []

            if stage in extended_stages:
                raise RuntimeError(
                    stage + " has already been extended to these settings. "
                    "There is a circular extends within the settings file."
                )
            extended_stages.append(stage)

            try:
                stage_settings = dict(self.zappa_settings[stage].copy())
            except KeyError:
                raise ClickException("Cannot extend settings for undefined stage '" + stage + "'.")

            extends_stage = self.zappa_settings[stage].get("extends", None)
            if not extends_stage:
                return stage_settings
            extended_settings = get_stage_setting(stage=extends_stage, extended_stages=extended_stages)
            extended_settings.update(stage_settings)
            return extended_settings

        settings = get_stage_setting(stage=self.api_stage)

        # Backwards compatible for delete_zip setting that was more explicitly named delete_local_zip
        if "delete_zip" in settings:
            settings["delete_local_zip"] = settings.get("delete_zip")

        settings.update(self.stage_config_overrides)

        return settings

    @property
    def stage_config_overrides(self):
        """
        Returns zappa_settings we forcefully override for the current stage
        set by `self.override_stage_config_setting(key, value)`
        """
        return getattr(self, "_stage_config_overrides", {}).get(self.api_stage, {})

    def override_stage_config_setting(self, key, val):
        """
        Forcefully override a setting set by zappa_settings (for the current stage only)
        :param key: settings key
        :param val: value
        """
        self._stage_config_overrides = getattr(self, "_stage_config_overrides", {})
        self._stage_config_overrides.setdefault(self.api_stage, {})[key] = val

    def handle(self, argv=None):
        """
        Main function.
        Parses command, load settings and dispatches accordingly.
        """

        desc = "Zappa - Deploy Python applications to AWS Lambda" " and API Gateway.\n"
        parser = argparse.ArgumentParser(description=desc)
        from importlib.metadata import version

        zappa_version = version("zappa")
        parser.add_argument(
            "-v",
            "--version",
            action="version",
<<<<<<< HEAD
            version=zappa_version,
=======
            version=__version__,
>>>>>>> 2c06c76c
            help="Print the zappa version",
        )
        parser.add_argument("--color", default="auto", choices=["auto", "never", "always"])

        env_parser = argparse.ArgumentParser(add_help=False)
        me_group = env_parser.add_mutually_exclusive_group()
        all_help = "Execute this command for all of our defined " "Zappa stages."
        me_group.add_argument("--all", action="store_true", help=all_help)
        me_group.add_argument("stage_env", nargs="?")

        group = env_parser.add_argument_group()
        group.add_argument("-a", "--app_function", help="The WSGI application function.")
        group.add_argument("-s", "--settings_file", help="The path to a Zappa settings file.")
        group.add_argument("-q", "--quiet", action="store_true", help="Silence all output.")
        # https://github.com/Miserlou/Zappa/issues/407
        # Moved when 'template' command added.
        # Fuck Terraform.
        group.add_argument(
            "-j",
            "--json",
            action="store_true",
            help="Make the output of this command be machine readable.",
        )
        # https://github.com/Miserlou/Zappa/issues/891
        group.add_argument("--disable_progress", action="store_true", help="Disable progress bars.")
        group.add_argument("--no_venv", action="store_true", help="Skip venv check.")

        ##
        # Certify
        ##
        subparsers = parser.add_subparsers(title="subcommands", dest="command")
        cert_parser = subparsers.add_parser("certify", parents=[env_parser], help="Create and install SSL certificate")
        cert_parser.add_argument(
            "--manual",
            action="store_true",
            help=("Gets new Let's Encrypt certificates, but prints them to console." "Does not update API Gateway domains."),
        )
        cert_parser.add_argument("-y", "--yes", action="store_true", help="Auto confirm yes.")

        ##
        # Deploy
        ##
        deploy_parser = subparsers.add_parser("deploy", parents=[env_parser], help="Deploy application.")
        deploy_parser.add_argument(
            "-z",
            "--zip",
            help="Deploy Lambda with specific local or S3 hosted zip package",
        )
        deploy_parser.add_argument(
            "-d",
            "--docker-image-uri",
            help="Deploy Lambda with a specific docker image hosted in AWS Elastic Container Registry",
        )

        ##
        # Init
        ##
        subparsers.add_parser("init", help="Initialize Zappa app.")

        ##
        # Package
        ##
        package_parser = subparsers.add_parser(
            "package",
            parents=[env_parser],
            help="Build the application zip package locally.",
        )
        package_parser.add_argument("-o", "--output", help="Name of file to output the package to.")

        ##
        # Template
        ##
        template_parser = subparsers.add_parser(
            "template",
            parents=[env_parser],
            help="Create a CloudFormation template for this API Gateway.",
        )
        template_parser.add_argument(
            "-l",
            "--lambda-arn",
            required=True,
            help="ARN of the Lambda function to template to.",
        )
        template_parser.add_argument("-r", "--role-arn", required=True, help="ARN of the Role to template with.")
        template_parser.add_argument("-o", "--output", help="Name of file to output the template to.")

        ##
        # Invocation
        ##
        invoke_parser = subparsers.add_parser("invoke", parents=[env_parser], help="Invoke remote function.")
        invoke_parser.add_argument(
            "--raw",
            action="store_true",
            help=("When invoking remotely, invoke this python as a string," " not as a modular path."),
        )
        invoke_parser.add_argument("--no-color", action="store_true", help=("Don't color the output"))
        invoke_parser.add_argument("command_rest")

        ##
        # Manage
        ##
        manage_parser = subparsers.add_parser("manage", help="Invoke remote Django manage.py commands.")
        rest_help = "Command in the form of <env> <command>. <env> is not " "required if --all is specified"
        manage_parser.add_argument("--all", action="store_true", help=all_help)
        manage_parser.add_argument("command_rest", nargs="+", help=rest_help)
        manage_parser.add_argument("--no-color", action="store_true", help=("Don't color the output"))
        # This is explicitly added here because this is the only subcommand that doesn't inherit from env_parser
        # https://github.com/Miserlou/Zappa/issues/1002
        manage_parser.add_argument("-s", "--settings_file", help="The path to a Zappa settings file.")

        ##
        # Rollback
        ##
        def positive_int(s):
            """Ensure an arg is positive"""
            i = int(s)
            if i < 0:
                msg = "This argument must be positive (got {})".format(s)
                raise argparse.ArgumentTypeError(msg)
            return i

        rollback_parser = subparsers.add_parser(
            "rollback",
            parents=[env_parser],
            help="Rollback deployed code to a previous version.",
        )
        rollback_parser.add_argument(
            "-n",
            "--num-rollback",
            type=positive_int,
            default=1,
            help="The number of versions to rollback.",
        )

        ##
        # Scheduling
        ##
        subparsers.add_parser(
            "schedule",
            parents=[env_parser],
            help="Schedule functions to occur at regular intervals.",
        )

        ##
        # Status
        ##
        subparsers.add_parser(
            "status",
            parents=[env_parser],
            help="Show deployment status and event schedules.",
        )

        ##
        # Log Tailing
        ##
        tail_parser = subparsers.add_parser("tail", parents=[env_parser], help="Tail deployment logs.")
        tail_parser.add_argument("--no-color", action="store_true", help="Don't color log tail output.")
        tail_parser.add_argument(
            "--http",
            action="store_true",
            help="Only show HTTP requests in tail output.",
        )
        tail_parser.add_argument(
            "--non-http",
            action="store_true",
            help="Only show non-HTTP requests in tail output.",
        )
        tail_parser.add_argument(
            "--since",
            type=str,
            default="100000s",
            help="Only show lines since a certain timeframe.",
        )
        tail_parser.add_argument("--filter", type=str, default="", help="Apply a filter pattern to the logs.")
        tail_parser.add_argument(
            "--force-color",
            action="store_true",
            help="Force coloring log tail output even if coloring support is not auto-detected. (example: piping)",
        )
        tail_parser.add_argument(
            "--disable-keep-open",
            action="store_true",
            help="Exit after printing the last available log, rather than keeping the log open.",
        )

        ##
        # Undeploy
        ##
        undeploy_parser = subparsers.add_parser("undeploy", parents=[env_parser], help="Undeploy application.")
        undeploy_parser.add_argument(
            "--remove-logs",
            action="store_true",
            help=("Removes log groups of api gateway and lambda task" " during the undeployment."),
        )
        undeploy_parser.add_argument("-y", "--yes", action="store_true", help="Auto confirm yes.")

        ##
        # Unschedule
        ##
        subparsers.add_parser("unschedule", parents=[env_parser], help="Unschedule functions.")

        ##
        # Updating
        ##
        update_parser = subparsers.add_parser("update", parents=[env_parser], help="Update deployed application.")
        update_parser.add_argument(
            "-z",
            "--zip",
            help="Update Lambda with specific local or S3 hosted zip package",
        )
        update_parser.add_argument(
            "-n",
            "--no-upload",
            help="Update configuration where appropriate, but don't upload new code",
        )
        update_parser.add_argument(
            "-d",
            "--docker-image-uri",
            help="Update Lambda with a specific docker image hosted in AWS Elastic Container Registry",
        )

        ##
        # Debug
        ##
        subparsers.add_parser(
            "shell",
            parents=[env_parser],
            help="A debug shell with a loaded Zappa object.",
        )

        ##
        # Python Settings File
        ##
        settings_parser = subparsers.add_parser(
            "save-python-settings-file",
            parents=[env_parser],
            help="Generate & save the Zappa settings Python file for docker deployments",
        )
        settings_parser.add_argument(
            "-o",
            "--output_path",
            help=(
                "The path to save the Zappa settings Python file. "
                "File must be named zappa_settings.py and should be saved "
                "in the same directory as the Zappa handler.py"
            ),
        )

        argcomplete.autocomplete(parser)
        args = parser.parse_args(argv)
        self.vargs = vars(args)

        if args.color == "never":
            disable_click_colors()
        elif args.color == "always":
            # TODO: Support aggressive coloring like "--force-color" on all commands
            pass
        elif args.color == "auto":
            pass

        # Parse the input
        # NOTE(rmoe): Special case for manage command
        # The manage command can't have both stage_env and command_rest
        # arguments. Since they are both positional arguments argparse can't
        # differentiate the two. This causes problems when used with --all.
        # (e.g. "manage --all showmigrations admin" argparse thinks --all has
        # been specified AND that stage_env='showmigrations')
        # By having command_rest collect everything but --all we can split it
        # apart here instead of relying on argparse.
        if not args.command:
            parser.print_help()
            return

        if args.command == "manage" and not self.vargs.get("all"):
            self.stage_env = self.vargs["command_rest"].pop(0)
        else:
            self.stage_env = self.vargs.get("stage_env")

        if args.command in ("package", "save-python-settings-file"):
            self.load_credentials = False

        self.command = args.command

        self.disable_progress = self.vargs.get("disable_progress")
        if self.vargs.get("quiet"):
            self.silence()

        # We don't have any settings yet, so make those first!
        # (Settings-based interactions will fail
        # before a project has been initialized.)
        if self.command == "init":
            self.init()
            return

        # Make sure there isn't a new version available
        if not self.vargs.get("json"):
            self.check_for_update()

        # Load and Validate Settings File
        self.load_settings_file(self.vargs.get("settings_file"))

        # Should we execute this for all stages, or just one?
        all_stages = self.vargs.get("all")
        stages = []

        if all_stages:  # All stages!
            stages = self.zappa_settings.keys()
        else:  # Just one env.
            if not self.stage_env:
                # If there's only one stage defined in the settings,
                # use that as the default.
                if len(self.zappa_settings.keys()) == 1:
                    stages.append(list(self.zappa_settings.keys())[0])
                else:
                    parser.error("Please supply a stage to interact with.")
            else:
                stages.append(self.stage_env)

        for stage in stages:
            try:
                self.dispatch_command(self.command, stage)
            except ClickException as e:
                # Discussion on exit codes: https://github.com/Miserlou/Zappa/issues/407
                e.show()
                sys.exit(e.exit_code)

    def dispatch_command(self, command, stage):
        """
        Given a command to execute and stage,
        execute that command.
        """
        self.check_stage_name(stage)
        self.api_stage = stage

        if command not in ["status", "manage"]:
            if not self.vargs.get("json", None):
                click.echo(
                    "Calling "
                    + click.style(command, fg="green", bold=True)
                    + " for stage "
                    + click.style(self.api_stage, bold=True)
                    + ".."
                )
        click.echo(self.vargs)
        # Explicitly define the app function.
        # Related: https://github.com/Miserlou/Zappa/issues/832
        if self.vargs.get("app_function", None):
            self.app_function = self.vargs["app_function"]

        # Load our settings, based on api_stage.
        try:
            self.load_settings(self.vargs.get("settings_file"))
        except ValueError as e:
            if hasattr(e, "message"):
                print("Error: {}".format(e.message))
            else:
                print(str(e))
            sys.exit(-1)
        self.callback("settings")

        # Hand it off
        if command == "deploy":  # pragma: no cover
            self.deploy(self.vargs["zip"], self.vargs["docker_image_uri"])
        if command == "package":  # pragma: no cover
            self.package(self.vargs["output"])
        if command == "template":  # pragma: no cover
            self.template(
                self.vargs["lambda_arn"],
                self.vargs["role_arn"],
                output=self.vargs["output"],
                json=self.vargs["json"],
            )
        elif command == "update":  # pragma: no cover
            self.update(
                self.vargs["zip"],
                self.vargs["no_upload"],
                self.vargs["docker_image_uri"],
            )
        elif command == "rollback":  # pragma: no cover
            self.rollback(self.vargs["num_rollback"])
        elif command == "invoke":  # pragma: no cover
            if not self.vargs.get("command_rest"):
                print("Please enter the function to invoke.")
                return

            self.invoke(
                self.vargs["command_rest"],
                raw_python=self.vargs["raw"],
                no_color=self.vargs["no_color"],
            )
        elif command == "manage":  # pragma: no cover
            if not self.vargs.get("command_rest"):
                print("Please enter the management command to invoke.")
                return

            if not self.django_settings:
                print("This command is for Django projects only!")
                print("If this is a Django project, please define django_settings in your zappa_settings.")
                return

            command_tail = self.vargs.get("command_rest")
            if len(command_tail) > 1:
                command = " ".join(command_tail)  # ex: zappa manage dev "shell --version"
            else:
                command = command_tail[0]  # ex: zappa manage dev showmigrations admin

            self.invoke(
                command,
                command="manage",
                no_color=self.vargs["no_color"],
            )

        elif command == "tail":  # pragma: no cover
            self.tail(
                colorize=(not self.vargs["no_color"]),
                http=self.vargs["http"],
                non_http=self.vargs["non_http"],
                since=self.vargs["since"],
                filter_pattern=self.vargs["filter"],
                force_colorize=self.vargs["force_color"] or None,
                keep_open=not self.vargs["disable_keep_open"],
            )
        elif command == "undeploy":  # pragma: no cover
            self.undeploy(no_confirm=self.vargs["yes"], remove_logs=self.vargs["remove_logs"])
        elif command == "schedule":  # pragma: no cover
            self.schedule()
        elif command == "unschedule":  # pragma: no cover
            self.unschedule()
        elif command == "status":  # pragma: no cover
            self.status(return_json=self.vargs["json"])
        elif command == "certify":  # pragma: no cover
            self.certify(no_confirm=self.vargs["yes"], manual=self.vargs["manual"])
        elif command == "shell":  # pragma: no cover
            self.shell()
        elif command == "save-python-settings-file":  # pragma: no cover
            self.save_python_settings_file(self.vargs["output_path"])

    ##
    # The Commands
    ##

    def save_python_settings_file(self, output_path=None):
        settings_path = output_path or "zappa_settings.py"
        print("Generating Zappa settings Python file and saving to {}".format(settings_path))
        if not settings_path.endswith("zappa_settings.py"):
            raise ValueError("Settings file must be named zappa_settings.py")
        zappa_settings_s = self.get_zappa_settings_string()
        with open(settings_path, "w") as f_out:
            f_out.write(zappa_settings_s)

    def package(self, output=None):
        """
        Only build the package
        """
        # Make sure we're in a venv.
        self.check_venv()

        # force not to delete the local zip
        self.override_stage_config_setting("delete_local_zip", False)
        # Execute the prebuild script
        if self.prebuild_script:
            self.execute_prebuild_script()
        # Create the Lambda Zip
        self.create_package(output)
        self.callback("zip")
        size = human_size(os.path.getsize(self.zip_path))
        click.echo(
            click.style("Package created", fg="green", bold=True)
            + ": "
            + click.style(self.zip_path, bold=True)
            + " ("
            + size
            + ")"
        )

    def template(self, lambda_arn, role_arn, output=None, json=False):
        """
        Only build the template file.
        """

        if not lambda_arn:
            raise ClickException("Lambda ARN is required to template.")

        if not role_arn:
            raise ClickException("Role ARN is required to template.")

        self.zappa.credentials_arn = role_arn

        # Create the template!
        template = self.zappa.create_stack_template(
            lambda_arn=lambda_arn,
            lambda_name=self.lambda_name,
            api_key_required=self.api_key_required,
            iam_authorization=self.iam_authorization,
            authorizer=self.authorizer,
            cors_options=self.cors,
            description=self.apigateway_description,
            endpoint_configuration=self.endpoint_configuration,
        )

        if not output:
            template_file = self.lambda_name + "-template-" + str(int(time.time())) + ".json"
        else:
            template_file = output
        with open(template_file, "wb") as out:
            out.write(bytes(template.to_json(indent=None, separators=(",", ":")), "utf-8"))

        if not json:
            click.echo(click.style("Template created", fg="green", bold=True) + ": " + click.style(template_file, bold=True))
        else:
            with open(template_file, "r") as out:
                print(out.read())

    def deploy(self, source_zip=None, docker_image_uri=None):
        """
        Package your project, upload it to S3, register the Lambda function
        and create the API Gateway routes.
        """

        if not source_zip or docker_image_uri:
            # Make sure the necessary IAM execution roles are available
            if self.manage_roles:
                try:
                    self.zappa.create_iam_roles()
                except botocore.client.ClientError as ce:
                    raise ClickException(
                        click.style("Failed", fg="red")
                        + " to "
                        + click.style("manage IAM roles", bold=True)
                        + "!\n"
                        + "You may "
                        + click.style("lack the necessary AWS permissions", bold=True)
                        + " to automatically manage a Zappa execution role.\n"
                        + click.style("Exception reported by AWS:", bold=True)
                        + format(ce)
                        + "\n"
                        + "To fix this, see here: "
                        + click.style(
                            "https://github.com/Zappa/Zappa#custom-aws-iam-roles-and-policies-for-deployment",
                            bold=True,
                        )
                        + "\n"
                    )

        # Make sure this isn't already deployed.
        deployed_versions = self.zappa.get_lambda_function_versions(self.lambda_name)
        if len(deployed_versions) > 0:
            raise ClickException(
                "This application is "
                + click.style("already deployed", fg="red")
                + " - did you mean to call "
                + click.style("update", bold=True)
                + "?"
            )

        if not source_zip and not docker_image_uri:
            # Make sure we're in a venv.
            self.check_venv()

            # Execute the prebuild script
            if self.prebuild_script:
                self.execute_prebuild_script()

            # Create the Lambda Zip
            self.create_package()
            self.callback("zip")

            # Upload it to S3
            success = self.zappa.upload_to_s3(
                self.zip_path,
                self.s3_bucket_name,
                disable_progress=self.disable_progress,
            )
            if not success:  # pragma: no cover
                raise ClickException("Unable to upload to S3. Quitting.")

            # If using a slim handler, upload it to S3 and tell lambda to use this slim handler zip
            if self.stage_config.get("slim_handler", False):
                # https://github.com/Miserlou/Zappa/issues/510
                success = self.zappa.upload_to_s3(
                    self.handler_path,
                    self.s3_bucket_name,
                    disable_progress=self.disable_progress,
                )
                if not success:  # pragma: no cover
                    raise ClickException("Unable to upload handler to S3. Quitting.")

                # Copy the project zip to the current project zip
                current_project_name = "{0!s}_{1!s}_current_project.tar.gz".format(self.api_stage, self.project_name)
                success = self.zappa.copy_on_s3(
                    src_file_name=self.zip_path,
                    dst_file_name=current_project_name,
                    bucket_name=self.s3_bucket_name,
                )
                if not success:  # pragma: no cover
                    raise ClickException("Unable to copy the zip to be the current project. Quitting.")

                handler_file = self.handler_path
            else:
                handler_file = self.zip_path

        # Fixes https://github.com/Miserlou/Zappa/issues/613
        try:
            self.lambda_arn = self.zappa.get_lambda_function(function_name=self.lambda_name)
        except botocore.client.ClientError:
            # Register the Lambda function with that zip as the source
            # You'll also need to define the path to your lambda_handler code.
            kwargs = dict(
                handler=self.lambda_handler,
                description=self.lambda_description,
                vpc_config=self.vpc_config,
                dead_letter_config=self.dead_letter_config,
                timeout=self.timeout_seconds,
                memory_size=self.memory_size,
                ephemeral_storage=self.ephemeral_storage,
                runtime=self.runtime,
                aws_environment_variables=self.aws_environment_variables,
                aws_kms_key_arn=self.aws_kms_key_arn,
                use_alb=self.use_alb,
                layers=self.layers,
                concurrency=self.lambda_concurrency,
                architecture=self.architecture,
            )
            kwargs["function_name"] = self.lambda_name
            if docker_image_uri:
                kwargs["docker_image_uri"] = docker_image_uri
            elif source_zip and source_zip.startswith("s3://"):
                bucket, key_name = parse_s3_url(source_zip)
                kwargs["bucket"] = bucket
                kwargs["s3_key"] = key_name
            elif source_zip and not source_zip.startswith("s3://"):
                with open(source_zip, mode="rb") as fh:
                    byte_stream = fh.read()
                kwargs["local_zip"] = byte_stream
            else:
                kwargs["bucket"] = self.s3_bucket_name
                kwargs["s3_key"] = handler_file

            self.lambda_arn = self.zappa.create_lambda_function(**kwargs)

        # Schedule events for this deployment
        self.schedule()

        endpoint_url = ""
        deployment_string = click.style("Deployment complete", fg="green", bold=True) + "!"

        if self.use_alb:
            kwargs = dict(
                lambda_arn=self.lambda_arn,
                lambda_name=self.lambda_name,
                alb_vpc_config=self.alb_vpc_config,
                timeout=self.timeout_seconds,
            )
            self.zappa.deploy_lambda_alb(**kwargs)

        if self.use_function_url:
            kwargs = dict(
                function_name=self.lambda_arn,
                function_url_config=self.function_url_config,
            )
<<<<<<< HEAD
            endpoint_url = self.zappa.deploy_lambda_function_url(**kwargs)
            self.zappa.wait_until_lambda_function_is_updated(function_name=self.lambda_name)
=======
            self.zappa.deploy_lambda_function_url(**kwargs)
>>>>>>> 2c06c76c

        if self.use_apigateway:
            # Create and configure the API Gateway
            self.zappa.create_stack_template(
                lambda_arn=self.lambda_arn,
                lambda_name=self.lambda_name,
                api_key_required=self.api_key_required,
                iam_authorization=self.iam_authorization,
                authorizer=self.authorizer,
                cors_options=self.cors,
                description=self.apigateway_description,
                endpoint_configuration=self.endpoint_configuration,
            )

            self.zappa.update_stack(
                self.lambda_name,
                self.s3_bucket_name,
                wait=True,
                disable_progress=self.disable_progress,
            )

            api_id = self.zappa.get_api_id(self.lambda_name)

            # Add binary support
            if self.binary_support:
                self.zappa.add_binary_support(api_id=api_id, cors=self.cors)

            # Add payload compression
            if self.stage_config.get("payload_compression", True):
                self.zappa.add_api_compression(
                    api_id=api_id,
                    min_compression_size=self.stage_config.get("payload_minimum_compression_size", 0),
                )

            # Deploy the API!
            endpoint_url = self.deploy_api_gateway(api_id)
            deployment_string = deployment_string + ": {}".format(endpoint_url)

            # Create/link API key
            if self.api_key_required:
                if self.api_key is None:
                    self.zappa.create_api_key(api_id=api_id, stage_name=self.api_stage)
                else:
                    self.zappa.add_api_stage_to_api_key(api_key=self.api_key, api_id=api_id, stage_name=self.api_stage)

        if self.stage_config.get("touch", True):
            self.touch_endpoint(endpoint_url)

        # Finally, delete the local copy our zip package
        if not source_zip and not docker_image_uri:
            if self.stage_config.get("delete_local_zip", True):
                self.remove_local_zip()

        # Remove the project zip from S3.
        if not source_zip and not docker_image_uri:
            self.remove_uploaded_zip()

        self.callback("post")

        click.echo(deployment_string)

    def update(self, source_zip=None, no_upload=False, docker_image_uri=None):
        """
        Repackage and update the function code.
        """
        click.echo(self.stage_config)
        click.echo(self.zappa.aws_region)
        if not source_zip and not docker_image_uri:
            # Make sure we're in a venv.
            self.check_venv()

            # Execute the prebuild script
            if self.prebuild_script:
                self.execute_prebuild_script()

            # Temporary version check
            try:
                updated_time = 1472581018
                function_response = self.zappa.lambda_client.get_function(FunctionName=self.lambda_name)
                conf = function_response["Configuration"]
                last_updated = parser.parse(conf["LastModified"])
                last_updated_unix = time.mktime(last_updated.timetuple())
            except botocore.exceptions.BotoCoreError as e:
                click.echo(click.style(type(e).__name__, fg="red") + ": " + e.args[0])
                sys.exit(-1)
            # https://github.com/zappa/Zappa/issues/1313
            except botocore.exceptions.ClientError as e:
                click.echo(click.style(type(e).__name__, fg="red") + ": " + e.args[0])
                sys.exit(-1)
            except Exception:
                click.echo(
                    click.style("Warning!", fg="red")
                    + " Couldn't get function "
                    + self.lambda_name
                    + " in "
                    + self.zappa.aws_region
                    + " - have you deployed yet?"
                )
                sys.exit(-1)

            if last_updated_unix <= updated_time:
                click.echo(
                    click.style("Warning!", fg="red")
                    + " You may have upgraded Zappa since deploying this application. You will need to "
                    + click.style("redeploy", bold=True)
                    + " for this deployment to work properly!"
                )

            # Make sure the necessary IAM execution roles are available
            if self.manage_roles:
                try:
                    self.zappa.create_iam_roles()
                except botocore.client.ClientError:
                    click.echo(click.style("Failed", fg="red") + " to " + click.style("manage IAM roles", bold=True) + "!")
                    click.echo(
                        "You may "
                        + click.style("lack the necessary AWS permissions", bold=True)
                        + " to automatically manage a Zappa execution role."
                    )
                    click.echo(
                        "To fix this, see here: "
                        + click.style(
                            "https://github.com/Zappa/Zappa#custom-aws-iam-roles-and-policies-for-deployment",
                            bold=True,
                        )
                    )
                    sys.exit(-1)

            # Create the Lambda Zip,
            if not no_upload:
                self.create_package()
                self.callback("zip")

            # Upload it to S3
            if not no_upload:
                success = self.zappa.upload_to_s3(
                    self.zip_path,
                    self.s3_bucket_name,
                    disable_progress=self.disable_progress,
                )
                if not success:  # pragma: no cover
                    raise ClickException("Unable to upload project to S3. Quitting.")

                # If using a slim handler, upload it to S3 and tell lambda to use this slim handler zip
                if self.stage_config.get("slim_handler", False):
                    # https://github.com/Miserlou/Zappa/issues/510
                    success = self.zappa.upload_to_s3(
                        self.handler_path,
                        self.s3_bucket_name,
                        disable_progress=self.disable_progress,
                    )
                    if not success:  # pragma: no cover
                        raise ClickException("Unable to upload handler to S3. Quitting.")

                    # Copy the project zip to the current project zip
                    current_project_name = "{0!s}_{1!s}_current_project.tar.gz".format(self.api_stage, self.project_name)
                    success = self.zappa.copy_on_s3(
                        src_file_name=self.zip_path,
                        dst_file_name=current_project_name,
                        bucket_name=self.s3_bucket_name,
                    )
                    if not success:  # pragma: no cover
                        raise ClickException("Unable to copy the zip to be the current project. Quitting.")

                    handler_file = self.handler_path
                else:
                    handler_file = self.zip_path

        # Register the Lambda function with that zip as the source
        # You'll also need to define the path to your lambda_handler code.
        kwargs = dict(
            bucket=self.s3_bucket_name,
            function_name=self.lambda_name,
            num_revisions=self.num_retained_versions,
            concurrency=self.lambda_concurrency,
            architecture=self.architecture,
        )
        if docker_image_uri:
            kwargs["docker_image_uri"] = docker_image_uri
            self.lambda_arn = self.zappa.update_lambda_function(**kwargs)
        elif source_zip and source_zip.startswith("s3://"):
            bucket, key_name = parse_s3_url(source_zip)
            kwargs.update(dict(bucket=bucket, s3_key=key_name))
            self.lambda_arn = self.zappa.update_lambda_function(**kwargs)
        elif source_zip and not source_zip.startswith("s3://"):
            with open(source_zip, mode="rb") as fh:
                byte_stream = fh.read()
            kwargs["local_zip"] = byte_stream
            self.lambda_arn = self.zappa.update_lambda_function(**kwargs)
        else:
            if not no_upload:
                kwargs["s3_key"] = handler_file
                self.lambda_arn = self.zappa.update_lambda_function(**kwargs)

        # Remove the uploaded zip from S3, because it is now registered..
        if not source_zip and not no_upload and not docker_image_uri:
            self.remove_uploaded_zip()

        # Update the configuration, in case there are changes.
        self.lambda_arn = self.zappa.update_lambda_configuration(
            lambda_arn=self.lambda_arn,
            function_name=self.lambda_name,
            handler=self.lambda_handler,
            description=self.lambda_description,
            vpc_config=self.vpc_config,
            timeout=self.timeout_seconds,
            memory_size=self.memory_size,
            ephemeral_storage=self.ephemeral_storage,
            runtime=self.runtime,
            aws_environment_variables=self.aws_environment_variables,
            aws_kms_key_arn=self.aws_kms_key_arn,
            layers=self.layers,
            snap_start=self.snap_start,
            wait=False,
            architecture=self.architecture,
        )

        # Finally, delete the local copy our zip package
        if not source_zip and not no_upload and not docker_image_uri:
            if self.stage_config.get("delete_local_zip", True):
                self.remove_local_zip()

        if self.use_apigateway:
            self.zappa.create_stack_template(
                lambda_arn=self.lambda_arn,
                lambda_name=self.lambda_name,
                api_key_required=self.api_key_required,
                iam_authorization=self.iam_authorization,
                authorizer=self.authorizer,
                cors_options=self.cors,
                description=self.apigateway_description,
                endpoint_configuration=self.endpoint_configuration,
            )
            self.zappa.update_stack(
                self.lambda_name,
                self.s3_bucket_name,
                wait=True,
                update_only=True,
                disable_progress=self.disable_progress,
            )

            api_id = self.zappa.get_api_id(self.lambda_name)

            # Update binary support
            if self.binary_support:
                self.zappa.add_binary_support(api_id=api_id, cors=self.cors)
            else:
                self.zappa.remove_binary_support(api_id=api_id, cors=self.cors)

            if self.stage_config.get("payload_compression", True):
                self.zappa.add_api_compression(
                    api_id=api_id,
                    min_compression_size=self.stage_config.get("payload_minimum_compression_size", 0),
                )
            else:
                self.zappa.remove_api_compression(api_id=api_id)

            # It looks a bit like we might actually be using this just to get the URL,
            # but we're also updating a few of the APIGW settings.
            endpoint_url = self.deploy_api_gateway(api_id)

            if self.stage_config.get("domain", None):
                endpoint_url = self.stage_config.get("domain")

        else:
            endpoint_url = None

        if self.use_function_url:
            kwargs = dict(
                function_name=self.lambda_arn,
                function_url_config=self.function_url_config,
            )
<<<<<<< HEAD
            endpoint_url = self.zappa.update_lambda_function_url(**kwargs)[:-1]
=======
            self.zappa.update_lambda_function_url(**kwargs)
>>>>>>> 2c06c76c
        else:
            self.zappa.delete_lambda_function_url(self.lambda_arn)

        self.schedule()

        # Update any cognito pool with the lambda arn
        # do this after schedule as schedule clears the lambda policy and we need to add one
        self.update_cognito_triggers()

        self.callback("post")

        if endpoint_url and "https://" not in endpoint_url:
            endpoint_url = "https://" + endpoint_url

        if self.base_path:
            endpoint_url += "/" + self.base_path

        deployed_string = "Your updated Zappa deployment is " + click.style("live", fg="green", bold=True) + "!"
        touch_url = endpoint_url
        if self.use_apigateway:
            deployed_string = deployed_string + ": " + click.style("{}".format(endpoint_url), bold=True)

            api_url = None
            if endpoint_url and "amazonaws.com" not in endpoint_url:
                api_url = self.zappa.get_api_url(self.lambda_name, self.api_stage)

                if endpoint_url != api_url:
                    deployed_string = deployed_string + " (" + api_url + ")"
                if api_url:
                    touch_url = api_url

        if self.stage_config.get("touch", True):
            self.touch_endpoint(touch_url)

        click.echo(deployed_string)

    def rollback(self, revision):
        """
        Rollsback the currently deploy lambda code to a previous revision.
        """

        print("Rolling back..")

        self.zappa.rollback_lambda_function_version(self.lambda_name, versions_back=revision)
        print("Done!")

    def tail(
        self,
        since,
        filter_pattern,
        limit=10000,
        keep_open=True,
        colorize=True,
        http=False,
        non_http=False,
        force_colorize=False,
    ):
        """
        Tail this function's logs.
        if keep_open, do so repeatedly, printing any new logs
        """

        try:
            since_stamp = string_to_timestamp(since)

            last_since = since_stamp
            while True:
                new_logs = self.zappa.fetch_logs(
                    self.lambda_name,
                    start_time=since_stamp,
                    limit=limit,
                    filter_pattern=filter_pattern,
                )

                new_logs = [e for e in new_logs if e["timestamp"] > last_since]
                self.print_logs(new_logs, colorize, http, non_http, force_colorize)

                if not keep_open:
                    break
                if new_logs:
                    last_since = new_logs[-1]["timestamp"]
                time.sleep(1)
        except KeyboardInterrupt:  # pragma: no cover
            # Die gracefully
            try:
                sys.exit(0)
            except SystemExit:
                os._exit(130)

    def undeploy(self, no_confirm=False, remove_logs=False):
        """
        Tear down an existing deployment.
        """

        if not no_confirm:  # pragma: no cover
            confirm = input("Are you sure you want to undeploy? [y/n] ")
            if confirm != "y":
                return

        if self.use_alb:
            self.zappa.undeploy_lambda_alb(self.lambda_name)

        # if self.function_url_domains:
        #     self.zappa.undeploy_function_url_custom_domain(self.lambda_name)

        if self.use_apigateway:
            if remove_logs:
                self.zappa.remove_api_gateway_logs(self.lambda_name)

            domain_name = self.stage_config.get("domain", None)
            base_path = self.stage_config.get("base_path", None)

            # Only remove the api key when not specified
            if self.api_key_required and self.api_key is None:
                api_id = self.zappa.get_api_id(self.lambda_name)
                self.zappa.remove_api_key(api_id, self.api_stage)

            self.zappa.undeploy_api_gateway(self.lambda_name, domain_name=domain_name, base_path=base_path)

        self.unschedule()  # removes event triggers, including warm up event.

        self.zappa.delete_lambda_function(self.lambda_name)
        if remove_logs:
            self.zappa.remove_lambda_function_logs(self.lambda_name)

        click.echo(click.style("Done", fg="green", bold=True) + "!")

    def update_cognito_triggers(self):
        """
        Update any cognito triggers
        """
        if self.cognito:
            user_pool = self.cognito.get("user_pool")
            triggers = self.cognito.get("triggers", [])
            lambda_configs = set()
            for trigger in triggers:
                lambda_configs.add(trigger["source"].split("_")[0])
            self.zappa.update_cognito(self.lambda_name, user_pool, lambda_configs, self.lambda_arn)

    def schedule(self):
        """
        Given a a list of functions and a schedule to execute them,
        setup up regular execution.
        """
        self.zappa.unschedule_events(
            lambda_name=self.lambda_name,
            lambda_arn=self.lambda_arn,
            events=[],
            excluded_source_services=["dynamodb", "kinesis", "sqs"],
        )

        events = self.stage_config.get("events", [])

        if events:
            if not isinstance(events, list):  # pragma: no cover
                print("Events must be supplied as a list.")
                return

        for event in events:
            self.collision_warning(event.get("function"))

        if self.stage_config.get("keep_warm", True):
            if not events:
                events = []

            keep_warm_rate = self.stage_config.get("keep_warm_expression", "rate(4 minutes)")
            events.append(
                {
                    "name": "zappa-keep-warm",
                    "function": "handler.keep_warm_callback",
                    "expression": keep_warm_rate,
                    "description": "Zappa Keep Warm - {}".format(self.lambda_name),
                }
            )
        if events:
            try:
                function_response = self.zappa.lambda_client.get_function(FunctionName=self.lambda_name)
            except botocore.exceptions.ClientError:  # pragma: no cover
                click.echo(
                    click.style("Function does not exist", fg="yellow")
                    + ", please "
                    + click.style("deploy", bold=True)
                    + "first. Ex:"
                    + click.style("zappa deploy {}.".format(self.api_stage), bold=True)
                )
                sys.exit(-1)

            print("Scheduling..")
            self.zappa.schedule_events(
                lambda_arn=function_response["Configuration"]["FunctionArn"],
                lambda_name=self.lambda_name,
                events=events,
            )

        # Add async tasks SNS
        if self.stage_config.get("async_source", None) == "sns" and self.stage_config.get("async_resources", True):
            self.lambda_arn = self.zappa.get_lambda_function(function_name=self.lambda_name)
            topic_arn = self.zappa.create_async_sns_topic(lambda_name=self.lambda_name, lambda_arn=self.lambda_arn)
            click.echo("SNS Topic created: %s" % topic_arn)

        # Add async tasks DynamoDB
        table_name = self.stage_config.get("async_response_table", False)
        read_capacity = self.stage_config.get("async_response_table_read_capacity", 1)
        write_capacity = self.stage_config.get("async_response_table_write_capacity", 1)
        if table_name and self.stage_config.get("async_resources", True):
            created, response_table = self.zappa.create_async_dynamodb_table(table_name, read_capacity, write_capacity)
            if created:
                click.echo("DynamoDB table created: %s" % table_name)
            else:
                click.echo("DynamoDB table exists: %s" % table_name)
                provisioned_throughput = response_table["Table"]["ProvisionedThroughput"]
                if (
                    provisioned_throughput["ReadCapacityUnits"] != read_capacity
                    or provisioned_throughput["WriteCapacityUnits"] != write_capacity
                ):
                    click.echo(
                        click.style(
                            "\nWarning! Existing DynamoDB table ({}) does not match configured capacity.\n".format(table_name),
                            fg="red",
                        )
                    )

    def unschedule(self):
        """
        Given a list of scheduled functions,
        tear down their regular execution.
        """

        # Run even if events are not defined to remove previously existing ones (thus default to []).
        events = self.stage_config.get("events", [])

        if not isinstance(events, list):  # pragma: no cover
            print("Events must be supplied as a list.")
            return

        function_arn = None
        try:
            function_response = self.zappa.lambda_client.get_function(FunctionName=self.lambda_name)
            function_arn = function_response["Configuration"]["FunctionArn"]
        except botocore.exceptions.ClientError:  # pragma: no cover
            raise ClickException(
                "Function does not exist, you should deploy first. Ex: zappa deploy {}. "
                "Proceeding to unschedule CloudWatch based events.".format(self.api_stage)
            )

        print("Unscheduling..")
        self.zappa.unschedule_events(
            lambda_name=self.lambda_name,
            lambda_arn=function_arn,
            events=events,
        )

        # Remove async task SNS
        if self.stage_config.get("async_source", None) == "sns" and self.stage_config.get("async_resources", True):
            removed_arns = self.zappa.remove_async_sns_topic(self.lambda_name)
            click.echo("SNS Topic removed: %s" % ", ".join(removed_arns))

    def invoke(self, function_name, raw_python=False, command=None, no_color=False):
        """
        Invoke a remote function.
        """

        # There are three likely scenarios for 'command' here:
        #   command, which is a modular function path
        #   raw_command, which is a string of python to execute directly
        #   manage, which is a Django-specific management command invocation
        key = command if command is not None else "command"
        if raw_python:
            command = {"raw_command": function_name}
        else:
            command = {key: function_name}

        # Can't use hjson
        import json as json

        response = self.zappa.invoke_lambda_function(
            self.lambda_name,
            json.dumps(command),
            invocation_type="RequestResponse",
        )

        print(self.format_lambda_response(response, not no_color))

        # For a successful request FunctionError is not in response.
        # https://github.com/Miserlou/Zappa/pull/1254/
        if "FunctionError" in response:
            raise ClickException("{} error occurred while invoking command.".format(response["FunctionError"]))

    def format_lambda_response(self, response, colorize=True):
        if "LogResult" in response:
            logresult_bytes = base64.b64decode(response["LogResult"])
            try:
                decoded = logresult_bytes.decode()
            except UnicodeDecodeError:
                return logresult_bytes
            else:
                if colorize and sys.stdout.isatty():
                    formatted = self.format_invoke_command(decoded)
                    return self.colorize_invoke_command(formatted)
                else:
                    return decoded
        else:
            return response

    def format_invoke_command(self, string):
        """
        Formats correctly the string output from the invoke() method,
        replacing line breaks and tabs when necessary.
        """

        string = string.replace("\\n", "\n")

        formated_response = ""
        for line in string.splitlines():
            if line.startswith("REPORT"):
                line = line.replace("\t", "\n")
            if line.startswith("[DEBUG]"):
                line = line.replace("\t", " ")
            formated_response += line + "\n"
        formated_response = formated_response.replace("\n\n", "\n")

        return formated_response

    def colorize_invoke_command(self, string):
        """
        Apply various heuristics to return a colorized version the invoke
        command string. If these fail, simply return the string in plaintext.
        Inspired by colorize_log_entry().
        """

        final_string = string

        try:
            # Line headers
            try:
                for token in ["START", "END", "REPORT", "[DEBUG]"]:
                    if token in final_string:
                        format_string = "[{}]"
                        # match whole words only
                        pattern = r"\b{}\b"
                        if token == "[DEBUG]":
                            format_string = "{}"
                            pattern = re.escape(token)
                        repl = click.style(format_string.format(token), bold=True, fg="cyan")
                        final_string = re.sub(pattern.format(token), repl, final_string)
            except Exception:  # pragma: no cover
                pass

            # Green bold Tokens
            try:
                for token in [
                    "Zappa Event:",
                    "RequestId:",
                    "Version:",
                    "Duration:",
                    "Billed",
                    "Memory Size:",
                    "Max Memory Used:",
                ]:
                    if token in final_string:
                        final_string = final_string.replace(token, click.style(token, bold=True, fg="green"))
            except Exception:  # pragma: no cover
                pass

            # UUIDs
            for token in final_string.replace("\t", " ").split(" "):
                try:
                    if token.count("-") == 4 and token.replace("-", "").isalnum():
                        final_string = final_string.replace(token, click.style(token, fg="magenta"))
                except Exception:  # pragma: no cover
                    pass

            return final_string
        except Exception:
            return string

    def status(self, return_json=False):
        """
        Describe the status of the current deployment.
        """

        def tabular_print(title, value):
            """
            Convenience function for priting formatted table items.
            """
            click.echo("%-*s%s" % (32, click.style("\t" + title, fg="green") + ":", str(value)))
            return

        # Lambda Env Details
        lambda_versions = self.zappa.get_lambda_function_versions(self.lambda_name)

        if not lambda_versions:
            raise ClickException(
                click.style(
                    "No Lambda %s detected in %s - have you deployed yet?" % (self.lambda_name, self.zappa.aws_region),
                    fg="red",
                )
            )

        status_dict = collections.OrderedDict()
        status_dict["Lambda Versions"] = len(lambda_versions)
        function_response = self.zappa.lambda_client.get_function(FunctionName=self.lambda_name)
        conf = function_response["Configuration"]
        self.lambda_arn = conf["FunctionArn"]
        status_dict["Lambda Name"] = self.lambda_name
        status_dict["Lambda ARN"] = self.lambda_arn
        status_dict["Lambda Role ARN"] = conf["Role"]
        status_dict["Lambda Code Size"] = conf["CodeSize"]
        status_dict["Lambda Version"] = conf["Version"]
        status_dict["Lambda Last Modified"] = conf["LastModified"]
        status_dict["Lambda Memory Size"] = conf["MemorySize"]
        status_dict["Lambda Timeout"] = conf["Timeout"]
        # Handler & Runtime won't be present for lambda Docker deployments
        # https://github.com/Miserlou/Zappa/issues/2188
        status_dict["Lambda Handler"] = conf.get("Handler", "")
        status_dict["Lambda Runtime"] = conf.get("Runtime", "")
        if "VpcConfig" in conf.keys():
            status_dict["Lambda VPC ID"] = conf.get("VpcConfig", {}).get("VpcId", "Not assigned")
        else:
            status_dict["Lambda VPC ID"] = None

        # Calculated statistics
        try:
            function_invocations = self.zappa.cloudwatch.get_metric_statistics(
                Namespace="AWS/Lambda",
                MetricName="Invocations",
                StartTime=datetime.now(timezone.utc) - timedelta(days=1),
                EndTime=datetime.now(timezone.utc),
                Period=1440,
                Statistics=["Sum"],
                Dimensions=[{"Name": "FunctionName", "Value": "{}".format(self.lambda_name)}],
            )["Datapoints"][0]["Sum"]
        except Exception:
            function_invocations = 0
        try:
            function_errors = self.zappa.cloudwatch.get_metric_statistics(
                Namespace="AWS/Lambda",
                MetricName="Errors",
                StartTime=datetime.now(timezone.utc) - timedelta(days=1),
                EndTime=datetime.now(timezone.utc),
                Period=1440,
                Statistics=["Sum"],
                Dimensions=[{"Name": "FunctionName", "Value": "{}".format(self.lambda_name)}],
            )["Datapoints"][0]["Sum"]
        except Exception:
            function_errors = 0

        try:
            error_rate = "{0:.2f}%".format(function_errors / function_invocations * 100)
        except Exception:
            error_rate = "Error calculating"
        status_dict["Invocations (24h)"] = int(function_invocations)
        status_dict["Errors (24h)"] = int(function_errors)
        status_dict["Error Rate (24h)"] = error_rate

        # URLs
        if self.use_apigateway:
            api_url = self.zappa.get_api_url(self.lambda_name, self.api_stage)

            status_dict["API Gateway URL"] = api_url

            # Api Keys
            api_id = self.zappa.get_api_id(self.lambda_name)
            for api_key in self.zappa.get_api_keys(api_id, self.api_stage):
                status_dict["API Gateway x-api-key"] = api_key

            # There literally isn't a better way to do this.
            # AWS provides no way to tie a APIGW domain name to its Lambda function.
            domain_url = self.stage_config.get("domain", None)
            base_path = self.stage_config.get("base_path", None)
            if domain_url:
                status_dict["Domain URL"] = "https://" + domain_url
                if base_path:
                    status_dict["Domain URL"] += "/" + base_path
            else:
                status_dict["Domain URL"] = "None Supplied"

        # Scheduled Events
        event_rules = self.zappa.get_event_rules_for_lambda(lambda_arn=self.lambda_arn)
        status_dict["Num. Event Rules"] = len(event_rules)
        if len(event_rules) > 0:
            status_dict["Events"] = []
        for rule in event_rules:
            event_dict = {}
            rule_name = rule["Name"]
            event_dict["Event Rule Name"] = rule_name
            event_dict["Event Rule Schedule"] = rule.get("ScheduleExpression", None)
            event_dict["Event Rule State"] = rule.get("State", None).title()
            event_dict["Event Rule ARN"] = rule.get("Arn", None)
            status_dict["Events"].append(event_dict)

        if return_json:
            # Putting the status in machine readable format
            # https://github.com/Miserlou/Zappa/issues/407
            print(json.dumpsJSON(status_dict))
        else:
            click.echo("Status for " + click.style(self.lambda_name, bold=True) + ": ")
            for k, v in status_dict.items():
                if k == "Events":
                    # Events are a list of dicts
                    for event in v:
                        for item_k, item_v in event.items():
                            tabular_print(item_k, item_v)
                else:
                    tabular_print(k, v)

        # TODO: S3/SQS/etc. type events?

        return True

    def check_stage_name(self, stage_name):
        """
        Make sure the stage name matches the AWS-allowed pattern
        (calls to apigateway_client.create_deployment, will fail with error
        message "ClientError: An error occurred (BadRequestException) when
        calling the CreateDeployment operation: Stage name only allows
        a-zA-Z0-9_" if the pattern does not match)
        """
        if not self.use_apigateway:
            return True
        if self.stage_name_env_pattern.match(stage_name):
            return True
        raise ValueError("API stage names must match a-zA-Z0-9_ ; '{0!s}' does not.".format(stage_name))

    def check_environment(self, environment):
        """
        Make sure the environment contains only strings
        (since putenv needs a string)
        """

        non_strings = []
        for k, v in environment.items():
            if not isinstance(v, str):
                non_strings.append(k)
        if non_strings:
            raise ValueError("The following environment variables are not strings: {}".format(", ".join(non_strings)))
        else:
            return True

    def _get_init_env(self) -> str:
        # Create Env
        while True:
            click.echo(
                "Your Zappa configuration can support multiple production stages, like '"
                + click.style("dev", bold=True)
                + "', '"
                + click.style("staging", bold=True)
                + "', and '"
                + click.style("production", bold=True)
                + "'."
            )
            env = input("What do you want to call this environment (default 'dev'): ") or "dev"
            try:
                self.check_stage_name(env)
                break
            except ValueError:
                click.echo(click.style("Stage names must match a-zA-Z0-9_", fg="red"))
        return env

    def _get_init_profile(self, default_profile: str, profiles: dict, profile_names: list) -> tuple[str, dict]:
        while True:
            profile_name = (
                input(
                    "We found the following profiles: {}, and {}. "
                    "Which would you like us to use? (default '{}'): ".format(
                        ", ".join(profile_names[:-1]),
                        profile_names[-1],
                        default_profile,
                    )
                )
                or default_profile
            )
            if profile_name in profiles:
                profile = profiles[profile_name]
                break
            else:
                click.echo("Please enter a valid name for your AWS profile.")
        return profile_name, profile

    def _get_init_bucket(self, default_bucket: str) -> str:
        while True:
            bucket = input("What do you want to call your bucket? (default '%s'): " % default_bucket) or default_bucket

            if is_valid_bucket_name(bucket):
                break

            click.echo(click.style("Invalid bucket name!", bold=True))
            click.echo("S3 buckets must be named according to the following rules:")
            click.echo(
                """* Bucket names must be unique across all existing bucket names in Amazon S3.
* Bucket names must comply with DNS naming conventions.
* Bucket names must be at least 3 and no more than 63 characters long.
* Bucket names must not contain uppercase characters or underscores.
* Bucket names must start with a lowercase letter or number.
* Bucket names must be a series of one or more labels. Adjacent labels are separated
  by a single period (.). Bucket names can contain lowercase letters, numbers, and
  hyphens. Each label must start and end with a lowercase letter or a number.
* Bucket names must not be formatted as an IP address (for example, 192.168.5.4).
* When you use virtual hosted–style buckets with Secure Sockets Layer (SSL), the SSL
  wildcard certificate only matches buckets that don't contain periods. To work around
  this, use HTTP or write your own certificate verification logic. We recommend that
  you do not use periods (".") in bucket names when using virtual hosted–style buckets.
"""
            )
        return bucket

    def _get_init_django_settings(self, matches: list) -> str:  # type: ignore
        django_settings = None
        while django_settings in [None, ""]:
            if matches:
                click.echo(
                    "We discovered: "
                    + click.style(
                        ", ".join("{}".format(i) for v, i in enumerate(matches)),
                        bold=True,
                    )
                )
                django_settings = input("Where are your project's settings? (default '%s'): " % matches[0]) or matches[0]
            else:
                click.echo("(This will likely be something like 'your_project.settings')")
                django_settings = input("Where are your project's settings?: ")
        return django_settings  # type: ignore

    def _get_init_app_function(self, matches: list[str]) -> str:  # type: ignore
        """Get the flask app function from the user."""
        app_function = None
        while app_function in [None, ""]:
            if matches:
                click.echo(
                    "We discovered: "
                    + click.style(
                        ", ".join("{}".format(i) for v, i in enumerate(matches)),
                        bold=True,
                    )
                )
                app_function = input("Where is your app's function? (default '%s'): " % matches[0]) or matches[0]
            else:
                app_function = input("Where is your app's function?: ")
        return app_function  # type: ignore

    def _get_init_global_settings(self) -> tuple[str, bool]:
        global_deployment = False
        while True:
            global_type = input(
                "Would you like to deploy this application "
                + click.style("globally", bold=True)
                + "? (default 'n') [y/n/(p)rimary]: "
            )
            if not global_type:
                break
            if global_type.lower() in ["y", "yes", "p", "primary"]:
                global_deployment = True
                break
            if global_type.lower() in ["n", "no"]:
                global_deployment = False
                break
        return global_type, global_deployment

    def _get_init_confirm(self) -> str:
        confirm = input("\nDoes this look " + click.style("okay", bold=True, fg="green") + "? (default 'y') [y/n]: ") or "yes"
        return confirm

    def init(self, settings_file: str = "zappa_settings.json"):
        """
        Initialize a new Zappa project by creating a new zappa_settings.json in a guided process.
        This should probably be broken up into few separate componants once it's stable.
        Testing these inputs requires monkeypatching with mock, which isn't pretty.
        """

        # Make sure we're in a venv.
        self.check_venv()

        # Ensure that we don't already have a zappa_settings file.
        settings_file_filepath = Path(settings_file).resolve()
        if settings_file_filepath.exists() and settings_file_filepath.is_file():
            raise ClickException(
                "This project already has a " + click.style("{0!s} file".format(settings_file), fg="red", bold=True) + "!"
            )

        # Explain system.
        click.echo(
            click.style(
                """\n███████╗ █████╗ ██████╗ ██████╗  █████╗
╚══███╔╝██╔══██╗██╔══██╗██╔══██╗██╔══██╗
  ███╔╝ ███████║██████╔╝██████╔╝███████║
 ███╔╝  ██╔══██║██╔═══╝ ██╔═══╝ ██╔══██║
███████╗██║  ██║██║     ██║     ██║  ██║
╚══════╝╚═╝  ╚═╝╚═╝     ╚═╝     ╚═╝  ╚═╝\n""",
                fg="green",
                bold=True,
            )
        )

        click.echo(
            click.style("Welcome to ", bold=True) + click.style("Zappa", fg="green", bold=True) + click.style("!\n", bold=True)
        )
        click.echo(
            click.style("Zappa", bold=True) + " is a system for running server-less Python web applications"
            " on AWS Lambda and AWS API Gateway."
        )
        click.echo("This `init` command will help you create and configure your new Zappa deployment.")
        click.echo("Let's get started!\n")

        env = self._get_init_env()

        # Detect AWS profiles and regions
        # If anyone knows a more straightforward way to easily detect and
        # parse AWS profiles I'm happy to change this, feels like a hack
        session = botocore.session.Session()
        config = session.full_config
        profiles = config.get("profiles", {})
        profile_names = list(profiles.keys())

        click.echo(
            "\nAWS Lambda and API Gateway are only available in certain regions. "
            "Let's check to make sure you have a profile set up in one that will work."
        )

        if not profile_names:
            profile_name, profile = None, None
            click.echo(
                "We couldn't find an AWS profile to use. "
                "Before using Zappa, you'll need to set one up. See here for more info: {}".format(
                    click.style(BOTO3_CONFIG_DOCS_URL, fg="blue", underline=True)
                )
            )
        elif len(profile_names) == 1:
            profile_name = profile_names[0]
            profile = profiles[profile_name]
            click.echo("Okay, using profile {}!".format(click.style(profile_name, bold=True)))
        else:
            if "default" in profile_names:
                default_profile = [p for p in profile_names if p == "default"][0]
            else:
                default_profile = profile_names[0]

            profile_name, profile = self._get_init_profile(default_profile, profiles, profile_names)

        profile_region = profile.get("region") if profile else None

        # Create Bucket
        click.echo(
            "\nYour Zappa deployments will need to be uploaded to a " + click.style("private S3 bucket", bold=True) + "."
        )
        click.echo("If you don't have a bucket yet, we'll create one for you too.")
        default_bucket = "zappa-" + "".join(random.choice(string.ascii_lowercase + string.digits) for _ in range(9))
        bucket = self._get_init_bucket(default_bucket)

        # Detect Django/Flask
        try:  # pragma: no cover
            import django  # noqa: F401

            has_django = True
        except ImportError:
            has_django = False

        try:  # pragma: no cover
            import flask  # noqa: F401

            has_flask = True
        except ImportError:
            has_flask = False

        print("")
        # App-specific
        if has_django:  # pragma: no cover
            click.echo("It looks like this is a " + click.style("Django", bold=True) + " application!")
            click.echo("What is the " + click.style("module path", bold=True) + " to your projects's Django settings?")
            matches = detect_django_settings()
            django_settings = self._get_init_django_settings(matches)
            django_settings = django_settings.replace("'", "")
            django_settings = django_settings.replace('"', "")
        else:
            matches = None
            if has_flask:
                click.echo("It looks like this is a " + click.style("Flask", bold=True) + " application.")
                matches = detect_flask_apps()
            click.echo("What's the " + click.style("modular path", bold=True) + " to your app's function?")
            click.echo("This will likely be something like 'your_module.app'.")
            app_function = self._get_init_app_function(matches)
            app_function = app_function.replace("'", "")
            app_function = app_function.replace('"', "")

        # Globalize
        click.echo(
            "\nYou can optionally deploy to "
            + click.style("all available regions", bold=True)
            + " in order to provide fast global service."
        )
        click.echo("If you are using Zappa for the first time, you probably don't want to do this!")
        global_type, global_deployment = self._get_init_global_settings()

        # The given environment name
        zappa_settings = {
            env: {
                "profile_name": profile_name,
                "s3_bucket": bucket,
                "runtime": get_venv_from_python_version(),
                "project_name": self.get_project_name(),
                "exclude": ["boto3", "dateutil", "botocore", "s3transfer", "concurrent"],
            }
        }

        if profile_region:
            zappa_settings[env]["aws_region"] = profile_region

        if has_django:
            zappa_settings[env]["django_settings"] = django_settings
        else:
            zappa_settings[env]["app_function"] = app_function

        # Global Region Deployment
        if global_deployment:
            additional_regions = [r for r in API_GATEWAY_REGIONS if r != profile_region]
            # Create additional stages
            if global_type.lower() in ["p", "primary"]:
                additional_regions = [r for r in additional_regions if "-1" in r]

            for region in additional_regions:
                env_name = env + "_" + region.replace("-", "_")
                g_env = {env_name: {"extends": env, "aws_region": region}}
                zappa_settings.update(g_env)

        import json as json  # hjson is fine for loading, not fine for writing.

        zappa_settings_json = json.dumps(zappa_settings, sort_keys=True, indent=4)

        click.echo("\nOkay, here's your " + click.style("zappa_settings.json", bold=True) + ":\n")
        click.echo(click.style(zappa_settings_json, fg="yellow", bold=False))

        confirm = self._get_init_confirm()
        if confirm[0] not in ["y", "Y", "yes", "YES"]:
            click.echo("" + click.style("Sorry", bold=True, fg="red") + " to hear that! Please init again.")
            return

        # Write
        with settings_file_filepath.open("w", encoding="utf8") as zappa_settings_file:
            zappa_settings_file.write(zappa_settings_json)

        if global_deployment:
            click.echo(
                "\n"
                + click.style("Done", bold=True)
                + "! You can also "
                + click.style("deploy all", bold=True)
                + " by executing:\n"
            )
            click.echo(click.style("\t$ zappa deploy --all", bold=True))

            click.echo("\nAfter that, you can " + click.style("update", bold=True) + " your application code with:\n")
            click.echo(click.style("\t$ zappa update --all", bold=True))
        else:
            click.echo(
                "\n"
                + click.style("Done", bold=True)
                + "! Now you can "
                + click.style("deploy", bold=True)
                + " your Zappa application by executing:\n"
            )
            click.echo(click.style("\t$ zappa deploy %s" % env, bold=True))

            click.echo("\nAfter that, you can " + click.style("update", bold=True) + " your application code with:\n")
            click.echo(click.style("\t$ zappa update %s" % env, bold=True))

        click.echo(
            "\nTo learn more, check out our project page on "
            + click.style("GitHub", bold=True)
            + " here: "
            + click.style("https://github.com/Zappa/Zappa", fg="cyan", bold=True)
        )
        click.echo(
            "and stop by our "
            + click.style("Slack", bold=True)
            + " channel here: "
            + click.style("https://zappateam.slack.com", fg="cyan", bold=True)
        )
        click.echo("\nEnjoy!,")
        click.echo(" ~ Team " + click.style("Zappa", bold=True) + "!")

        return

    def certify(self, no_confirm=True, manual=False):
        """
        Register or update a domain certificate for this env.
        """

        if not (self.domain or self.function_url_domains):
            raise ClickException(
                "Can't certify a domain without " + click.style("domain", fg="red", bold=True) + " configured!"
            )

        if not no_confirm:  # pragma: no cover
            confirm = input("Are you sure you want to certify? [y/n] ")
            if confirm != "y":
                return

        # Make sure this isn't already deployed.
        deployed_versions = self.zappa.get_lambda_function_versions(self.lambda_name)
        if len(deployed_versions) == 0:
            raise ClickException(
                "This application "
                + click.style("isn't deployed yet", fg="red")
                + " - did you mean to call "
                + click.style("deploy", bold=True)
                + "?"
            )

        account_key_location = self.stage_config.get("lets_encrypt_key", None)
        cert_location = self.stage_config.get("certificate", None)
        cert_key_location = self.stage_config.get("certificate_key", None)
        cert_chain_location = self.stage_config.get("certificate_chain", None)
        cert_arn = self.stage_config.get("certificate_arn", None)
        base_path = self.stage_config.get("base_path", None)

        # These are sensitive
        certificate_body = None
        certificate_private_key = None
        certificate_chain = None

        # Prepare for custom Let's Encrypt
        if not cert_location and not cert_arn:
            if not account_key_location:
                raise ClickException(
                    "Can't certify a domain without "
                    + click.style("lets_encrypt_key", fg="red", bold=True)
                    + " or "
                    + click.style("certificate", fg="red", bold=True)
                    + " or "
                    + click.style("certificate_arn", fg="red", bold=True)
                    + " configured!"
                )

            # Get install account_key to /tmp/account_key.pem
            from .letsencrypt import gettempdir

            if account_key_location.startswith("s3://"):
                bucket, key_name = parse_s3_url(account_key_location)
                self.zappa.s3_client.download_file(bucket, key_name, os.path.join(gettempdir(), "account.key"))
            else:
                from shutil import copyfile

                copyfile(account_key_location, os.path.join(gettempdir(), "account.key"))

        # Prepare for Custom SSL
        elif not account_key_location and not cert_arn:
            if not cert_location or not cert_key_location or not cert_chain_location:
                raise ClickException(
                    "Can't certify a domain without "
                    + click.style(
                        "certificate, certificate_key and certificate_chain",
                        fg="red",
                        bold=True,
                    )
                    + " configured!"
                )

            # Read the supplied certificates.
            with open(cert_location) as f:
                certificate_body = f.read()

            with open(cert_key_location) as f:
                certificate_private_key = f.read()

            with open(cert_chain_location) as f:
                certificate_chain = f.read()

        click.echo("Certifying domain " + click.style(self.domain, fg="green", bold=True) + "..")
        route53 = self.stage_config.get("route53_enabled", True)

        # Get cert and update domain for api_gateway
        if self.use_apigateway:
            # Let's Encrypt
            if not cert_location and not cert_arn:
                from .letsencrypt import get_cert_and_update_domain

                cert_success = get_cert_and_update_domain(self.zappa, self.lambda_name, self.api_stage, self.domain, manual)

<<<<<<< HEAD
            # Custom SSL / ACM
            else:

=======
        # Custom SSL / ACM
        else:
            route53 = self.stage_config.get("route53_enabled", True)
            if self.use_apigateway:
>>>>>>> 2c06c76c
                if not self.zappa.get_domain_name(self.domain, route53=route53):
                    dns_name = self.zappa.create_domain_name(
                        domain_name=self.domain,
                        certificate_name=self.domain + "-Zappa-Cert",
                        certificate_body=certificate_body,
                        certificate_private_key=certificate_private_key,
                        certificate_chain=certificate_chain,
                        certificate_arn=cert_arn,
                        lambda_name=self.lambda_name,
                        stage=self.api_stage,
                        base_path=base_path,
                    )
                    if route53:
                        self.zappa.update_route53_records(self.domain, dns_name)
                    print(
                        "Created a new domain name with supplied certificate. "
                        "Please note that it can take up to 40 minutes for this domain to be "
                        "created and propagated through AWS, but it requires no further work on your part."
                    )
                else:
                    self.zappa.update_domain_name(
                        domain_name=self.domain,
                        certificate_name=self.domain + "-Zappa-Cert",
                        certificate_body=certificate_body,
                        certificate_private_key=certificate_private_key,
                        certificate_chain=certificate_chain,
                        certificate_arn=cert_arn,
                        lambda_name=self.lambda_name,
                        stage=self.api_stage,
                        route53=route53,
                        base_path=base_path,
                    )
<<<<<<< HEAD
=======

                cert_success = True

            if self.use_function_url:
                self.lambda_arn = self.zappa.get_lambda_function(function_name=self.lambda_name)
                dns_name = self.zappa.update_lambda_function_url_domains(
                    self.lambda_arn, self.function_url_domains, cert_arn, self.function_url_cloudfront_config
                )
                if route53:
                    for domain in self.function_url_domains:
                        self.zappa.update_route53_records(domain, dns_name)
                print(
                    "Created a new domain name with supplied certificate. "
                    "Please note that it can take up to 40 minutes for this domain to be "
                    "created and propagated through AWS, but it requires no further work on your part."
                )
            cert_success = True
>>>>>>> 2c06c76c

                cert_success = True
                if cert_success:
                    click.echo("Certificate " + click.style("updated", fg="green", bold=True) + "!")
                else:
                    click.echo(click.style("Failed", fg="red", bold=True) + " to generate or install certificate! :(")
                    click.echo("\n==============\n")
                    shamelessly_promote()

        if self.use_function_url:
            self.lambda_arn = self.zappa.get_lambda_function(function_name=self.lambda_name)
            dns_name = self.zappa.update_lambda_function_url_domains(
                self.lambda_arn, self.function_url_domains, cert_arn, self.function_url_cloudfront_config
            )
            if route53:
                for domain in self.function_url_domains:
                    self.zappa.update_route53_records(domain, dns_name)
            print(
                "Created a new domain name with supplied certificate. "
                "Please note that it can take up to 40 minutes for this domain to be "
                "created and propagated through AWS, but it requires no further work on your part."
            )

    ##
    # Shell
    ##
    def shell(self):
        """
        Spawn a debug shell.
        """
        click.echo(
            click.style("NOTICE!", fg="yellow", bold=True)
            + " This is a "
            + click.style("local", fg="green", bold=True)
            + " shell, inside a "
            + click.style("Zappa", bold=True)
            + " object!"
        )
        self.zappa.shell()
        return

    ##
    # Utility
    ##

    def callback(self, position):
        """
        Allows the execution of custom code between creation of the zip file and deployment to AWS.
        :return: None
        """

        callbacks = self.stage_config.get("callbacks", {})
        callback = callbacks.get(position)

        if callback:
            (mod_path, cb_func_name) = callback.rsplit(".", 1)

            try:  # Prefer callback in working directory
                if mod_path.count(".") >= 1:  # Callback function is nested in a folder
                    (mod_folder_path, mod_name) = mod_path.rsplit(".", 1)
                    mod_folder_path_fragments = mod_folder_path.split(".")
                    working_dir = os.path.join(os.getcwd(), *mod_folder_path_fragments)
                else:
                    mod_name = mod_path
                    working_dir = os.getcwd()

                working_dir_importer = pkgutil.get_importer(working_dir)
                module_ = working_dir_importer.find_spec(mod_name).loader.load_module(mod_name)

            except (ImportError, AttributeError):
                try:  # Callback func might be in virtualenv
                    module_ = importlib.import_module(mod_path)
                except ImportError:  # pragma: no cover
                    raise ClickException(
                        click.style("Failed ", fg="red")
                        + "to "
                        + click.style(
                            "import {position} callback ".format(position=position),
                            bold=True,
                        )
                        + 'module: "{mod_path}"'.format(mod_path=click.style(mod_path, bold=True))
                    )

            if not hasattr(module_, cb_func_name):  # pragma: no cover
                raise ClickException(
                    click.style("Failed ", fg="red")
                    + "to "
                    + click.style("find {position} callback ".format(position=position), bold=True)
                    + 'function: "{cb_func_name}" '.format(cb_func_name=click.style(cb_func_name, bold=True))
                    + 'in module "{mod_path}"'.format(mod_path=mod_path)
                )

            cb_func = getattr(module_, cb_func_name)
            cb_func(self)  # Call the function passing self

    def check_for_update(self):
        """
        Print a warning if there's a new Zappa version available.
        """
        try:
<<<<<<< HEAD
            from importlib.metadata import version

            version = version("zappa")
            updateable = check_new_version_available(version)
=======
            updateable = check_new_version_available(__version__)
>>>>>>> 2c06c76c
            if updateable:
                click.echo(
                    click.style("Important!", fg="yellow", bold=True)
                    + " A new version of "
                    + click.style("Zappa", bold=True)
                    + " is available!"
                )
                click.echo("Upgrade with: " + click.style("pip install zappa --upgrade", bold=True))
                click.echo(
                    "Visit the project page on GitHub to see the latest changes: "
                    + click.style("https://github.com/Zappa/Zappa", bold=True)
                )
        except Exception as e:  # pragma: no cover
            print(e)
            return

    def load_settings(self, settings_file=None, session=None):
        """
        Load the local zappa_settings file.
        An existing boto session can be supplied, though this is likely for testing purposes.
        Returns the loaded Zappa object.
        """

        # Ensure we're passed a valid settings file.
        if not settings_file:
            settings_file = self.get_json_or_yaml_settings()
        if not os.path.isfile(settings_file):
            raise ClickException("Please configure your zappa_settings file.")

        # Load up file
        self.load_settings_file(settings_file)

        # Make sure that this stage is our settings
        if self.api_stage not in self.zappa_settings.keys():
            raise ClickException("Please define stage '{0!s}' in your Zappa settings.".format(self.api_stage))

        # We need a working title for this project. Use one if supplied, else cwd dirname.
        if "project_name" in self.stage_config:  # pragma: no cover
            # If the name is invalid, this will throw an exception with message up stack
            self.project_name = validate_name(self.stage_config["project_name"])
        else:
            self.project_name = self.get_project_name()

        # The name of the actual AWS Lambda function, ex, 'helloworld-dev'
        # Assume that we already have have validated the name beforehand.
        # Related:  https://github.com/Miserlou/Zappa/pull/664
        #           https://github.com/Miserlou/Zappa/issues/678
        #           And various others from Slack.
        self.lambda_name = slugify.slugify(self.project_name + "-" + self.api_stage)

        # Load stage-specific settings
        self.s3_bucket_name = self.stage_config.get(
            "s3_bucket",
            "zappa-" + "".join(random.choice(string.ascii_lowercase + string.digits) for _ in range(9)),
        )
        self.vpc_config = self.stage_config.get("vpc_config", {})
        self.memory_size = self.stage_config.get("memory_size", 512)
        self.ephemeral_storage = self.stage_config.get("ephemeral_storage", {"Size": 512})

        # Validate ephemeral storage structure and size
        if "Size" not in self.ephemeral_storage:
            raise ClickException("Please provide a valid Size for ephemeral_storage in your Zappa settings.")
        elif not 512 <= self.ephemeral_storage["Size"] <= 10240:
            raise ClickException("Please provide a valid ephemeral_storage size between 512 - 10240 in your Zappa settings.")

        self.app_function = self.stage_config.get("app_function", None)
        self.exception_handler = self.stage_config.get("exception_handler", None)
        self.aws_region = self.stage_config.get("aws_region", None)
        self.debug = self.stage_config.get("debug", True)
        self.prebuild_script = self.stage_config.get("prebuild_script", None)
        self.profile_name = self.stage_config.get("profile_name", None)
        self.log_level = self.stage_config.get("log_level", "DEBUG")
        self.domain = self.stage_config.get("domain", None)
        self.base_path = self.stage_config.get("base_path", None)
        self.timeout_seconds = self.stage_config.get("timeout_seconds", 30)
        dead_letter_arn = self.stage_config.get("dead_letter_arn", "")
        self.dead_letter_config = {"TargetArn": dead_letter_arn} if dead_letter_arn else {}
        self.cognito = self.stage_config.get("cognito", None)
        self.architecture = [self.stage_config.get("architecture", "x86_64")]
        self.num_retained_versions = self.stage_config.get("num_retained_versions", None)
        self.architecture = self.stage_config.get("architecture", "x86_64")
        # Check for valid values of num_retained_versions
        if self.num_retained_versions is not None and type(self.num_retained_versions) is not int:
            raise ClickException(
                "Please supply either an integer or null for num_retained_versions in the zappa_settings.json. Found %s"
                % type(self.num_retained_versions)
            )
        elif type(self.num_retained_versions) is int and self.num_retained_versions < 1:
            raise ClickException("The value for num_retained_versions in the zappa_settings.json should be greater than 0.")

        # Provide legacy support for `use_apigateway`, now `apigateway_enabled`.
        # https://github.com/Miserlou/Zappa/issues/490
        # https://github.com/Miserlou/Zappa/issues/493
        self.use_apigateway = self.stage_config.get("use_apigateway", True)
        if self.use_apigateway:
            self.use_apigateway = self.stage_config.get("apigateway_enabled", True)
        self.apigateway_description = self.stage_config.get("apigateway_description", None)

        self.lambda_handler = self.stage_config.get("lambda_handler", "handler.lambda_handler")
        # DEPRECATED. https://github.com/Miserlou/Zappa/issues/456
        self.remote_env_bucket = self.stage_config.get("remote_env_bucket", None)
        self.remote_env_file = self.stage_config.get("remote_env_file", None)
        self.remote_env = self.stage_config.get("remote_env", None)
        self.settings_file = self.stage_config.get("settings_file", None)
        self.django_settings = self.stage_config.get("django_settings", None)
        self.manage_roles = self.stage_config.get("manage_roles", True)
        self.binary_support = self.stage_config.get("binary_support", True)
        self.api_key_required = self.stage_config.get("api_key_required", False)
        self.api_key = self.stage_config.get("api_key")
        self.endpoint_configuration = self.stage_config.get("endpoint_configuration", None)
        self.iam_authorization = self.stage_config.get("iam_authorization", False)
        self.cors = self.stage_config.get("cors", False)
        self.lambda_description = self.stage_config.get("lambda_description", "Zappa Deployment")
        self.lambda_concurrency = self.stage_config.get("lambda_concurrency", None)
        self.environment_variables = self.stage_config.get("environment_variables", {})
        self.aws_environment_variables = self.stage_config.get("aws_environment_variables", {})
        self.check_environment(self.environment_variables)
        self.authorizer = self.stage_config.get("authorizer", {})
        self.runtime = self.stage_config.get("runtime", get_runtime_from_python_version())
        self.aws_kms_key_arn = self.stage_config.get("aws_kms_key_arn", "")
        self.snap_start = self.stage_config.get("snap_start", "None")
        self.context_header_mappings = self.stage_config.get("context_header_mappings", {})
        self.xray_tracing = self.stage_config.get("xray_tracing", False)
        self.desired_role_arn = self.stage_config.get("role_arn")
        self.layers = self.stage_config.get("layers", None)
        self.additional_text_mimetypes = self.stage_config.get("additional_text_mimetypes", None)

        # check that BINARY_SUPPORT is True if additional_text_mimetypes is provided
        if self.additional_text_mimetypes and not self.binary_support:
            raise ClickException("zappa_settings.json has additional_text_mimetypes defined, but binary_support is False!")

        # Load ALB-related settings
        self.use_alb = self.stage_config.get("alb_enabled", False)
        self.alb_vpc_config = self.stage_config.get("alb_vpc_config", {})

        # function URL settings
        self.use_function_url = self.stage_config.get("function_url_enabled", False)
        self.function_url_domains = self.stage_config.get("function_url_domains", [])
        self.function_url_cloudfront_config = self.stage_config.get("function_url_cloudfront_config", {})

        default_function_url_config = {
            "authorizer": "NONE",
            "cors": {
                "allowedOrigins": ["*"],
                "allowedHeaders": ["*"],
                "allowedMethods": ["*"],
                "allowCredentials": False,
                "exposedResponseHeaders": ["*"],
                "maxAge": 0,
            },
        }
        default_function_url_config.update(self.stage_config.get("function_url_config", {}))
        self.function_url_config = default_function_url_config

        # Additional tags
        self.tags = self.stage_config.get("tags", {})

        # Architectures
        self.architecture = [self.stage_config.get("architecture", "x86_64")]

        desired_role_name = self.lambda_name + "-ZappaLambdaExecutionRole"
        self.zappa = Zappa(
            boto_session=session,
            profile_name=self.profile_name,
            aws_region=self.aws_region,
            load_credentials=self.load_credentials,
            desired_role_name=desired_role_name,
            desired_role_arn=self.desired_role_arn,
            runtime=self.runtime,
            tags=self.tags,
            endpoint_urls=self.stage_config.get("aws_endpoint_urls", {}),
            xray_tracing=self.xray_tracing,
            architecture=self.architecture,
        )

        for setting in CUSTOM_SETTINGS:
            if setting in self.stage_config:
                setting_val = self.stage_config[setting]
                # Read the policy file contents.
                if setting.endswith("policy"):
                    with open(setting_val, "r") as f:
                        setting_val = f.read()
                setattr(self.zappa, setting, setting_val)

        if self.app_function:
            self.collision_warning(self.app_function)
            if self.app_function[-3:] == ".py":
                click.echo(
                    click.style("Warning!", fg="red", bold=True)
                    + " Your app_function is pointing to a "
                    + click.style("file and not a function", bold=True)
                    + "! It should probably be something like 'my_file.app', not 'my_file.py'!"
                )

        return self.zappa

    def get_json_or_yaml_settings(self, settings_name="zappa_settings"):
        """
        Return zappa_settings path as JSON or YAML (or TOML), as appropriate.
        """
        zs_json = settings_name + ".json"
        zs_yml = settings_name + ".yml"
        zs_yaml = settings_name + ".yaml"
        zs_toml = settings_name + ".toml"

        # Must have at least one
        if (
            not os.path.isfile(zs_json)
            and not os.path.isfile(zs_yml)
            and not os.path.isfile(zs_yaml)
            and not os.path.isfile(zs_toml)
        ):
            raise ClickException("Please configure a zappa_settings file or call `zappa init`.")

        # Prefer JSON
        if os.path.isfile(zs_json):
            settings_file = zs_json
        elif os.path.isfile(zs_toml):
            settings_file = zs_toml
        elif os.path.isfile(zs_yml):
            settings_file = zs_yml
        else:
            settings_file = zs_yaml

        return settings_file

    def load_settings_file(self, settings_file=None):
        """
        Load our settings file.
        """

        if not settings_file:
            settings_file = self.get_json_or_yaml_settings()
        if not os.path.isfile(settings_file):
            raise ClickException("Please configure your zappa_settings file or call `zappa init`.")

        path, ext = os.path.splitext(settings_file)
        if ext == ".yml" or ext == ".yaml":
            with open(settings_file) as yaml_file:
                try:
                    self.zappa_settings = yaml.safe_load(yaml_file)
                except ValueError:  # pragma: no cover
                    raise ValueError("Unable to load the Zappa settings YAML. It may be malformed.")
        elif ext == ".toml":
            with open(settings_file) as toml_file:
                try:
                    self.zappa_settings = toml.load(toml_file)
                except ValueError:  # pragma: no cover
                    raise ValueError("Unable to load the Zappa settings TOML. It may be malformed.")
        else:
            with open(settings_file) as json_file:
                try:
                    self.zappa_settings = json.load(json_file)
                except ValueError:  # pragma: no cover
                    raise ValueError("Unable to load the Zappa settings JSON. It may be malformed.")

    def create_package(self, output=None, use_zappa_release: Optional[str] = None):
        """
        Ensure that the package can be properly configured,
        and then create it.
        """

        # Create the Lambda zip package (includes project and virtualenvironment)
        # Also define the path the handler file so it can be copied to the zip
        # root for Lambda.
        current_file = os.path.dirname(os.path.abspath(inspect.getfile(inspect.currentframe())))  # type: ignore[arg-type]
        handler_file = os.sep.join(current_file.split(os.sep)[0:]) + os.sep + "handler.py"

        # Create the zip file(s)
        if self.stage_config.get("slim_handler", False):
            # Create two zips. One with the application and the other with just the handler.
            # https://github.com/Miserlou/Zappa/issues/510
            self.zip_path = self.zappa.create_lambda_zip(  # type: ignore[attr-defined]
                prefix=self.lambda_name,
                use_precompiled_packages=self.stage_config.get("use_precompiled_packages", True),
                exclude=self.stage_config.get("exclude", []),
                exclude_glob=self.stage_config.get("exclude_glob", []),
                disable_progress=self.disable_progress,
                archive_format="tarball",
            )

            # Make sure the normal venv is not included in the handler's zip
            exclude = self.stage_config.get("exclude", [])
            cur_venv = self.zappa.get_current_venv()  # type: ignore[attr-defined]
            exclude.append(cur_venv.name)
            self.handler_path = self.zappa.create_lambda_zip(  # type: ignore[attr-defined]
                prefix="handler_{0!s}".format(self.lambda_name),
                venv=self.zappa.create_handler_venv(use_zappa_release=use_zappa_release),  # type: ignore[attr-defined]
                handler_file=handler_file,
                slim_handler=True,
                exclude=exclude,
                exclude_glob=self.stage_config.get("exclude_glob", []),
                output=output,
                disable_progress=self.disable_progress,
            )
        else:
            exclude = self.stage_config.get("exclude", [])

            # Create a single zip that has the handler and application
            self.zip_path = self.zappa.create_lambda_zip(  # type: ignore[attr-defined]
                prefix=self.lambda_name,
                handler_file=handler_file,
                use_precompiled_packages=self.stage_config.get("use_precompiled_packages", True),
                exclude=exclude,
                exclude_glob=self.stage_config.get("exclude_glob", []),
                output=output,
                disable_progress=self.disable_progress,
            )

            # Warn if this is too large for Lambda.
            file_stats = os.stat(self.zip_path)
            if file_stats.st_size > 52428800:  # pragma: no cover
                print(
                    "\n\nWarning: Application zip package is likely to be too large for AWS Lambda. "
                    'Try setting "slim_handler" to true in your Zappa settings file.\n\n'
                )

        # Throw custom settings into the zip that handles requests
        if self.stage_config.get("slim_handler", False):
            handler_zip = self.handler_path
        else:
            handler_zip = self.zip_path

        with zipfile.ZipFile(handler_zip, "a") as lambda_zip:  # type: ignore[call-overload]
            settings_s = self.get_zappa_settings_string()

            # Copy our Django app into root of our package.
            # It doesn't work otherwise.
            if self.django_settings:
                base = __file__.rsplit(os.sep, 1)[0]
                django_py = "".join(os.path.join(base, "ext", "django_zappa.py"))
                lambda_zip.write(django_py, "django_zappa_app.py")

            # Lambda requires a specific chmod
            temp_settings = tempfile.NamedTemporaryFile(delete=False)
            os.chmod(temp_settings.name, 0o644)
            temp_settings.write(bytes(settings_s, "utf-8"))
            temp_settings.close()
            lambda_zip.write(temp_settings.name, "zappa_settings.py")
            os.unlink(temp_settings.name)

    def get_zappa_settings_string(self):
        settings_s = "# Generated by Zappa\n"

        if self.app_function:
            if "." not in self.app_function:  # pragma: no cover
                raise ClickException(
                    "Your "
                    + click.style("app_function", fg="red", bold=True)
                    + " value is not a modular path."
                    + " It needs to be in the format `"
                    + click.style("your_module.your_app_object", bold=True)
                    + "`."
                )
            app_module, app_function = self.app_function.rsplit(".", 1)
            settings_s = settings_s + "APP_MODULE='{0!s}'\nAPP_FUNCTION='{1!s}'\n".format(app_module, app_function)

        if self.exception_handler:
            settings_s += "EXCEPTION_HANDLER='{0!s}'\n".format(self.exception_handler)
        else:
            settings_s += "EXCEPTION_HANDLER=None\n"

        if self.debug:
            settings_s = settings_s + "DEBUG=True\n"
        else:
            settings_s = settings_s + "DEBUG=False\n"

        settings_s = settings_s + "LOG_LEVEL='{0!s}'\n".format((self.log_level))

        if self.binary_support:
            settings_s = settings_s + "BINARY_SUPPORT=True\n"
        else:
            settings_s = settings_s + "BINARY_SUPPORT=False\n"

        head_map_dict = {}
        head_map_dict.update(dict(self.context_header_mappings))
        settings_s = settings_s + "CONTEXT_HEADER_MAPPINGS={0}\n".format(head_map_dict)

        # If we're on a domain, we don't need to define the /<<env>> in
        # the WSGI PATH
        if self.domain:
            settings_s = settings_s + "DOMAIN='{0!s}'\n".format((self.domain))
        else:
            settings_s = settings_s + "DOMAIN=None\n"

        if self.base_path:
            settings_s = settings_s + "BASE_PATH='{0!s}'\n".format((self.base_path))
        else:
            settings_s = settings_s + "BASE_PATH=None\n"

        # Pass through remote config bucket and path
        if self.remote_env:
            settings_s = settings_s + "REMOTE_ENV='{0!s}'\n".format(self.remote_env)
        # DEPRECATED. use remove_env instead
        elif self.remote_env_bucket and self.remote_env_file:
            settings_s = settings_s + "REMOTE_ENV='s3://{0!s}/{1!s}'\n".format(self.remote_env_bucket, self.remote_env_file)

        # Local envs
        env_dict = {}
        if self.aws_region:
            env_dict["AWS_REGION"] = self.aws_region
        env_dict.update(dict(self.environment_variables))

        # Environment variable keys must be ascii
        # https://github.com/Miserlou/Zappa/issues/604
        # https://github.com/Miserlou/Zappa/issues/998
        try:
            env_dict = dict((k.encode("ascii").decode("ascii"), v) for (k, v) in env_dict.items())
        except Exception:
            raise ValueError("Environment variable keys must be ascii.")

        settings_s = settings_s + "ENVIRONMENT_VARIABLES={0}\n".format(env_dict)

        # We can be environment-aware
        settings_s = settings_s + "API_STAGE='{0!s}'\n".format((self.api_stage))
        settings_s = settings_s + "PROJECT_NAME='{0!s}'\n".format((self.project_name))

        if self.settings_file:
            settings_s = settings_s + "SETTINGS_FILE='{0!s}'\n".format((self.settings_file))
        else:
            settings_s = settings_s + "SETTINGS_FILE=None\n"

        if self.django_settings:
            settings_s = settings_s + "DJANGO_SETTINGS='{0!s}'\n".format((self.django_settings))
        else:
            settings_s = settings_s + "DJANGO_SETTINGS=None\n"

        # If slim handler, path to project zip
        if self.stage_config.get("slim_handler", False):
            settings_s += "ARCHIVE_PATH='s3://{0!s}/{1!s}_{2!s}_current_project.tar.gz'\n".format(
                self.s3_bucket_name, self.api_stage, self.project_name
            )

            # since includes are for slim handler add the setting here by joining arbitrary list from zappa_settings file
            # and tell the handler we are the slim_handler
            # https://github.com/Miserlou/Zappa/issues/776
            settings_s += "SLIM_HANDLER=True\n"

            include = self.stage_config.get("include", [])
            if len(include) >= 1:
                settings_s += "INCLUDE=" + str(include) + "\n"

        # AWS Events function mapping
        event_mapping = {}
        events = self.stage_config.get("events", [])
        for event in events:
            arn = event.get("event_source", {}).get("arn")
            function = event.get("function")
            if arn and function:
                event_mapping[arn] = function
        settings_s = settings_s + "AWS_EVENT_MAPPING={0!s}\n".format(event_mapping)

        # Map Lext bot events
        bot_events = self.stage_config.get("bot_events", [])
        bot_events_mapping = {}
        for bot_event in bot_events:
            event_source = bot_event.get("event_source", {})
            intent = event_source.get("intent")
            invocation_source = event_source.get("invocation_source")
            function = bot_event.get("function")
            if intent and invocation_source and function:
                bot_events_mapping[str(intent) + ":" + str(invocation_source)] = function

        settings_s = settings_s + "AWS_BOT_EVENT_MAPPING={0!s}\n".format(bot_events_mapping)

        # Map cognito triggers
        cognito_trigger_mapping = {}
        cognito_config = self.stage_config.get("cognito", {})
        triggers = cognito_config.get("triggers", [])
        for trigger in triggers:
            source = trigger.get("source")
            function = trigger.get("function")
            if source and function:
                cognito_trigger_mapping[source] = function
        settings_s = settings_s + "COGNITO_TRIGGER_MAPPING={0!s}\n".format(cognito_trigger_mapping)

        # Authorizer config
        authorizer_function = self.authorizer.get("function", None)
        if authorizer_function:
            settings_s += "AUTHORIZER_FUNCTION='{0!s}'\n".format(authorizer_function)

        # async response
        async_response_table = self.stage_config.get("async_response_table", "")
        settings_s += "ASYNC_RESPONSE_TABLE='{0!s}'\n".format(async_response_table)

        # additional_text_mimetypes
        additional_text_mimetypes = self.stage_config.get("additional_text_mimetypes", [])
        settings_s += f"ADDITIONAL_TEXT_MIMETYPES={additional_text_mimetypes}\n"
        return settings_s

    def remove_local_zip(self):
        """
        Remove our local zip file.
        """

        if self.stage_config.get("delete_local_zip", True):
            try:
                if os.path.isfile(self.zip_path):
                    os.remove(self.zip_path)
                if self.handler_path and os.path.isfile(self.handler_path):
                    os.remove(self.handler_path)
            except Exception:  # pragma: no cover
                sys.exit(-1)

    def remove_uploaded_zip(self):
        """
        Remove the local and S3 zip file after uploading and updating.
        """

        # Remove the uploaded zip from S3, because it is now registered..
        if self.stage_config.get("delete_s3_zip", True):
            self.zappa.remove_from_s3(self.zip_path, self.s3_bucket_name)
            if self.stage_config.get("slim_handler", False):
                # Need to keep the project zip as the slim handler uses it.
                self.zappa.remove_from_s3(self.handler_path, self.s3_bucket_name)

    def on_exit(self):
        """
        Cleanup after the command finishes.
        Always called: SystemExit, KeyboardInterrupt and any other Exception that occurs.
        """
        if self.zip_path:
            # Only try to remove uploaded zip if we're running a command that has loaded credentials
            if self.load_credentials:
                self.remove_uploaded_zip()

            self.remove_local_zip()

    def print_logs(self, logs, colorize=True, http=False, non_http=False, force_colorize=None):
        """
        Parse, filter and print logs to the console.
        """

        for log in logs:
            timestamp = log["timestamp"]
            message = log["message"]
            if "START RequestId" in message:
                continue
            if "REPORT RequestId" in message:
                continue
            if "END RequestId" in message:
                continue

            if not colorize and not force_colorize:
                if http:
                    if self.is_http_log_entry(message.strip()):
                        print("[" + str(timestamp) + "] " + message.strip())
                elif non_http:
                    if not self.is_http_log_entry(message.strip()):
                        print("[" + str(timestamp) + "] " + message.strip())
                else:
                    print("[" + str(timestamp) + "] " + message.strip())
            else:
                if http:
                    if self.is_http_log_entry(message.strip()):
                        click.echo(
                            click.style("[", fg="cyan")
                            + click.style(str(timestamp), bold=True)
                            + click.style("]", fg="cyan")
                            + self.colorize_log_entry(message.strip()),
                            color=force_colorize,
                        )
                elif non_http:
                    if not self.is_http_log_entry(message.strip()):
                        click.echo(
                            click.style("[", fg="cyan")
                            + click.style(str(timestamp), bold=True)
                            + click.style("]", fg="cyan")
                            + self.colorize_log_entry(message.strip()),
                            color=force_colorize,
                        )
                else:
                    click.echo(
                        click.style("[", fg="cyan")
                        + click.style(str(timestamp), bold=True)
                        + click.style("]", fg="cyan")
                        + self.colorize_log_entry(message.strip()),
                        color=force_colorize,
                    )

    def is_http_log_entry(self, string):
        """
        Determines if a log entry is an HTTP-formatted log string or not.
        """
        # Debug event filter
        if "Zappa Event" in string:
            return False

        # IP address filter
        for token in string.replace("\t", " ").split(" "):
            try:
                if token.count(".") == 3 and token.replace(".", "").isnumeric():
                    return True
            except Exception:  # pragma: no cover
                pass

        return False

    def get_project_name(self):
        return slugify.slugify(os.getcwd().split(os.sep)[-1])[:15]

    def colorize_log_entry(self, string):
        """
        Apply various heuristics to return a colorized version of a string.
        If these fail, simply return the string in plaintext.
        """

        final_string = string
        try:
            # First, do stuff in square brackets
            inside_squares = re.findall(r"\[([^]]*)\]", string)
            for token in inside_squares:
                if token in ["CRITICAL", "ERROR", "WARNING", "DEBUG", "INFO", "NOTSET"]:
                    final_string = final_string.replace(
                        "[" + token + "]",
                        click.style("[", fg="cyan") + click.style(token, fg="cyan", bold=True) + click.style("]", fg="cyan"),
                    )
                else:
                    final_string = final_string.replace(
                        "[" + token + "]",
                        click.style("[", fg="cyan") + click.style(token, bold=True) + click.style("]", fg="cyan"),
                    )

            # Then do quoted strings
            quotes = re.findall(r'"[^"]*"', string)
            for token in quotes:
                final_string = final_string.replace(token, click.style(token, fg="yellow"))

            # And UUIDs
            for token in final_string.replace("\t", " ").split(" "):
                try:
                    if token.count("-") == 4 and token.replace("-", "").isalnum():
                        final_string = final_string.replace(token, click.style(token, fg="magenta"))
                except Exception:  # pragma: no cover
                    pass

                # And IP addresses
                try:
                    if token.count(".") == 3 and token.replace(".", "").isnumeric():
                        final_string = final_string.replace(token, click.style(token, fg="red"))
                except Exception:  # pragma: no cover
                    pass

                # And status codes
                try:
                    if token in ["200"]:
                        final_string = final_string.replace(token, click.style(token, fg="green"))
                    if token in ["400", "401", "403", "404", "405", "500"]:
                        final_string = final_string.replace(token, click.style(token, fg="red"))
                except Exception:  # pragma: no cover
                    pass

            # And Zappa Events
            try:
                if "Zappa Event:" in final_string:
                    final_string = final_string.replace(
                        "Zappa Event:",
                        click.style("Zappa Event:", bold=True, fg="green"),
                    )
            except Exception:  # pragma: no cover
                pass

            # And dates
            for token in final_string.split("\t"):
                try:
                    final_string = final_string.replace(token, click.style(token, fg="green"))
                except Exception:  # pragma: no cover
                    pass

            final_string = final_string.replace("\t", " ").replace("   ", " ")
            if final_string[0] != " ":
                final_string = " " + final_string
            return final_string
        except Exception:  # pragma: no cover
            return string

    def execute_prebuild_script(self):
        """
        Parse and execute the prebuild_script from the zappa_settings.
        """

        (pb_mod_path, pb_func) = self.prebuild_script.rsplit(".", 1)

        try:  # Prefer prebuild script in working directory
            if pb_mod_path.count(".") >= 1:  # Prebuild script func is nested in a folder
                (mod_folder_path, mod_name) = pb_mod_path.rsplit(".", 1)
                mod_folder_path_fragments = mod_folder_path.split(".")
                working_dir = os.path.join(os.getcwd(), *mod_folder_path_fragments)
            else:
                mod_name = pb_mod_path
                working_dir = os.getcwd()

            working_dir_importer = pkgutil.get_importer(working_dir)
            module_ = working_dir_importer.find_spec(mod_name).loader.load_module(mod_name)

        except (ImportError, AttributeError):
            try:  # Prebuild func might be in virtualenv
                module_ = importlib.import_module(pb_mod_path)
            except ImportError:  # pragma: no cover
                raise ClickException(
                    click.style("Failed ", fg="red")
                    + "to "
                    + click.style("import prebuild script ", bold=True)
                    + 'module: "{pb_mod_path}"'.format(pb_mod_path=click.style(pb_mod_path, bold=True))
                )

        if not hasattr(module_, pb_func):  # pragma: no cover
            raise ClickException(
                click.style("Failed ", fg="red")
                + "to "
                + click.style("find prebuild script ", bold=True)
                + 'function: "{pb_func}" '.format(pb_func=click.style(pb_func, bold=True))
                + 'in module "{pb_mod_path}"'.format(pb_mod_path=pb_mod_path)
            )

        prebuild_function = getattr(module_, pb_func)
        prebuild_function()  # Call the function

    def collision_warning(self, item):
        """
        Given a string, print a warning if this could
        collide with a Zappa core package module.
        Use for app functions and events.
        """

        namespace_collisions = [
            "zappa.",
            "wsgi.",
            "middleware.",
            "handler.",
            "util.",
            "letsencrypt.",
            "cli.",
        ]
        for namespace_collision in namespace_collisions:
            if item.startswith(namespace_collision):
                click.echo(
                    click.style("Warning!", fg="red", bold=True)
                    + " You may have a namespace collision between "
                    + click.style(item, bold=True)
                    + " and "
                    + click.style(namespace_collision, bold=True)
                    + "! You may want to rename that file."
                )

    def deploy_api_gateway(self, api_id):
        cache_cluster_enabled = self.stage_config.get("cache_cluster_enabled", False)
        cache_cluster_size = str(self.stage_config.get("cache_cluster_size", 0.5))
        endpoint_url = self.zappa.deploy_api_gateway(
            api_id=api_id,
            stage_name=self.api_stage,
            cache_cluster_enabled=cache_cluster_enabled,
            cache_cluster_size=cache_cluster_size,
            cloudwatch_log_level=self.stage_config.get("cloudwatch_log_level", "OFF"),
            cloudwatch_data_trace=self.stage_config.get("cloudwatch_data_trace", False),
            cloudwatch_metrics_enabled=self.stage_config.get("cloudwatch_metrics_enabled", False),
            cache_cluster_ttl=self.stage_config.get("cache_cluster_ttl", 300),
            cache_cluster_encrypted=self.stage_config.get("cache_cluster_encrypted", False),
        )
        return endpoint_url

    def check_venv(self):
        """Ensure we're inside a virtualenv."""
        if self.vargs and self.vargs.get("no_venv"):
            return
        if self.zappa:
            venv = self.zappa.get_current_venv()
        else:
            # Just for `init`, when we don't have settings yet.
            venv = Zappa.get_current_venv()
        if not venv:
            raise ClickException(
                click.style("Zappa", bold=True)
                + " requires an "
                + click.style("active virtual environment", bold=True, fg="red")
                + "!\n"
                + "Learn more about virtual environments here: "
                + click.style(
                    "http://docs.python-guide.org/en/latest/dev/virtualenvs/",
                    bold=False,
                    fg="cyan",
                )
            )

    def silence(self):
        """
        Route all stdout to null.
        """

        sys.stdout = open(os.devnull, "w")
        sys.stderr = open(os.devnull, "w")

    def touch_endpoint(self, endpoint_url):
        """
        Test the deployed endpoint with a GET request.
        """

        # Private APIGW endpoints most likely can't be reached by a deployer
        # unless they're connected to the VPC by VPN. Instead of trying
        # connect to the service, print a warning and let the user know
        # to check it manually.
        # See: https://github.com/Miserlou/Zappa/pull/1719#issuecomment-471341565
        if "PRIVATE" in self.stage_config.get("endpoint_configuration", []):
            print(
                click.style("Warning!", fg="yellow", bold=True) + " Since you're deploying a private API Gateway endpoint,"
                " Zappa cannot determine if your function is returning "
                " a correct status code. You should check your API's response"
                " manually before considering this deployment complete."
            )
            return

        touch_path = self.stage_config.get("touch_path", "/")
        req = requests.get(endpoint_url + touch_path)

        # Sometimes on really large packages, it can take 60-90 secs to be
        # ready and requests will return 504 status_code until ready.
        # So, if we get a 504 status code, rerun the request up to 4 times or
        # until we don't get a 504 error
        if req.status_code == 504:
            i = 0
            status_code = 504
            while status_code == 504 and i <= 4:
                req = requests.get(endpoint_url + touch_path)
                status_code = req.status_code
                i += 1

        if req.status_code >= 500:
            raise ClickException(
                click.style("Warning!", fg="red", bold=True)
                + " Status check on the deployed lambda failed."
                + " A GET request to '"
                + touch_path
                + "' yielded a "
                + click.style(str(req.status_code), fg="red", bold=True)
                + " response code."
            )

        if req.status_code == 200:
            click.echo(req.text)

####################################################################
# Main
####################################################################


def shamelessly_promote():
    """
    Shamelessly promote our little community.
    """

    click.echo(
        "Need "
        + click.style("help", fg="green", bold=True)
        + "? Found a "
        + click.style("bug", fg="green", bold=True)
        + "? Let us "
        + click.style("know", fg="green", bold=True)
        + "! :D"
    )
    click.echo(
        "File bug reports on "
        + click.style("GitHub", bold=True)
        + " here: "
        + click.style("https://github.com/Zappa/Zappa", fg="cyan", bold=True)
    )
    click.echo(
        "And join our "
        + click.style("Slack", bold=True)
        + " channel here: "
        + click.style("https://zappateam.slack.com", fg="cyan", bold=True)
    )
    click.echo("Love!,")
    click.echo(" ~ Team " + click.style("Zappa", bold=True) + "!")


def disable_click_colors():
    """
    Set a Click context where colors are disabled. Creates a throwaway Command
    to play nicely with the Context constructor.
    The intended side-effect here is that click.echo() checks this context and will
    suppress colors.
    https://github.com/pallets/click/blob/e1aa43a3/click/globals.py#L39
    """

    ctx = Context(Command("AllYourBaseAreBelongToUs"))
    ctx.color = False
    push_context(ctx)


def handle():  # pragma: no cover
    """
    Main program execution handler.
    """

    try:
        cli = ZappaCLI()
        sys.exit(cli.handle())
    except SystemExit as e:  # pragma: no cover
        cli.on_exit()
        sys.exit(e.code)

    except KeyboardInterrupt:  # pragma: no cover
        cli.on_exit()
        sys.exit(130)
    except Exception:
        cli.on_exit()

        click.echo("Oh no! An " + click.style("error occurred", fg="red", bold=True) + "! :(")
        click.echo("\n==============\n")
        import traceback

        traceback.print_exc()
        click.echo("\n==============\n")
        shamelessly_promote()

        sys.exit(-1)


if __name__ == "__main__":  # pragma: no cover
    handle()<|MERGE_RESOLUTION|>--- conflicted
+++ resolved
@@ -28,10 +28,7 @@
 import botocore
 import click
 import hjson as json
-<<<<<<< HEAD
 # import pkg_resources
-=======
->>>>>>> 2c06c76c
 import requests
 import slugify
 import toml
@@ -129,10 +126,7 @@
     additional_text_mimetypes = None
     tags = []  # type: ignore[var-annotated]
     layers = None
-<<<<<<< HEAD
-=======
     use_function_url = False
->>>>>>> 2c06c76c
     architecture = None
 
     stage_name_env_pattern = re.compile("^[a-zA-Z0-9_]+$")
@@ -211,11 +205,7 @@
             "-v",
             "--version",
             action="version",
-<<<<<<< HEAD
-            version=zappa_version,
-=======
             version=__version__,
->>>>>>> 2c06c76c
             help="Print the zappa version",
         )
         parser.add_argument("--color", default="auto", choices=["auto", "never", "always"])
@@ -876,12 +866,8 @@
                 function_name=self.lambda_arn,
                 function_url_config=self.function_url_config,
             )
-<<<<<<< HEAD
             endpoint_url = self.zappa.deploy_lambda_function_url(**kwargs)
             self.zappa.wait_until_lambda_function_is_updated(function_name=self.lambda_name)
-=======
-            self.zappa.deploy_lambda_function_url(**kwargs)
->>>>>>> 2c06c76c
 
         if self.use_apigateway:
             # Create and configure the API Gateway
@@ -1154,11 +1140,7 @@
                 function_name=self.lambda_arn,
                 function_url_config=self.function_url_config,
             )
-<<<<<<< HEAD
             endpoint_url = self.zappa.update_lambda_function_url(**kwargs)[:-1]
-=======
-            self.zappa.update_lambda_function_url(**kwargs)
->>>>>>> 2c06c76c
         else:
             self.zappa.delete_lambda_function_url(self.lambda_arn)
 
@@ -2136,16 +2118,9 @@
 
                 cert_success = get_cert_and_update_domain(self.zappa, self.lambda_name, self.api_stage, self.domain, manual)
 
-<<<<<<< HEAD
             # Custom SSL / ACM
             else:
 
-=======
-        # Custom SSL / ACM
-        else:
-            route53 = self.stage_config.get("route53_enabled", True)
-            if self.use_apigateway:
->>>>>>> 2c06c76c
                 if not self.zappa.get_domain_name(self.domain, route53=route53):
                     dns_name = self.zappa.create_domain_name(
                         domain_name=self.domain,
@@ -2178,26 +2153,6 @@
                         route53=route53,
                         base_path=base_path,
                     )
-<<<<<<< HEAD
-=======
-
-                cert_success = True
-
-            if self.use_function_url:
-                self.lambda_arn = self.zappa.get_lambda_function(function_name=self.lambda_name)
-                dns_name = self.zappa.update_lambda_function_url_domains(
-                    self.lambda_arn, self.function_url_domains, cert_arn, self.function_url_cloudfront_config
-                )
-                if route53:
-                    for domain in self.function_url_domains:
-                        self.zappa.update_route53_records(domain, dns_name)
-                print(
-                    "Created a new domain name with supplied certificate. "
-                    "Please note that it can take up to 40 minutes for this domain to be "
-                    "created and propagated through AWS, but it requires no further work on your part."
-                )
-            cert_success = True
->>>>>>> 2c06c76c
 
                 cert_success = True
                 if cert_success:
@@ -2298,14 +2253,7 @@
         Print a warning if there's a new Zappa version available.
         """
         try:
-<<<<<<< HEAD
-            from importlib.metadata import version
-
-            version = version("zappa")
-            updateable = check_new_version_available(version)
-=======
             updateable = check_new_version_available(__version__)
->>>>>>> 2c06c76c
             if updateable:
                 click.echo(
                     click.style("Important!", fg="yellow", bold=True)

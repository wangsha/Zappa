--- conflicted
+++ resolved
@@ -124,11 +124,8 @@
     additional_text_mimetypes = None
     tags = []  # type: ignore[var-annotated]
     layers = None
-<<<<<<< HEAD
     use_function_url = False
-=======
     architecture = None
->>>>>>> c2a8e207
 
     stage_name_env_pattern = re.compile("^[a-zA-Z0-9_]+$")
 

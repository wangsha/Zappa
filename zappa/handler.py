--- conflicted
+++ resolved
@@ -713,31 +713,10 @@
                         zappa_returndict.setdefault("statusDescription", response.status)
 
                     if response.data:
-<<<<<<< HEAD
-                        if settings.BINARY_SUPPORT and response.headers.get(
-                            "Content-Encoding"
-                        ):
-                            # We could have a text response that's gzip
-                            # encoded. Therefore, we base-64 encode it.
-                            zappa_returndict["body"] = base64.b64encode(
-                                response.data
-                            ).decode("utf-8")
-                            zappa_returndict["isBase64Encoded"] = True
-                        elif (
-                            settings.BINARY_SUPPORT
-                            and not response.mimetype.startswith("text/")
-                            and response.mimetype != "application/json"
-                        ):
-                            zappa_returndict["body"] = base64.b64encode(response.data).decode("utf-8")
-                            zappa_returndict["isBase64Encoded"] = True
-                        else:
-                            zappa_returndict["body"] = response.get_data(as_text=True)
-=======
                         processed_body, is_base64_encoded = self._process_response_body(response, settings=settings)
                         zappa_returndict["body"] = processed_body
                         if is_base64_encoded:
                             zappa_returndict["isBase64Encoded"] = is_base64_encoded
->>>>>>> 50eaf17b
 
                     zappa_returndict["statusCode"] = response.status_code
                     if "headers" in event:

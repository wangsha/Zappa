import base64
import collections
import datetime
import importlib
import inspect
import json
import logging
import os
import sys
import tarfile
import traceback
from builtins import str
from types import ModuleType
from typing import Tuple

import boto3
from werkzeug.wrappers import Response

# This file may be copied into a project's root,
# so handle both scenarios.
try:
    from zappa.middleware import ZappaWSGIMiddleware
    from zappa.utilities import DEFAULT_TEXT_MIMETYPES, merge_headers, parse_s3_url
    from zappa.wsgi import common_log, create_wsgi_request
except ImportError:  # pragma: no cover
    from .middleware import ZappaWSGIMiddleware
    from .utilities import DEFAULT_TEXT_MIMETYPES, merge_headers, parse_s3_url
    from .wsgi import common_log, create_wsgi_request


# Set up logging
logging.basicConfig()
logger = logging.getLogger(__name__)
logger.setLevel(logging.INFO)


class LambdaHandler:
    """
    Singleton for avoiding duplicate setup.

    Pattern provided by @benbangert.
    """

    __instance = None
    settings = None
    settings_name = None
    session = None

    # Application
    app_module = None
    wsgi_app = None
    trailing_slash = False

    def __new__(cls, settings_name="zappa_settings", session=None):
        """Singleton instance to avoid repeat setup"""
        if LambdaHandler.__instance is None:
            print("Instancing..")
            LambdaHandler.__instance = object.__new__(cls)
        return LambdaHandler.__instance

    def __init__(self, settings_name="zappa_settings", session=None):
        # We haven't cached our settings yet, load the settings and app.
        if not self.settings:
            # Loading settings from a python module
            self.settings = importlib.import_module(settings_name)
            self.settings_name = settings_name
            self.session = session

            # Custom log level
            if self.settings.LOG_LEVEL:
                level = logging.getLevelName(self.settings.LOG_LEVEL)
                logger.setLevel(level)

            remote_env = getattr(self.settings, "REMOTE_ENV", None)
            remote_bucket, remote_file = parse_s3_url(remote_env)

            if remote_bucket and remote_file:
                self.load_remote_settings(remote_bucket, remote_file)

            # Let the system know that this will be a Lambda/Zappa/Stack
            os.environ["SERVERTYPE"] = "AWS Lambda"
            os.environ["FRAMEWORK"] = "Zappa"
            try:
                os.environ["PROJECT"] = self.settings.PROJECT_NAME
                os.environ["STAGE"] = self.settings.API_STAGE
            except Exception:  # pragma: no cover
                pass

            # Set any locally defined env vars
            # Environment variable keys can't be Unicode
            # https://github.com/Miserlou/Zappa/issues/604
            for key in self.settings.ENVIRONMENT_VARIABLES.keys():
                os.environ[str(key)] = self.settings.ENVIRONMENT_VARIABLES[key]

            # Pulling from S3 if given a zip path
            project_archive_path = getattr(self.settings, "ARCHIVE_PATH", None)
            if project_archive_path:
                self.load_remote_project_archive(project_archive_path)

            # Load compiled library to the PythonPath
            # checks if we are the slim_handler since this is not needed otherwise
            # https://github.com/Miserlou/Zappa/issues/776
            is_slim_handler = getattr(self.settings, "SLIM_HANDLER", False)
            if is_slim_handler:
                included_libraries = getattr(self.settings, "INCLUDE", [])
                try:
                    from ctypes import cdll

                    for library in included_libraries:
                        try:
                            cdll.LoadLibrary(os.path.join(os.getcwd(), library))
                        except OSError:
                            print("Failed to find library: {}...right filename?".format(library))
                except ImportError:
                    print("Failed to import cytpes library")

            # This is a non-WSGI application
            # https://github.com/Miserlou/Zappa/pull/748
            if not hasattr(self.settings, "APP_MODULE") and not self.settings.DJANGO_SETTINGS:
                self.app_module = None
                wsgi_app_function = None
            # This is probably a normal WSGI app (Or django with overloaded wsgi application)
            # https://github.com/Miserlou/Zappa/issues/1164
            elif hasattr(self.settings, "APP_MODULE"):
                if self.settings.DJANGO_SETTINGS:
                    sys.path.append("/var/task")
                    from django.conf import (
                        ENVIRONMENT_VARIABLE as SETTINGS_ENVIRONMENT_VARIABLE,
                    )

                    # add the Lambda root path into the sys.path
                    self.trailing_slash = True
                    os.environ[SETTINGS_ENVIRONMENT_VARIABLE] = self.settings.DJANGO_SETTINGS
                else:
                    self.trailing_slash = False

                # The app module
                self.app_module = importlib.import_module(self.settings.APP_MODULE)

                # The application
                wsgi_app_function = getattr(self.app_module, self.settings.APP_FUNCTION)
            # Django gets special treatment.
            else:
                try:  # Support both for tests
                    from zappa.ext.django_zappa import get_django_wsgi
                except ImportError:  # pragma: no cover
                    from django_zappa_app import get_django_wsgi

                # Get the Django WSGI app from our extension
                wsgi_app_function = get_django_wsgi(self.settings.DJANGO_SETTINGS)
                self.trailing_slash = True

            self.wsgi_app = ZappaWSGIMiddleware(wsgi_app_function)

    def load_remote_project_archive(self, project_zip_path):
        """
        Puts the project files from S3 in /tmp and adds to path
        """
        project_folder = "/tmp/{0!s}".format(self.settings.PROJECT_NAME)
        if not os.path.isdir(project_folder):
            # The project folder doesn't exist in this cold lambda, get it from S3
            if not self.session:
                boto_session = boto3.Session()
            else:
                boto_session = self.session

            # Download zip file from S3
            remote_bucket, remote_file = parse_s3_url(project_zip_path)
            s3 = boto_session.resource("s3")
            archive_on_s3 = s3.Object(remote_bucket, remote_file).get()

            with tarfile.open(fileobj=archive_on_s3["Body"], mode="r|gz") as t:
                t.extractall(project_folder)

        # Add to project path
        sys.path.insert(0, project_folder)

        # Change working directory to project folder
        # Related: https://github.com/Miserlou/Zappa/issues/702
        os.chdir(project_folder)
        return True

    def load_remote_settings(self, remote_bucket, remote_file):
        """
        Attempt to read a file from s3 containing a flat json object. Adds each
        key->value pair as environment variables. Helpful for keeping
        sensitiZve or stage-specific configuration variables in s3 instead of
        version control.
        """
        if not self.session:
            boto_session = boto3.Session()
        else:
            boto_session = self.session

        s3 = boto_session.resource("s3")
        try:
            remote_env_object = s3.Object(remote_bucket, remote_file).get()
        except Exception as e:  # pragma: no cover
            # catch everything aws might decide to raise
            print("Could not load remote settings file.", e)
            return

        try:
            content = remote_env_object["Body"].read()
        except Exception as e:  # pragma: no cover
            # catch everything aws might decide to raise
            print("Exception while reading remote settings file.", e)
            return

        try:
            settings_dict = json.loads(content)
        except (ValueError, TypeError):  # pragma: no cover
            print("Failed to parse remote settings!")
            return

        # add each key-value to environment - overwrites existing keys!
        for key, value in settings_dict.items():
            if self.settings.LOG_LEVEL == "DEBUG":
                print("Adding {} -> {} to environment".format(key, value))
            # Environment variable keys can't be Unicode
            # https://github.com/Miserlou/Zappa/issues/604
            try:
                os.environ[str(key)] = value
            except Exception:
                if self.settings.LOG_LEVEL == "DEBUG":
                    print("Environment variable keys must be non-unicode!")

    @staticmethod
    def import_module_and_get_function(whole_function):
        """
        Given a modular path to a function, import that module
        and return the function.
        """
        module, function = whole_function.rsplit(".", 1)
        app_module = importlib.import_module(module)
        app_function = getattr(app_module, function)
        return app_function

    @classmethod
    def lambda_handler(cls, event, context):  # pragma: no cover
        handler = global_handler or cls()
        exception_handler = handler.settings.EXCEPTION_HANDLER
        try:
            return handler.handler(event, context)
        except Exception as ex:
            exception_processed = cls._process_exception(
                exception_handler=exception_handler,
                event=event,
                context=context,
                exception=ex,
            )
            if not exception_processed:
                # Only re-raise exception if handler directed so. Allows handler to control if lambda has to retry
                # an event execution in case of failure.
                raise

    @classmethod
    def _process_exception(cls, exception_handler, event, context, exception):
        exception_processed = False
        if exception_handler:
            try:
                handler_function = cls.import_module_and_get_function(exception_handler)
                exception_processed = handler_function(exception, event, context)
            except Exception as cex:
                logger.error(msg="Failed to process exception via custom handler.")
                print(cex)
        return exception_processed

    @staticmethod
    def _process_response_body(response: Response, settings: ModuleType) -> Tuple[str, bool]:
        """
        Perform Response body encoding/decoding

        Related: https://github.com/zappa/Zappa/issues/908
        API Gateway requires binary data be base64 encoded:
        https://aws.amazon.com/blogs/compute/handling-binary-data-using-amazon-api-gateway-http-apis/
        When BINARY_SUPPORT is enabled the body is base64 encoded in the following cases:

        - Content-Encoding defined, commonly used to specify compression (br/gzip/deflate/etc)
          https://developer.mozilla.org/en-US/docs/Web/HTTP/Headers/Content-Encoding
          Content like this must be transmitted as b64.

        - Response assumed binary when Response.mimetype does
          not start with an entry defined in 'handle_as_text_mimetypes'
        """
        encode_body_as_base64 = False
        if settings.BINARY_SUPPORT:
            handle_as_text_mimetypes = DEFAULT_TEXT_MIMETYPES
            additional_text_mimetypes = getattr(settings, "ADDITIONAL_TEXT_MIMETYPES", None)
            if additional_text_mimetypes:
                handle_as_text_mimetypes += tuple(additional_text_mimetypes)

            if response.headers.get("Content-Encoding"):  # Assume br/gzip/deflate/etc encoding
                encode_body_as_base64 = True

            # werkzeug Response.mimetype: lowercase without parameters
            # https://werkzeug.palletsprojects.com/en/2.2.x/wrappers/#werkzeug.wrappers.Request.mimetype
            elif not response.mimetype.startswith(handle_as_text_mimetypes):
                encode_body_as_base64 = True

        if encode_body_as_base64:
            body = base64.b64encode(response.data).decode("utf8")
        else:
            # response.data decoded by werkzeug
            # https://werkzeug.palletsprojects.com/en/2.2.x/wrappers/#werkzeug.wrappers.Request.get_data
            body = response.get_data(as_text=True)

        return body, encode_body_as_base64

    @staticmethod
    def run_function(app_function, event, context):
        """
        Given a function and event context,
        detect signature and execute, returning any result.
        """
        # getargspec does not support python 3 method with type hints
        # Related issue: https://github.com/Miserlou/Zappa/issues/1452
        if hasattr(inspect, "getfullargspec"):  # Python 3
            args, varargs, keywords, defaults, _, _, _ = inspect.getfullargspec(app_function)
        else:  # Python 2
            args, varargs, keywords, defaults = inspect.getargspec(app_function)
        num_args = len(args)
        if num_args == 0:
            result = app_function(event, context) if varargs else app_function()
        elif num_args == 1:
            result = app_function(event, context) if varargs else app_function(event)
        elif num_args == 2:
            result = app_function(event, context)
        else:
            raise RuntimeError(
                "Function signature is invalid. Expected a function that accepts at most " "2 arguments or varargs."
            )
        return result

    def get_function_for_aws_event(self, record):
        """
        Get the associated function to execute for a triggered AWS event

        Support S3, SNS, DynamoDB, kinesis and SQS events
        """
        if "s3" in record:
            if ":" in record["s3"]["configurationId"]:
                return record["s3"]["configurationId"].split(":")[-1]

        arn = None
        if "Sns" in record:
            try:
                message = json.loads(record["Sns"]["Message"])
                if message.get("command"):
                    return message["command"]
            except ValueError:
                pass
            arn = record["Sns"].get("TopicArn")
        elif "dynamodb" in record or "kinesis" in record:
            arn = record.get("eventSourceARN")
        elif "eventSource" in record and record.get("eventSource") == "aws:sqs":
            arn = record.get("eventSourceARN")
        elif "s3" in record:
            arn = record["s3"]["bucket"]["arn"]

        if arn:
            return self.settings.AWS_EVENT_MAPPING.get(arn)

        return None

    def get_function_from_bot_intent_trigger(self, event):
        """
        For the given event build ARN and return the configured function
        """
        intent = event.get("currentIntent")
        if intent:
            intent = intent.get("name")
            if intent:
                return self.settings.AWS_BOT_EVENT_MAPPING.get("{}:{}".format(intent, event.get("invocationSource")))

    def get_function_for_cognito_trigger(self, trigger):
        """
        Get the associated function to execute for a cognito trigger
        """
        print(
            "get_function_for_cognito_trigger",
            self.settings.COGNITO_TRIGGER_MAPPING,
            trigger,
            self.settings.COGNITO_TRIGGER_MAPPING.get(trigger),
        )
        return self.settings.COGNITO_TRIGGER_MAPPING.get(trigger)

    def handler(self, event, context):
        """
        An AWS Lambda function which parses specific API Gateway input into a
        WSGI request, feeds it to our WSGI app, processes the response, and returns
        that back to the API Gateway.

        """
        settings = self.settings

        # If in DEBUG mode, log all raw incoming events.
        if settings.DEBUG:
            logger.debug("Zappa Event: {}".format(event))

        # Set any API Gateway defined Stage Variables
        # as env vars
        if event.get("stageVariables"):
            for key in event["stageVariables"].keys():
                os.environ[str(key)] = event["stageVariables"][key]

        # This is the result of a keep alive, recertify
        # or scheduled event.
        if event.get("detail-type") == "Scheduled Event":
            whole_function = event["resources"][0].split("/")[-1].split("-")[-1]

            # This is a scheduled function.
            if "." in whole_function:
                app_function = self.import_module_and_get_function(whole_function)

                # Execute the function!
                return self.run_function(app_function, event, context)

            # Else, let this execute as it were.

        # This is a direct command invocation.
        elif event.get("command", None):
            whole_function = event["command"]
            app_function = self.import_module_and_get_function(whole_function)
            result = self.run_function(app_function, event, context)
            print("Result of %s:" % whole_function)
            print(result)
            return result

        # This is a direct, raw python invocation.
        # It's _extremely_ important we don't allow this event source
        # to be overridden by unsanitized, non-admin user input.
        elif event.get("raw_command", None):
            raw_command = event["raw_command"]
            exec(raw_command)
            return

        # This is a Django management command invocation.
        elif event.get("manage", None):
            from django.core import management

            try:  # Support both for tests
                from zappa.ext.django_zappa import get_django_wsgi
            except ImportError:  # pragma: no cover
                from django_zappa_app import get_django_wsgi

            # Get the Django WSGI app from our extension
            # We don't actually need the function,
            # but we do need to do all of the required setup for it.
            app_function = get_django_wsgi(self.settings.DJANGO_SETTINGS)

            # Couldn't figure out how to get the value into stdout with StringIO..
            # Read the log for now. :[]
            management.call_command(*event["manage"].split(" "))
            return {}

        # This is an AWS-event triggered invocation.
        elif event.get("Records", None):
            records = event.get("Records")
            result = None
            whole_function = self.get_function_for_aws_event(records[0])
            if whole_function:
                app_function = self.import_module_and_get_function(whole_function)
                result = self.run_function(app_function, event, context)
                logger.debug(result)
            else:
                logger.error("Cannot find a function to process the triggered event.")
            return result

        # this is an AWS-event triggered from Lex bot's intent
        elif event.get("bot"):
            result = None
            whole_function = self.get_function_from_bot_intent_trigger(event)
            if whole_function:
                app_function = self.import_module_and_get_function(whole_function)
                result = self.run_function(app_function, event, context)
                logger.debug(result)
            else:
                logger.error("Cannot find a function to process the triggered event.")
            return result

        # This is an API Gateway authorizer event
        elif event.get("type") == "TOKEN":
            whole_function = self.settings.AUTHORIZER_FUNCTION
            if whole_function:
                app_function = self.import_module_and_get_function(whole_function)
                policy = self.run_function(app_function, event, context)
                return policy
            else:
                logger.error("Cannot find a function to process the authorization request.")
                raise Exception("Unauthorized")

        # This is an AWS Cognito Trigger Event
        elif event.get("triggerSource", None):
            triggerSource = event.get("triggerSource")
            whole_function = self.get_function_for_cognito_trigger(triggerSource)
            result = event
            if whole_function:
                app_function = self.import_module_and_get_function(whole_function)
                result = self.run_function(app_function, event, context)
                logger.debug(result)
            else:
                logger.error("Cannot find a function to handle cognito trigger {}".format(triggerSource))
            return result

        # This is a CloudWatch event
        # Related: https://github.com/Miserlou/Zappa/issues/1924
        elif event.get("awslogs", None):
            result = None
            whole_function = "{}.{}".format(settings.APP_MODULE, settings.APP_FUNCTION)
            app_function = self.import_module_and_get_function(whole_function)
            if app_function:
                result = self.run_function(app_function, event, context)
                logger.debug("Result of %s:" % whole_function)
                logger.debug(result)
            else:
                logger.error("Cannot find a function to process the triggered event.")
            return result

        # This is an HTTP-protocol API Gateway event or Lambda url event with payload format version 2.0
        elif "version" in event and event["version"] == "2.0":
            try:
                time_start = datetime.datetime.now()

                script_name = ""
                host = event.get("headers", {}).get("host")
                if host:
                    if "amazonaws.com" in host:
                        logger.debug("amazonaws found in host")
                        # The path provided in th event doesn't include the
                        # stage, so we must tell Flask to include the API
                        # stage in the url it calculates. See https://github.com/Miserlou/Zappa/issues/1014
                        script_name = f"/{settings.API_STAGE}"
<<<<<<< HEAD
                        # fix function url domain
                    if host.find("lambda-url") > -1 and event.get("headers", {}).get("cloudfront-host"):
                        # https://stackoverflow.com/questions/73024633/cloudfront-forward-host-header-to-lambda-function-url-origin
                        event["headers"]["host"] = event["headers"]["cloudfront-host"]
=======
>>>>>>> 48314795
                else:
                    # This is a test request sent from the AWS console
                    if settings.DOMAIN:
                        # Assume the requests received will be on the specified
                        # domain. No special handling is required
                        pass
                    else:
                        # Assume the requests received will be to the
                        # amazonaws.com endpoint, so tell Flask to include the
                        # API stage
                        script_name = f"/{settings.API_STAGE}"

                base_path = getattr(settings, "BASE_PATH", None)
                environ = create_wsgi_request(
                    event,
                    script_name=script_name,
                    base_path=base_path,
                    trailing_slash=self.trailing_slash,
                    binary_support=settings.BINARY_SUPPORT,
                    context_header_mappings=settings.CONTEXT_HEADER_MAPPINGS,
<<<<<<< HEAD
                    event_version="2.0",
=======
>>>>>>> 48314795
                )

                # We are always on https on Lambda, so tell our wsgi app that.
                environ["HTTPS"] = "on"
                environ["wsgi.url_scheme"] = "https"
                environ["lambda.context"] = context
                environ["lambda.event"] = event

                # Execute the application
                with Response.from_app(self.wsgi_app, environ) as response:
                    response_body = None
                    response_is_base_64_encoded = False
                    if response.data:
                        response_body, response_is_base_64_encoded = self._process_response_body(response, settings=settings)

                    response_status_code = response.status_code

                    cookies = []
                    response_headers = {}
                    for key, value in response.headers:
                        if key.lower() == "set-cookie":
                            cookies.append(value)
                        else:
                            if key in response_headers:
                                updated_value = f"{response_headers[key]},{value}"
                                response_headers[key] = updated_value
                            else:
                                response_headers[key] = value

                    # Calculate the total response time,
                    # and log it in the Common Log format.
                    time_end = datetime.datetime.now()
                    delta = time_end - time_start
                    response_time_ms = delta.total_seconds() * 1000
                    response.content = response.data
                    common_log(environ, response, response_time=response_time_ms)

                    return {
                        "cookies": cookies,
                        "isBase64Encoded": response_is_base_64_encoded,
                        "statusCode": response_status_code,
                        "headers": response_headers,
                        "body": response_body,
                    }
            except Exception as e:
                # Print statements are visible in the logs either way
                print(e)
                exc_info = sys.exc_info()
                message = (
                    "An uncaught exception happened while servicing this request. "
                    "You can investigate this with the `zappa tail` command."
                )

                # If we didn't even build an app_module, just raise.
                if not settings.DJANGO_SETTINGS:
                    try:
                        self.app_module
                    except NameError as ne:
                        message = "Failed to import module: {}".format(ne.message)

                # Call exception handler for unhandled exceptions
                exception_handler = self.settings.EXCEPTION_HANDLER
                self._process_exception(
                    exception_handler=exception_handler,
                    event=event,
                    context=context,
                    exception=e,
                )

                # Return this unspecified exception as a 500, using template that API Gateway expects.
                content = collections.OrderedDict()
                content["statusCode"] = 500
                body = {"message": message}
                if settings.DEBUG:  # only include traceback if debug is on.
                    body["traceback"] = traceback.format_exception(*exc_info)  # traceback as a list for readability.
                content["body"] = json.dumps(str(body), sort_keys=True, indent=4)
                return content

        # Normal web app flow
        try:
            # Timing
            time_start = datetime.datetime.now()

            # This is a normal HTTP request
            if event.get("httpMethod", None):
                script_name = ""
                is_elb_context = False
                headers = merge_headers(event)
                if event.get("requestContext", None) and event["requestContext"].get("elb", None):
                    # Related: https://github.com/Miserlou/Zappa/issues/1715
                    # inputs/outputs for lambda loadbalancer
                    # https://docs.aws.amazon.com/elasticloadbalancing/latest/application/lambda-functions.html
                    is_elb_context = True
                    # host is lower-case when forwarded from ELB
                    host = headers.get("host")
                    # TODO: pathParameters is a first-class citizen in apigateway but not available without
                    # some parsing work for ELB (is this parameter used for anything?)
                    event["pathParameters"] = ""
                else:
                    if headers:
                        host = headers.get("Host")
                    else:
                        host = None
                    logger.debug("host found: [{}]".format(host))

                    if host:
                        if "amazonaws.com" in host:
                            logger.debug("amazonaws found in host")
                            # The path provided in th event doesn't include the
                            # stage, so we must tell Flask to include the API
                            # stage in the url it calculates. See https://github.com/Miserlou/Zappa/issues/1014
                            script_name = "/" + settings.API_STAGE
                    else:
                        # This is a test request sent from the AWS console
                        if settings.DOMAIN:
                            # Assume the requests received will be on the specified
                            # domain. No special handling is required
                            pass
                        else:
                            # Assume the requests received will be to the
                            # amazonaws.com endpoint, so tell Flask to include the
                            # API stage
                            script_name = "/" + settings.API_STAGE

                base_path = getattr(settings, "BASE_PATH", None)

                # Create the environment for WSGI and handle the request
                environ = create_wsgi_request(
                    event,
                    script_name=script_name,
                    base_path=base_path,
                    trailing_slash=self.trailing_slash,
                    binary_support=settings.BINARY_SUPPORT,
                    context_header_mappings=settings.CONTEXT_HEADER_MAPPINGS,
                )

                # We are always on https on Lambda, so tell our wsgi app that.
                environ["HTTPS"] = "on"
                environ["wsgi.url_scheme"] = "https"
                environ["lambda.context"] = context
                environ["lambda.event"] = event

                # Execute the application
                with Response.from_app(self.wsgi_app, environ) as response:
                    # This is the object we're going to return.
                    # Pack the WSGI response into our special dictionary.
                    zappa_returndict = dict()

                    # Issue #1715: ALB support. ALB responses must always include
                    # base64 encoding and status description
                    if is_elb_context:
                        zappa_returndict.setdefault("isBase64Encoded", False)
                        zappa_returndict.setdefault("statusDescription", response.status)

                    if response.data:
                        processed_body, is_base64_encoded = self._process_response_body(response, settings=settings)
                        zappa_returndict["body"] = processed_body
                        if is_base64_encoded:
                            zappa_returndict["isBase64Encoded"] = is_base64_encoded

                    zappa_returndict["statusCode"] = response.status_code
                    if "headers" in event:
                        zappa_returndict["headers"] = {}
                        for key, value in response.headers:
                            zappa_returndict["headers"][key] = value
                    if "multiValueHeaders" in event:
                        zappa_returndict["multiValueHeaders"] = {}
                        for key, value in response.headers:
                            zappa_returndict["multiValueHeaders"][key] = response.headers.getlist(key)

                    # Calculate the total response time,
                    # and log it in the Common Log format.
                    time_end = datetime.datetime.now()
                    delta = time_end - time_start
                    response_time_us = delta.total_seconds() * 1_000_000  # convert to microseconds
                    response.content = response.data
                    common_log(environ, response, response_time=response_time_us)

                    return zappa_returndict
        except Exception as e:  # pragma: no cover
            # Print statements are visible in the logs either way
            print(e)
            exc_info = sys.exc_info()
            message = (
                "An uncaught exception happened while servicing this request. "
                "You can investigate this with the `zappa tail` command."
            )

            # If we didn't even build an app_module, just raise.
            if not settings.DJANGO_SETTINGS:
                try:
                    self.app_module
                except NameError as ne:
                    message = "Failed to import module: {}".format(ne.message)

            # Call exception handler for unhandled exceptions
            exception_handler = self.settings.EXCEPTION_HANDLER
            self._process_exception(
                exception_handler=exception_handler,
                event=event,
                context=context,
                exception=e,
            )

            # Return this unspecified exception as a 500, using template that API Gateway expects.
            content = collections.OrderedDict()
            content["statusCode"] = 500
            body = {"message": message}
            if settings.DEBUG:  # only include traceback if debug is on.
                body["traceback"] = traceback.format_exception(*exc_info)  # traceback as a list for readability.
            content["body"] = json.dumps(str(body), sort_keys=True, indent=4)
            return content


def lambda_handler(event, context):  # pragma: no cover
    return LambdaHandler.lambda_handler(event, context)


def keep_warm_callback(event, context):
    """Method is triggered by the CloudWatch event scheduled when keep_warm setting is set to true."""
    lambda_handler(event={}, context=context)  # overriding event with an empty one so that web app initialization will
    # be triggered.


global_handler = None
if os.environ.get("INSTANTIATE_LAMBDA_HANDLER_ON_IMPORT"):
    global_handler = LambdaHandler()<|MERGE_RESOLUTION|>--- conflicted
+++ resolved
@@ -531,13 +531,10 @@
                         # stage, so we must tell Flask to include the API
                         # stage in the url it calculates. See https://github.com/Miserlou/Zappa/issues/1014
                         script_name = f"/{settings.API_STAGE}"
-<<<<<<< HEAD
                         # fix function url domain
                     if host.find("lambda-url") > -1 and event.get("headers", {}).get("cloudfront-host"):
                         # https://stackoverflow.com/questions/73024633/cloudfront-forward-host-header-to-lambda-function-url-origin
                         event["headers"]["host"] = event["headers"]["cloudfront-host"]
-=======
->>>>>>> 48314795
                 else:
                     # This is a test request sent from the AWS console
                     if settings.DOMAIN:
@@ -558,10 +555,6 @@
                     trailing_slash=self.trailing_slash,
                     binary_support=settings.BINARY_SUPPORT,
                     context_header_mappings=settings.CONTEXT_HEADER_MAPPINGS,
-<<<<<<< HEAD
-                    event_version="2.0",
-=======
->>>>>>> 48314795
                 )
 
                 # We are always on https on Lambda, so tell our wsgi app that.

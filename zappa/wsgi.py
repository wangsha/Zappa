import base64
import logging
import sys
from io import BytesIO
from typing import Optional
from urllib.parse import unquote, urlencode

from .utilities import ApacheNCSAFormatter, merge_headers, titlecase_keys

BINARY_METHODS = ["POST", "PUT", "PATCH", "DELETE", "CONNECT", "OPTIONS"]


logger = logging.getLogger(__name__)


def create_wsgi_request(
    event_info,
    server_name="zappa",
    script_name=None,
    trailing_slash=True,
    binary_support=False,
    base_path=None,
    context_header_mappings={},
    event_version="1.0",
):
    """
    Given some event_info via API Gateway,
    create and return a valid WSGI request environ.
    """
<<<<<<< HEAD
    if event_version == "2.0":
        # See the new format documentation
        # here: https://docs.aws.amazon.com/lambda/latest/dg/urls-invocation.html#urls-payloads
        method = event_info["requestContext"]["http"]["method"]
        headers = event_info["headers"]
        if event_info.get("cookies"):
            headers["cookie"] = "; ".join(event_info["cookies"])

        path = unquote(event_info["rawPath"])
        query = event_info.get("queryStringParameters", {})
        query_string = urlencode(query) if query else ""
        query_string = unquote(query_string)

        # Systems calling the Lambda (other than API Gateway) may not provide the field requestContext
        # Extract remote_user, authorizer if Authorizer is enabled
        remote_user = None
        authorizer = event_info["requestContext"].get("authorizer", None)
        if authorizer:
            if authorizer.get("lambda"):
                # Need to add principalId manually to lambda authorizer response context
                remote_user = authorizer["lambda"].get("principalId")
            elif authorizer.get("iam"):
                remote_user = authorizer["iam"].get("userArn")
    else:
        method = event_info.get("httpMethod", None)
        headers = merge_headers(event_info) or {}  # Allow for the AGW console 'Test' button to work (Pull #735)

        path = unquote(event_info["path"])

        # API Gateway and ALB both started allowing for multi-value querystring
        # params in Nov. 2018. If there aren't multi-value params present, then
        # it acts identically to 'queryStringParameters', so we can use it as a
        # drop-in replacement.
        #
        # The one caveat here is that ALB will only include _one_ of
        # queryStringParameters _or_ multiValueQueryStringParameters, which means
        # we have to check for the existence of one and then fall back to the
        # other.

        if "multiValueQueryStringParameters" in event_info:
            query = event_info["multiValueQueryStringParameters"]
            query_string = urlencode(query, doseq=True) if query else ""
        else:
            query = event_info.get("queryStringParameters", {})
            query_string = urlencode(query) if query else ""
        query_string = unquote(query_string)

        # Systems calling the Lambda (other than API Gateway) may not provide the field requestContext
        # Extract remote_user, authorizer if Authorizer is enabled
        remote_user = None
        authorizer = None
        if "requestContext" in event_info:
            authorizer = event_info["requestContext"].get("authorizer", None)
            if authorizer:
                remote_user = authorizer.get("principalId")
            elif event_info["requestContext"].get("identity"):
                remote_user = event_info["requestContext"]["identity"].get("userArn")
=======
    if event_info.get("version", "") == "2.0":
        method, headers, path, query_string, remote_user, authorizer = process_lambda_payload_v2(event_info)
    else:
        method, headers, path, query_string, remote_user, authorizer = process_lambda_payload_v1(event_info)
>>>>>>> 48314795

    if context_header_mappings:
        for key, value in context_header_mappings.items():
            parts = value.split(".")
            header_val = event_info["requestContext"]
            for part in parts:
                if part not in header_val:
                    header_val = None
                    break
                else:
                    header_val = header_val[part]
            if header_val is not None:
                headers[key] = header_val

    # Related:  https://github.com/Miserlou/Zappa/issues/677
    #           https://github.com/Miserlou/Zappa/issues/683
    #           https://github.com/Miserlou/Zappa/issues/696
    #           https://github.com/Miserlou/Zappa/issues/836
    #           https://en.wikipedia.org/wiki/Hypertext_Transfer_Protocol#Summary_table
    if binary_support and (method in BINARY_METHODS):
        if event_info.get("isBase64Encoded", False):
            encoded_body = event_info["body"]
            body = base64.b64decode(encoded_body)
        else:
            body = event_info.get("body")
            if isinstance(body, str):
                body = body.encode("utf-8")

    else:
        body = event_info.get("body")
        if isinstance(body, str):
            body = body.encode("utf-8")

    # Make header names canonical, e.g. content-type => Content-Type
    # https://github.com/Miserlou/Zappa/issues/1188
    headers = titlecase_keys(headers)

    if base_path:
        script_name = "/" + base_path

        if path.startswith(script_name):
            path = path[len(script_name) :]

    x_forwarded_for = headers.get("X-Forwarded-For", "")
    if "," in x_forwarded_for:
        # The last one is the cloudfront proxy ip. The second to last is the real client ip.
        # Everything else is user supplied and untrustworthy.
        addresses = [addr.strip() for addr in x_forwarded_for.split(",")]
        remote_addr = addresses[-2]
    else:
        remote_addr = x_forwarded_for or "127.0.0.1"

    environ = {
        "PATH_INFO": get_wsgi_string(path),
        "QUERY_STRING": get_wsgi_string(query_string),
        "REMOTE_ADDR": remote_addr,
        "REQUEST_METHOD": method,
        "SCRIPT_NAME": get_wsgi_string(str(script_name)) if script_name else "",
        "SERVER_NAME": str(server_name),
        "SERVER_PORT": headers.get("X-Forwarded-Port", "80"),
        "SERVER_PROTOCOL": str("HTTP/1.1"),
        "wsgi.version": (1, 0),
        "wsgi.url_scheme": headers.get("X-Forwarded-Proto", "http"),
        # This must be Bytes or None
        # - https://docs.djangoproject.com/en/4.2/releases/4.2/#miscellaneous
        # - https://wsgi.readthedocs.io/en/latest/definitions.html#envvar-wsgi.input
        # > Manually instantiated WSGIRequest objects must be provided
        # > a file-like object for wsgi.input.
        "wsgi.input": BytesIO(body),
        "wsgi.errors": sys.stderr,
        "wsgi.multiprocess": False,
        "wsgi.multithread": False,
        "wsgi.run_once": False,
    }

    if authorizer:
        environ["API_GATEWAY_AUTHORIZER"] = authorizer

    # Input processing
    if method in ["POST", "PUT", "PATCH", "DELETE"]:
        if "Content-Type" in headers:
            environ["CONTENT_TYPE"] = headers["Content-Type"]

        if body:
            environ["CONTENT_LENGTH"] = str(len(body))
        else:
            environ["CONTENT_LENGTH"] = "0"

    for header in headers:
        wsgi_name = "HTTP_" + header.upper().replace("-", "_")
        environ[wsgi_name] = str(headers[header])

    if script_name:
        environ["SCRIPT_NAME"] = script_name
        path_info = environ["PATH_INFO"]

        if script_name in path_info:
            environ["PATH_INFO"].replace(script_name, "")

    if remote_user:
        environ["REMOTE_USER"] = remote_user

    return environ


def process_lambda_payload_v1(event_info):
    method = event_info.get("httpMethod", None)
    headers = merge_headers(event_info) or {}  # Allow for the AGW console 'Test' button to work (Pull #735)
    path = unquote(event_info["path"])
    # API Gateway and ALB both started allowing for multi-value querystring
    # params in Nov. 2018. If there aren't multi-value params present, then
    # it acts identically to 'queryStringParameters', so we can use it as a
    # drop-in replacement.
    #
    # The one caveat here is that ALB will only include _one_ of
    # queryStringParameters _or_ multiValueQueryStringParameters, which means
    # we have to check for the existence of one and then fall back to the
    # other.
    if "multiValueQueryStringParameters" in event_info:
        query = event_info["multiValueQueryStringParameters"]
        query_string = urlencode(query, doseq=True) if query else ""
    else:
        query = event_info.get("queryStringParameters", {})
        query_string = urlencode(query) if query else ""
    # Systems calling the Lambda (other than API Gateway) may not provide the field requestContext
    # Extract remote_user, authorizer if Authorizer is enabled
    authorizer, remote_user = None, None
    if "requestContext" in event_info:
        authorizer = event_info["requestContext"].get("authorizer", None)
        if authorizer:
            remote_user = authorizer.get("principalId")
        elif event_info["requestContext"].get("identity"):
            remote_user = event_info["requestContext"]["identity"].get("userArn")
    return method, headers, path, query_string, remote_user, authorizer


def process_lambda_payload_v2(event_info):
    # See the new format documentation
    # here: https://docs.aws.amazon.com/lambda/latest/dg/urls-invocation.html#urls-payloads
    method = event_info["requestContext"]["http"]["method"]
    headers = event_info["headers"]
    if event_info.get("cookies"):
        headers["cookie"] = "; ".join(event_info["cookies"])
    path = unquote(event_info["rawPath"])
    query = event_info.get("queryStringParameters", {})
    query_string = urlencode(query) if query else ""
    # Systems calling the Lambda (other than API Gateway) may not provide the field requestContext
    # Extract remote_user, authorizer if Authorizer is enabled
    remote_user = None
    authorizer = event_info["requestContext"].get("authorizer", None)
    if authorizer:
        if authorizer.get("lambda"):
            # Need to add principalId manually to lambda authorizer response context
            remote_user = authorizer["lambda"].get("principalId")
        elif authorizer.get("iam"):
            remote_user = authorizer["iam"].get("userArn")
    return method, headers, path, query_string, remote_user, authorizer


def common_log(environ, response, response_time: Optional[int] = None):
    """
    Given the WSGI environ and the response,
    log this event in Common Log Format.

    response_time: response time in micro-seconds
    """

    logger = logging.getLogger(__name__)

    if response_time:
        formatter = ApacheNCSAFormatter(with_response_time=True)
        log_entry = formatter(
            response.status_code,
            environ,
            len(response.content),
            rt_us=response_time,
        )
    else:
        formatter = ApacheNCSAFormatter(with_response_time=False)
        log_entry = formatter(response.status_code, environ, len(response.content))

    logger.info(log_entry)

    return log_entry


# Related: https://github.com/Miserlou/Zappa/issues/1199
def get_wsgi_string(string, encoding="utf-8"):
    """
    Returns wsgi-compatible string
    """
    return string.encode(encoding).decode("iso-8859-1")<|MERGE_RESOLUTION|>--- conflicted
+++ resolved
@@ -21,76 +21,15 @@
     binary_support=False,
     base_path=None,
     context_header_mappings={},
-    event_version="1.0",
 ):
     """
     Given some event_info via API Gateway,
     create and return a valid WSGI request environ.
     """
-<<<<<<< HEAD
-    if event_version == "2.0":
-        # See the new format documentation
-        # here: https://docs.aws.amazon.com/lambda/latest/dg/urls-invocation.html#urls-payloads
-        method = event_info["requestContext"]["http"]["method"]
-        headers = event_info["headers"]
-        if event_info.get("cookies"):
-            headers["cookie"] = "; ".join(event_info["cookies"])
-
-        path = unquote(event_info["rawPath"])
-        query = event_info.get("queryStringParameters", {})
-        query_string = urlencode(query) if query else ""
-        query_string = unquote(query_string)
-
-        # Systems calling the Lambda (other than API Gateway) may not provide the field requestContext
-        # Extract remote_user, authorizer if Authorizer is enabled
-        remote_user = None
-        authorizer = event_info["requestContext"].get("authorizer", None)
-        if authorizer:
-            if authorizer.get("lambda"):
-                # Need to add principalId manually to lambda authorizer response context
-                remote_user = authorizer["lambda"].get("principalId")
-            elif authorizer.get("iam"):
-                remote_user = authorizer["iam"].get("userArn")
-    else:
-        method = event_info.get("httpMethod", None)
-        headers = merge_headers(event_info) or {}  # Allow for the AGW console 'Test' button to work (Pull #735)
-
-        path = unquote(event_info["path"])
-
-        # API Gateway and ALB both started allowing for multi-value querystring
-        # params in Nov. 2018. If there aren't multi-value params present, then
-        # it acts identically to 'queryStringParameters', so we can use it as a
-        # drop-in replacement.
-        #
-        # The one caveat here is that ALB will only include _one_ of
-        # queryStringParameters _or_ multiValueQueryStringParameters, which means
-        # we have to check for the existence of one and then fall back to the
-        # other.
-
-        if "multiValueQueryStringParameters" in event_info:
-            query = event_info["multiValueQueryStringParameters"]
-            query_string = urlencode(query, doseq=True) if query else ""
-        else:
-            query = event_info.get("queryStringParameters", {})
-            query_string = urlencode(query) if query else ""
-        query_string = unquote(query_string)
-
-        # Systems calling the Lambda (other than API Gateway) may not provide the field requestContext
-        # Extract remote_user, authorizer if Authorizer is enabled
-        remote_user = None
-        authorizer = None
-        if "requestContext" in event_info:
-            authorizer = event_info["requestContext"].get("authorizer", None)
-            if authorizer:
-                remote_user = authorizer.get("principalId")
-            elif event_info["requestContext"].get("identity"):
-                remote_user = event_info["requestContext"]["identity"].get("userArn")
-=======
     if event_info.get("version", "") == "2.0":
         method, headers, path, query_string, remote_user, authorizer = process_lambda_payload_v2(event_info)
     else:
         method, headers, path, query_string, remote_user, authorizer = process_lambda_payload_v1(event_info)
->>>>>>> 48314795
 
     if context_header_mappings:
         for key, value in context_header_mappings.items():

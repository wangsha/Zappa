import base64
import logging
import sys
from io import BytesIO
from urllib.parse import unquote, urlencode

from .utilities import ApacheNCSAFormatter, merge_headers, titlecase_keys

BINARY_METHODS = ["POST", "PUT", "PATCH", "DELETE", "CONNECT", "OPTIONS"]


def create_wsgi_request(
    event_info,
    server_name="zappa",
    script_name=None,
    trailing_slash=True,
    binary_support=False,
    base_path=None,
    context_header_mappings={},
    event_version="1.0",
):
    """
    Given some event_info via API Gateway,
    create and return a valid WSGI request environ.
    """
    if event_version == "2.0":
        # See the new format documentation
        # here: https://docs.aws.amazon.com/lambda/latest/dg/urls-invocation.html#urls-payloads
        method = event_info["requestContext"]["http"]["method"]
        headers = event_info["headers"]
        if event_info.get("cookies"):
            headers["cookie"] = "; ".join(event_info["cookies"])

        path = urls.url_unquote(event_info["requestContext"]["http"]["path"])

        query = event_info.get("queryStringParameters", {})
        query_string = urlencode(query) if query else ""
<<<<<<< HEAD
        query_string = urls.url_unquote(query_string)

        # Systems calling the Lambda (other than API Gateway) may not provide the field requestContext
        # Extract remote_user, authorizer if Authorizer is enabled
        remote_user = None
        authorizer = event_info["requestContext"].get("authorizer", None)
        if authorizer:
            if authorizer.get("lambda"):
                # Need to add principalId manually to lambda authorizer response context
                remote_user = authorizer["lambda"].get("principalId")
            elif authorizer.get("iam"):
                remote_user = authorizer["iam"].get("userArn")
    else:
        method = event_info.get("httpMethod", None)
        headers = merge_headers(event_info) or {}  # Allow for the AGW console 'Test' button to work (Pull #735)

        path = urls.url_unquote(event_info["path"])

        # API Gateway and ALB both started allowing for multi-value querystring
        # params in Nov. 2018. If there aren't multi-value params present, then
        # it acts identically to 'queryStringParameters', so we can use it as a
        # drop-in replacement.
        #
        # The one caveat here is that ALB will only include _one_ of
        # queryStringParameters _or_ multiValueQueryStringParameters, which means
        # we have to check for the existence of one and then fall back to the
        # other.

        if "multiValueQueryStringParameters" in event_info:
            query = event_info["multiValueQueryStringParameters"]
            query_string = urlencode(query, doseq=True) if query else ""
        else:
            query = event_info.get("queryStringParameters", {})
            query_string = urlencode(query) if query else ""
        query_string = urls.url_unquote(query_string)

        # Systems calling the Lambda (other than API Gateway) may not provide the field requestContext
        # Extract remote_user, authorizer if Authorizer is enabled
        remote_user = None
        authorizer = None
        if "requestContext" in event_info:
            authorizer = event_info["requestContext"].get("authorizer", None)
            if authorizer:
                remote_user = authorizer.get("principalId")
            elif event_info["requestContext"].get("identity"):
                remote_user = event_info["requestContext"]["identity"].get("userArn")
=======
    query_string = unquote(query_string)
>>>>>>> 0b1eab14

    if context_header_mappings:
        for key, value in context_header_mappings.items():
            parts = value.split(".")
            header_val = event_info["requestContext"]
            for part in parts:
                if part not in header_val:
                    header_val = None
                    break
                else:
                    header_val = header_val[part]
            if header_val is not None:
                headers[key] = header_val

    # Related:  https://github.com/Miserlou/Zappa/issues/677
    #           https://github.com/Miserlou/Zappa/issues/683
    #           https://github.com/Miserlou/Zappa/issues/696
    #           https://github.com/Miserlou/Zappa/issues/836
    #           https://en.wikipedia.org/wiki/Hypertext_Transfer_Protocol#Summary_table
    if binary_support and (method in BINARY_METHODS):
        if event_info.get("isBase64Encoded", False):
            encoded_body = event_info["body"]
            body = base64.b64decode(encoded_body)
        else:
            body = event_info.get("body")
            if isinstance(body, str):
                body = body.encode("utf-8")

    else:
        body = event_info.get("body")
        if isinstance(body, str):
            body = body.encode("utf-8")

    # Make header names canonical, e.g. content-type => Content-Type
    # https://github.com/Miserlou/Zappa/issues/1188
    headers = titlecase_keys(headers)

<<<<<<< HEAD
=======
    path = unquote(event_info["path"])
>>>>>>> 0b1eab14
    if base_path:
        script_name = "/" + base_path

        if path.startswith(script_name):
            path = path[len(script_name) :]

    x_forwarded_for = headers.get("X-Forwarded-For", "")
    if "," in x_forwarded_for:
        # The last one is the cloudfront proxy ip. The second to last is the real client ip.
        # Everything else is user supplied and untrustworthy.
        addresses = [addr.strip() for addr in x_forwarded_for.split(",")]
        remote_addr = addresses[-2]
    else:
        remote_addr = x_forwarded_for or "127.0.0.1"

    environ = {
        "PATH_INFO": get_wsgi_string(path),
        "QUERY_STRING": get_wsgi_string(query_string),
        "REMOTE_ADDR": remote_addr,
        "REQUEST_METHOD": method,
        "SCRIPT_NAME": get_wsgi_string(str(script_name)) if script_name else "",
        "SERVER_NAME": str(server_name),
        "SERVER_PORT": headers.get("X-Forwarded-Port", "80"),
        "SERVER_PROTOCOL": str("HTTP/1.1"),
        "wsgi.version": (1, 0),
        "wsgi.url_scheme": headers.get("X-Forwarded-Proto", "http"),
        # This must be Bytes or None
        # - https://docs.djangoproject.com/en/4.2/releases/4.2/#miscellaneous
        # - https://wsgi.readthedocs.io/en/latest/definitions.html#envvar-wsgi.input
        # > Manually instantiated WSGIRequest objects must be provided
        # > a file-like object for wsgi.input.
        "wsgi.input": BytesIO(body),
        "wsgi.errors": sys.stderr,
        "wsgi.multiprocess": False,
        "wsgi.multithread": False,
        "wsgi.run_once": False,
    }

    if authorizer:
        environ["API_GATEWAY_AUTHORIZER"] = authorizer

    # Input processing
    if method in ["POST", "PUT", "PATCH", "DELETE"]:
        if "Content-Type" in headers:
            environ["CONTENT_TYPE"] = headers["Content-Type"]

        if body:
            environ["CONTENT_LENGTH"] = str(len(body))
        else:
            environ["CONTENT_LENGTH"] = "0"

    for header in headers:
        wsgi_name = "HTTP_" + header.upper().replace("-", "_")
        environ[wsgi_name] = str(headers[header])

    if script_name:
        environ["SCRIPT_NAME"] = script_name
        path_info = environ["PATH_INFO"]

        if script_name in path_info:
            environ["PATH_INFO"].replace(script_name, "")

    if remote_user:
        environ["REMOTE_USER"] = remote_user

    return environ


def common_log(environ, response, response_time=None):
    """
    Given the WSGI environ and the response,
    log this event in Common Log Format.

    """

    logger = logging.getLogger()

    if response_time:
        formatter = ApacheNCSAFormatter(with_response_time=True)
        log_entry = formatter(
            response.status_code,
            environ,
            len(response.content),
            rt_us=response_time,
        )
    else:
        formatter = ApacheNCSAFormatter(with_response_time=False)
        log_entry = formatter(response.status_code, environ, len(response.content))

    logger.info(log_entry)

    return log_entry


# Related: https://github.com/Miserlou/Zappa/issues/1199
def get_wsgi_string(string, encoding="utf-8"):
    """
    Returns wsgi-compatible string
    """
    return string.encode(encoding).decode("iso-8859-1")<|MERGE_RESOLUTION|>--- conflicted
+++ resolved
@@ -35,7 +35,6 @@
 
         query = event_info.get("queryStringParameters", {})
         query_string = urlencode(query) if query else ""
-<<<<<<< HEAD
         query_string = urls.url_unquote(query_string)
 
         # Systems calling the Lambda (other than API Gateway) may not provide the field requestContext
@@ -82,9 +81,6 @@
                 remote_user = authorizer.get("principalId")
             elif event_info["requestContext"].get("identity"):
                 remote_user = event_info["requestContext"]["identity"].get("userArn")
-=======
-    query_string = unquote(query_string)
->>>>>>> 0b1eab14
 
     if context_header_mappings:
         for key, value in context_header_mappings.items():
@@ -122,10 +118,7 @@
     # https://github.com/Miserlou/Zappa/issues/1188
     headers = titlecase_keys(headers)
 
-<<<<<<< HEAD
-=======
     path = unquote(event_info["path"])
->>>>>>> 0b1eab14
     if base_path:
         script_name = "/" + base_path
 

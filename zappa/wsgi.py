--- conflicted
+++ resolved
@@ -4,7 +4,6 @@
 from io import BytesIO
 from typing import Optional
 from urllib.parse import unquote, urlencode
-from werkzeug import urls
 
 from .utilities import ApacheNCSAFormatter, merge_headers, titlecase_keys
 
@@ -25,7 +24,6 @@
     Given some event_info via API Gateway,
     create and return a valid WSGI request environ.
     """
-<<<<<<< HEAD
     if event_version == "2.0":
         # See the new format documentation
         # here: https://docs.aws.amazon.com/lambda/latest/dg/urls-invocation.html#urls-payloads
@@ -34,11 +32,11 @@
         if event_info.get("cookies"):
             headers["cookie"] = "; ".join(event_info["cookies"])
 
-        path = urls.url_unquote(event_info["requestContext"]["http"]["path"])
+        path = urlencode(event_info["requestContext"]["http"]["path"])
 
         query = event_info.get("queryStringParameters", {})
         query_string = urlencode(query) if query else ""
-        query_string = urls.url_unquote(query_string)
+        query_string = unquote(query_string)
 
         # Systems calling the Lambda (other than API Gateway) may not provide the field requestContext
         # Extract remote_user, authorizer if Authorizer is enabled
@@ -54,7 +52,7 @@
         method = event_info.get("httpMethod", None)
         headers = merge_headers(event_info) or {}  # Allow for the AGW console 'Test' button to work (Pull #735)
 
-        path = urls.url_unquote(event_info["path"])
+        path = unquote(event_info["path"])
 
         # API Gateway and ALB both started allowing for multi-value querystring
         # params in Nov. 2018. If there aren't multi-value params present, then
@@ -72,7 +70,7 @@
         else:
             query = event_info.get("queryStringParameters", {})
             query_string = urlencode(query) if query else ""
-        query_string = urls.url_unquote(query_string)
+        query_string = urlencode(query_string)
 
         # Systems calling the Lambda (other than API Gateway) may not provide the field requestContext
         # Extract remote_user, authorizer if Authorizer is enabled
@@ -84,31 +82,6 @@
                 remote_user = authorizer.get("principalId")
             elif event_info["requestContext"].get("identity"):
                 remote_user = event_info["requestContext"]["identity"].get("userArn")
-=======
-    method = event_info.get("httpMethod", None)
-    headers = merge_headers(event_info) or {}  # Allow for the AGW console 'Test' button to work (Pull #735)
-
-    # API Gateway and ALB both started allowing for multi-value querystring
-    # params in Nov. 2018. If there aren't multi-value params present, then
-    # it acts identically to 'queryStringParameters', so we can use it as a
-    # drop-in replacement.
-    #
-    # The one caveat here is that ALB will only include _one_ of
-    # queryStringParameters _or_ multiValueQueryStringParameters, which means
-    # we have to check for the existence of one and then fall back to the
-    # other.
-
-    # Assumes that the lambda event provides the unencoded string as
-    # the value in "queryStringParameters"/"multiValueQueryStringParameters"
-    # The QUERY_STRING value provided to WSGI expects the query string to be properly urlencoded.
-    # See https://github.com/zappa/Zappa/issues/1227 for discussion of this behavior.
-    if "multiValueQueryStringParameters" in event_info:
-        query = event_info["multiValueQueryStringParameters"]
-        query_string = urlencode(query, doseq=True) if query else ""
-    else:
-        query = event_info.get("queryStringParameters", {})
-        query_string = urlencode(query) if query else ""
->>>>>>> 8d68b54a
 
     if context_header_mappings:
         for key, value in context_header_mappings.items():

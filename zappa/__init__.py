--- conflicted
+++ resolved
@@ -33,9 +33,5 @@
     raise RuntimeError(err_msg)
 
 
-<<<<<<< HEAD
 
-__version__ = "0.55.0"
-=======
-__version__ = "0.56.0"
->>>>>>> ea55be9e
+__version__ = "0.56.0"
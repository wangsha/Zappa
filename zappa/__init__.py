import os
import sys


def running_in_docker() -> bool:
    """
    Determine if zappa is running in docker.
    - When docker is used allow usage of any python version
    """
    # https://stackoverflow.com/questions/63116419
    running_in_docker_flag = os.getenv("ZAPPA_RUNNING_IN_DOCKER", "False").lower() in {"y", "yes", "t", "true", "1"}
    return running_in_docker_flag


SUPPORTED_VERSIONS = [(3, 8), (3, 9), (3, 10), (3, 11), (3, 12)]
MINIMUM_SUPPORTED_MINOR_VERSION = 8

if not running_in_docker() and sys.version_info[:2] not in SUPPORTED_VERSIONS:
    print(running_in_docker())
    formatted_supported_versions = ["{}.{}".format(*version) for version in SUPPORTED_VERSIONS]
    err_msg = "This version of Python ({}.{}) is not supported!\n".format(
        *sys.version_info
    ) + "Zappa (and AWS Lambda) support the following versions of Python: {}".format(formatted_supported_versions)
    raise RuntimeError(err_msg)
elif running_in_docker() and sys.version_info.minor < MINIMUM_SUPPORTED_MINOR_VERSION:
    # when running in docker enforce minimum version only
    err_msg = (
        f"This version of Python ({sys.version_info.major}.{sys.version_info.minor}) is not supported!\n"
        f"Zappa requires a minimum version of 3.{MINIMUM_SUPPORTED_MINOR_VERSION}"
    )
    raise RuntimeError(err_msg)

<<<<<<< HEAD
__version__ = "0.58.0"
=======
__version__ = "0.59.0"
>>>>>>> b00312d3
<|MERGE_RESOLUTION|>--- conflicted
+++ resolved
@@ -30,8 +30,5 @@
     )
     raise RuntimeError(err_msg)
 
-<<<<<<< HEAD
-__version__ = "0.58.0"
-=======
-__version__ = "0.59.0"
->>>>>>> b00312d3
+
+__version__ = "0.59.0"
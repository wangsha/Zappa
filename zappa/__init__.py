--- conflicted
+++ resolved
@@ -30,8 +30,4 @@
     )
     raise RuntimeError(err_msg)
 
-<<<<<<< HEAD
-__version__ = "0.57.1"
-=======
 __version__ = "0.58.0"
->>>>>>> 8d68b54a

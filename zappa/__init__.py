import os
import sys


def running_in_docker() -> bool:
    """
    Determine if zappa is running in docker.
    - When docker is used allow usage of any python version
    """
    # https://stackoverflow.com/questions/63116419
    running_in_docker_flag = os.getenv("ZAPPA_RUNNING_IN_DOCKER", "False").lower() in {"y", "yes", "t", "true", "1"}
    return running_in_docker_flag


<<<<<<< HEAD
SUPPORTED_VERSIONS = [(3, 8), (3, 9), (3, 10), (3, 11), (3, 12), (3, 13)]
MINIMUM_SUPPORTED_MINOR_VERSION = 8
=======
SUPPORTED_VERSIONS = [(3, 9), (3, 10), (3, 11), (3, 12), (3, 13)]
MINIMUM_SUPPORTED_MINOR_VERSION = 9

>>>>>>> 48314795

if not running_in_docker() and sys.version_info[:2] not in SUPPORTED_VERSIONS:
    print(running_in_docker())
    formatted_supported_versions = ["{}.{}".format(*version) for version in SUPPORTED_VERSIONS]
    err_msg = "This version of Python ({}.{}) is not supported!\n".format(
        *sys.version_info
    ) + "Zappa (and AWS Lambda) support the following versions of Python: {}".format(formatted_supported_versions)
    raise RuntimeError(err_msg)
elif running_in_docker() and sys.version_info.minor < MINIMUM_SUPPORTED_MINOR_VERSION:
    # when running in docker enforce minimum version only
    err_msg = (
        f"This version of Python ({sys.version_info.major}.{sys.version_info.minor}) is not supported!\n"
        f"Zappa requires a minimum version of 3.{MINIMUM_SUPPORTED_MINOR_VERSION}"
    )
    raise RuntimeError(err_msg)

<<<<<<< HEAD

__version__ = "0.59.0"
=======
__version__ = "0.60.2"
>>>>>>> 48314795
<|MERGE_RESOLUTION|>--- conflicted
+++ resolved
@@ -12,14 +12,9 @@
     return running_in_docker_flag
 
 
-<<<<<<< HEAD
-SUPPORTED_VERSIONS = [(3, 8), (3, 9), (3, 10), (3, 11), (3, 12), (3, 13)]
-MINIMUM_SUPPORTED_MINOR_VERSION = 8
-=======
 SUPPORTED_VERSIONS = [(3, 9), (3, 10), (3, 11), (3, 12), (3, 13)]
 MINIMUM_SUPPORTED_MINOR_VERSION = 9
 
->>>>>>> 48314795
 
 if not running_in_docker() and sys.version_info[:2] not in SUPPORTED_VERSIONS:
     print(running_in_docker())
@@ -36,9 +31,4 @@
     )
     raise RuntimeError(err_msg)
 
-<<<<<<< HEAD
-
-__version__ = "0.59.0"
-=======
-__version__ = "0.60.2"
->>>>>>> 48314795
+__version__ = "0.60.2"
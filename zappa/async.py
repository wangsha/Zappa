# -*- coding: utf8 -*-
import warnings

<<<<<<< HEAD
warnings.warn('Module "zappa.async" is deprecated; please use "zappa.asynchronous" instead.', category=DeprecationWarning)
from .asynchronous import *
=======
Example:
```
from zappa.async import task

@task(service='sns')
def my_async_func(*args, **kwargs):
    dosomething()
```

For SNS, you can also pass an `arn` argument to task() which will specify which SNS path to send it to.

Without `service='sns'`, the default service is 'lambda' which will call the method in an asynchronous
lambda call.

The following restrictions apply:
* function must have a clean import path -- i.e. no closures, lambdas, or methods.
* args and kwargs must be JSON-serializable.
* The JSON-serialized form must be within the size limits for Lambda (128K) or SNS (256K) events.

Discussion of this comes from:
    https://github.com/Miserlou/Zappa/issues/61
    https://github.com/Miserlou/Zappa/issues/603
    https://github.com/Miserlou/Zappa/pull/694
    https://github.com/Miserlou/Zappa/pull/732
    https://github.com/Miserlou/Zappa/issues/840

## Full lifetime of an asynchronous dispatch:

1. In a file called `foo.py`, there is the following code:

```
   from zappa.async import task

   @task
   def my_async_func(*args, **kwargs):
       return sum(args)
```

2. The decorator desugars to:
   `my_async_func = task(my_async_func)`

3. Somewhere else, the code runs:
   `res = my_async_func(1,2)`
   really calls task's `_run_async(1,2)`
      with `func` equal to the original `my_async_func`
   If we are running in Lambda, this runs:
      LambdaAsyncResponse().send('foo.my_async_func', (1,2), {})
   and returns the LambdaAsyncResponse instance to the local
   context.  That local context, can, e.g. test for `res.sent`
   to confirm it was dispatched correctly.

4. LambdaAsyncResponse.send invoked the currently running
   AWS Lambda instance with the json message:

```
   { "command": "zappa.async.route_lambda_task",
     "task_path": "foo.my_async_func",
     "args": [1,2],
     "kwargs": {}
   }
```

5. The new lambda instance is invoked with the message above,
   and Zappa runs its usual bootstrapping context, and inside
   zappa.handler, the existence of the 'command' key in the message
   dispatches the full message to zappa.async.route_lambda_task, which
   in turn calls `run_message(message)`

6. `run_message` loads the task_path value to load the `func` from `foo.py`.
   We should note that my_async_func is wrapped by @task in this new
   context, as well.  However, @task also decorated `my_async_func.sync()`
   to run the original function synchronously.

   `run_message` duck-types the method and finds the `.sync` attribute
   and runs that instead -- thus we do not infinitely dispatch.

   If `my_async_func` had code to dispatch other functions inside its
   synchronous portions (or even call itself recursively), those *would*
   be dispatched asynchronously, unless, of course, they were called
   by: `my_async_func.sync(1,2)` in which case it would run synchronously
   and in the current lambda function.

"""

import boto3
import botocore
from functools import update_wrapper, wraps
import importlib
import inspect
import json
import os
import uuid
import time

from .utilities import get_topic_name

try:
    from zappa_settings import ASYNC_RESPONSE_TABLE
except ImportError:
    ASYNC_RESPONSE_TABLE = None

# Declare these here so they're kept warm.
try:
    aws_session = boto3.Session()
    LAMBDA_CLIENT = aws_session.client('lambda')
    SNS_CLIENT = aws_session.client('sns')
    STS_CLIENT = aws_session.client('sts')
    DYNAMODB_CLIENT = aws_session.client('dynamodb')
except botocore.exceptions.NoRegionError as e: # pragma: no cover
    # This can happen while testing on Travis, but it's taken care  of
    # during class initialization.
    pass


##
# Response and Exception classes
##

LAMBDA_ASYNC_PAYLOAD_LIMIT = 256000
SNS_ASYNC_PAYLOAD_LIMIT = 256000

class AsyncException(Exception): # pragma: no cover
    """ Simple exception class for async tasks. """
    pass


class LambdaAsyncResponse(object):
    """
    Base Response Dispatcher class
    Can be used directly or subclassed if the method to send the message is changed.
    """
    def __init__(self, lambda_function_name=None, aws_region=None, capture_response=False, **kwargs):
        """ """
        if kwargs.get('boto_session'):
            self.client = kwargs.get('boto_session').client('lambda')
        else:  # pragma: no cover
            self.client = LAMBDA_CLIENT

        self.lambda_function_name = lambda_function_name
        self.aws_region = aws_region
        if capture_response:
            if ASYNC_RESPONSE_TABLE is None:
                print(
                    "Warning! Attempted to capture a response without "
                    "async_response_table configured in settings (you won't "
                    "capture async responses)."
                )
                capture_response = False
                self.response_id = "MISCONFIGURED"

            else:
                self.response_id = str(uuid.uuid4())
        else:
            self.response_id = None

        self.capture_response = capture_response


    def send(self, task_path, args, kwargs):
        """
        Create the message object and pass it to the actual sender.
        """
        message = {
                'task_path': task_path,
                'capture_response': self.capture_response,
                'response_id': self.response_id,
                'args': args,
                'kwargs': kwargs
            }
        self._send(message)
        return self

    def _send(self, message):
        """
        Given a message, directly invoke the lamdba function for this task.
        """
        message['command'] = 'zappa.async.route_lambda_task'
        payload = json.dumps(message).encode('utf-8')
        if len(payload) > LAMBDA_ASYNC_PAYLOAD_LIMIT: # pragma: no cover
            raise AsyncException("Payload too large for async Lambda call")
        self.response = self.client.invoke(
                                    FunctionName=self.lambda_function_name,
                                    InvocationType='Event', #makes the call async
                                    Payload=payload
                                )
        self.sent = (self.response.get('StatusCode', 0) == 202)

class SnsAsyncResponse(LambdaAsyncResponse):
    """
    Send a SNS message to a specified SNS topic
    Serialise the func path and arguments
    """
    def __init__(self, lambda_function_name=None, aws_region=None, capture_response=False, **kwargs):

        self.lambda_function_name = lambda_function_name
        self.aws_region = aws_region

        if kwargs.get('boto_session'):
            self.client = kwargs.get('boto_session').client('sns')
        else: # pragma: no cover
            self.client = SNS_CLIENT


        if kwargs.get('arn'):
            self.arn = kwargs.get('arn')
        else:
            if kwargs.get('boto_session'):
                sts_client = kwargs.get('boto_session').client('sts')
            else:
                sts_client = STS_CLIENT
            AWS_ACCOUNT_ID = sts_client.get_caller_identity()['Account']
            self.arn = 'arn:aws:sns:{region}:{account}:{topic_name}'.format(
                                    region=self.aws_region,
                                    account=AWS_ACCOUNT_ID,
                                    topic_name=get_topic_name(self.lambda_function_name)
                                )

        # Issue: https://github.com/Miserlou/Zappa/issues/1209
        # TODO: Refactor
        self.capture_response = capture_response
        if capture_response:
            if ASYNC_RESPONSE_TABLE is None:
                print(
                    "Warning! Attempted to capture a response without "
                    "async_response_table configured in settings (you won't "
                    "capture async responses)."
                )
                capture_response = False
                self.response_id = "MISCONFIGURED"

            else:
                self.response_id = str(uuid.uuid4())
        else:
            self.response_id = None

        self.capture_response = capture_response


    def _send(self, message):
        """
        Given a message, publish to this topic.
        """
        message['command'] = 'zappa.async.route_sns_task'
        payload = json.dumps(message).encode('utf-8')
        if len(payload) > SNS_ASYNC_PAYLOAD_LIMIT: # pragma: no cover
            raise AsyncException("Payload too large for SNS")
        self.response = self.client.publish(
                                TargetArn=self.arn,
                                Message=payload
                            )
        self.sent = self.response.get('MessageId')

##
# Aync Routers
##

ASYNC_CLASSES = {
    'lambda': LambdaAsyncResponse,
    'sns': SnsAsyncResponse,
}


def route_lambda_task(event, context):
    """
    Deserialises the message from event passed to zappa.handler.run_function
    imports the function, calls the function with args
    """
    message = event
    return run_message(message)


def route_sns_task(event, context):
    """
    Gets SNS Message, deserialises the message,
    imports the function, calls the function with args
    """
    record = event['Records'][0]
    message = json.loads(
            record['Sns']['Message']
        )
    return run_message(message)


def run_message(message):
    """
    Runs a function defined by a message object with keys:
    'task_path', 'args', and 'kwargs' used by lambda routing
    and a 'command' in handler.py
    """
    if message.get('capture_response', False):
        DYNAMODB_CLIENT.put_item(
            TableName=ASYNC_RESPONSE_TABLE,
            Item={
                'id': {'S': str(message['response_id'])},
                'ttl': {'N': str(int(time.time()+600))},
                'async_status': {'S': 'in progress'},
                'async_response': {'S': str(json.dumps('N/A'))},
            }
        )

    func = import_and_get_task(message['task_path'])
    if hasattr(func, 'sync'):
        response = func.sync(
            *message['args'],
            **message['kwargs']
        )
    else:
        response = func(
            *message['args'],
            **message['kwargs']
        )

    if message.get('capture_response', False):
        DYNAMODB_CLIENT.update_item(
            TableName=ASYNC_RESPONSE_TABLE,
            Key={'id': {'S': str(message['response_id'])}},
            UpdateExpression="SET async_response = :r, async_status = :s",
            ExpressionAttributeValues={
                ':r': {'S': str(json.dumps(response))},
                ':s': {'S': 'complete'},
            },
        )

    return response

##
# Execution interfaces and classes
##


def run(func, args=[], kwargs={}, service='lambda', capture_response=False,
        remote_aws_lambda_function_name=None, remote_aws_region=None, **task_kwargs):
    """
    Instead of decorating a function with @task, you can just run it directly.
    If you were going to do func(*args, **kwargs), then you will call this:

    import zappa.async.run
    zappa.async.run(func, args, kwargs)

    If you want to use SNS, then do:

    zappa.async.run(func, args, kwargs, service='sns')

    and other arguments are similar to @task
    """
    lambda_function_name = remote_aws_lambda_function_name or os.environ.get('AWS_LAMBDA_FUNCTION_NAME')
    aws_region = remote_aws_region or os.environ.get('AWS_REGION')

    task_path = get_func_task_path(func)
    return ASYNC_CLASSES[service](lambda_function_name=lambda_function_name,
                                  aws_region=aws_region,
                                  capture_response=capture_response,
                                  **task_kwargs).send(task_path, args, kwargs)


# Handy:
# http://stackoverflow.com/questions/10294014/python-decorator-best-practice-using-a-class-vs-a-function
# However, this needs to pass inspect.getargspec() in handler.py which does not take classes
# Wrapper written to take optional arguments
# http://chase-seibert.github.io/blog/2013/12/17/python-decorator-optional-parameter.html
def task(*args, **kwargs):
    """Async task decorator so that running

    Args:
        func (function): the function to be wrapped
            Further requirements:
            func must be an independent top-level function.
                 i.e. not a class method or an anonymous function
        service (str): either 'lambda' or 'sns'
        remote_aws_lambda_function_name (str): the name of a remote lambda function to call with this task
        remote_aws_region (str): the name of a remote region to make lambda/sns calls against

    Returns:
        A replacement function that dispatches func() to
        run asynchronously through the service in question
    """

    func = None
    if len(args) == 1 and callable(args[0]):
        func = args[0]

    if not kwargs:  # Default Values
        service = 'lambda'
        lambda_function_name_arg = None
        aws_region_arg = None

    else:  # Arguments were passed
        service = kwargs.get('service', 'lambda')
        lambda_function_name_arg = kwargs.get('remote_aws_lambda_function_name')
        aws_region_arg = kwargs.get('remote_aws_region')

    capture_response = kwargs.get('capture_response', False)

    def func_wrapper(func):

        task_path = get_func_task_path(func)

        @wraps(func)
        def _run_async(*args, **kwargs):
            """
            This is the wrapping async function that replaces the function
            that is decorated with @task.
            Args:
                These are just passed through to @task's func

            Assuming a valid service is passed to task() and it is run
            inside a Lambda process (i.e. AWS_LAMBDA_FUNCTION_NAME exists),
            it dispatches the function to be run through the service variable.
            Otherwise, it runs the task synchronously.

            Returns:
                In async mode, the object returned includes state of the dispatch.
                For instance

                When outside of Lambda, the func passed to @task is run and we
                return the actual value.
            """
            lambda_function_name = lambda_function_name_arg or os.environ.get('AWS_LAMBDA_FUNCTION_NAME')
            aws_region = aws_region_arg or os.environ.get('AWS_REGION')

            if (service in ASYNC_CLASSES) and (lambda_function_name):
                send_result = ASYNC_CLASSES[service](lambda_function_name=lambda_function_name,
                                                     aws_region=aws_region,
                                                     capture_response=capture_response).send(task_path, args, kwargs)
                return send_result
            else:
                return func(*args, **kwargs)

        update_wrapper(_run_async, func)

        _run_async.service = service
        _run_async.sync = func

        return _run_async

    return func_wrapper(func) if func else func_wrapper


def task_sns(func):
    """
    SNS-based task dispatcher. Functions the same way as task()
    """
    return task(func, service='sns')


##
# Utility Functions
##

def import_and_get_task(task_path):
    """
    Given a modular path to a function, import that module
    and return the function.
    """
    module, function = task_path.rsplit('.', 1)
    app_module = importlib.import_module(module)
    app_function = getattr(app_module, function)
    return app_function


def get_func_task_path(func):
    """
    Format the modular task path for a function via inspection.
    """
    module_path = inspect.getmodule(func).__name__
    task_path = '{module_path}.{func_name}'.format(
                                        module_path=module_path,
                                        func_name=func.__name__
                                    )
    return task_path


def get_async_response(response_id):
    """
    Get the response from the async table
    """
    response = DYNAMODB_CLIENT.get_item(
        TableName=ASYNC_RESPONSE_TABLE,
        Key={'id': {'S': str(response_id)}}
    )
    if 'Item' not in response:
        return None

    return {
        'status': response['Item']['async_status']['S'],
        'response': json.loads(response['Item']['async_response']['S']),
    }
>>>>>>> 8ced1b43
<|MERGE_RESOLUTION|>--- conflicted
+++ resolved
@@ -1,495 +1,5 @@
-# -*- coding: utf8 -*-
+# -*- coding: utf-8 -*-
 import warnings
 
-<<<<<<< HEAD
 warnings.warn('Module "zappa.async" is deprecated; please use "zappa.asynchronous" instead.', category=DeprecationWarning)
-from .asynchronous import *
-=======
-Example:
-```
-from zappa.async import task
-
-@task(service='sns')
-def my_async_func(*args, **kwargs):
-    dosomething()
-```
-
-For SNS, you can also pass an `arn` argument to task() which will specify which SNS path to send it to.
-
-Without `service='sns'`, the default service is 'lambda' which will call the method in an asynchronous
-lambda call.
-
-The following restrictions apply:
-* function must have a clean import path -- i.e. no closures, lambdas, or methods.
-* args and kwargs must be JSON-serializable.
-* The JSON-serialized form must be within the size limits for Lambda (128K) or SNS (256K) events.
-
-Discussion of this comes from:
-    https://github.com/Miserlou/Zappa/issues/61
-    https://github.com/Miserlou/Zappa/issues/603
-    https://github.com/Miserlou/Zappa/pull/694
-    https://github.com/Miserlou/Zappa/pull/732
-    https://github.com/Miserlou/Zappa/issues/840
-
-## Full lifetime of an asynchronous dispatch:
-
-1. In a file called `foo.py`, there is the following code:
-
-```
-   from zappa.async import task
-
-   @task
-   def my_async_func(*args, **kwargs):
-       return sum(args)
-```
-
-2. The decorator desugars to:
-   `my_async_func = task(my_async_func)`
-
-3. Somewhere else, the code runs:
-   `res = my_async_func(1,2)`
-   really calls task's `_run_async(1,2)`
-      with `func` equal to the original `my_async_func`
-   If we are running in Lambda, this runs:
-      LambdaAsyncResponse().send('foo.my_async_func', (1,2), {})
-   and returns the LambdaAsyncResponse instance to the local
-   context.  That local context, can, e.g. test for `res.sent`
-   to confirm it was dispatched correctly.
-
-4. LambdaAsyncResponse.send invoked the currently running
-   AWS Lambda instance with the json message:
-
-```
-   { "command": "zappa.async.route_lambda_task",
-     "task_path": "foo.my_async_func",
-     "args": [1,2],
-     "kwargs": {}
-   }
-```
-
-5. The new lambda instance is invoked with the message above,
-   and Zappa runs its usual bootstrapping context, and inside
-   zappa.handler, the existence of the 'command' key in the message
-   dispatches the full message to zappa.async.route_lambda_task, which
-   in turn calls `run_message(message)`
-
-6. `run_message` loads the task_path value to load the `func` from `foo.py`.
-   We should note that my_async_func is wrapped by @task in this new
-   context, as well.  However, @task also decorated `my_async_func.sync()`
-   to run the original function synchronously.
-
-   `run_message` duck-types the method and finds the `.sync` attribute
-   and runs that instead -- thus we do not infinitely dispatch.
-
-   If `my_async_func` had code to dispatch other functions inside its
-   synchronous portions (or even call itself recursively), those *would*
-   be dispatched asynchronously, unless, of course, they were called
-   by: `my_async_func.sync(1,2)` in which case it would run synchronously
-   and in the current lambda function.
-
-"""
-
-import boto3
-import botocore
-from functools import update_wrapper, wraps
-import importlib
-import inspect
-import json
-import os
-import uuid
-import time
-
-from .utilities import get_topic_name
-
-try:
-    from zappa_settings import ASYNC_RESPONSE_TABLE
-except ImportError:
-    ASYNC_RESPONSE_TABLE = None
-
-# Declare these here so they're kept warm.
-try:
-    aws_session = boto3.Session()
-    LAMBDA_CLIENT = aws_session.client('lambda')
-    SNS_CLIENT = aws_session.client('sns')
-    STS_CLIENT = aws_session.client('sts')
-    DYNAMODB_CLIENT = aws_session.client('dynamodb')
-except botocore.exceptions.NoRegionError as e: # pragma: no cover
-    # This can happen while testing on Travis, but it's taken care  of
-    # during class initialization.
-    pass
-
-
-##
-# Response and Exception classes
-##
-
-LAMBDA_ASYNC_PAYLOAD_LIMIT = 256000
-SNS_ASYNC_PAYLOAD_LIMIT = 256000
-
-class AsyncException(Exception): # pragma: no cover
-    """ Simple exception class for async tasks. """
-    pass
-
-
-class LambdaAsyncResponse(object):
-    """
-    Base Response Dispatcher class
-    Can be used directly or subclassed if the method to send the message is changed.
-    """
-    def __init__(self, lambda_function_name=None, aws_region=None, capture_response=False, **kwargs):
-        """ """
-        if kwargs.get('boto_session'):
-            self.client = kwargs.get('boto_session').client('lambda')
-        else:  # pragma: no cover
-            self.client = LAMBDA_CLIENT
-
-        self.lambda_function_name = lambda_function_name
-        self.aws_region = aws_region
-        if capture_response:
-            if ASYNC_RESPONSE_TABLE is None:
-                print(
-                    "Warning! Attempted to capture a response without "
-                    "async_response_table configured in settings (you won't "
-                    "capture async responses)."
-                )
-                capture_response = False
-                self.response_id = "MISCONFIGURED"
-
-            else:
-                self.response_id = str(uuid.uuid4())
-        else:
-            self.response_id = None
-
-        self.capture_response = capture_response
-
-
-    def send(self, task_path, args, kwargs):
-        """
-        Create the message object and pass it to the actual sender.
-        """
-        message = {
-                'task_path': task_path,
-                'capture_response': self.capture_response,
-                'response_id': self.response_id,
-                'args': args,
-                'kwargs': kwargs
-            }
-        self._send(message)
-        return self
-
-    def _send(self, message):
-        """
-        Given a message, directly invoke the lamdba function for this task.
-        """
-        message['command'] = 'zappa.async.route_lambda_task'
-        payload = json.dumps(message).encode('utf-8')
-        if len(payload) > LAMBDA_ASYNC_PAYLOAD_LIMIT: # pragma: no cover
-            raise AsyncException("Payload too large for async Lambda call")
-        self.response = self.client.invoke(
-                                    FunctionName=self.lambda_function_name,
-                                    InvocationType='Event', #makes the call async
-                                    Payload=payload
-                                )
-        self.sent = (self.response.get('StatusCode', 0) == 202)
-
-class SnsAsyncResponse(LambdaAsyncResponse):
-    """
-    Send a SNS message to a specified SNS topic
-    Serialise the func path and arguments
-    """
-    def __init__(self, lambda_function_name=None, aws_region=None, capture_response=False, **kwargs):
-
-        self.lambda_function_name = lambda_function_name
-        self.aws_region = aws_region
-
-        if kwargs.get('boto_session'):
-            self.client = kwargs.get('boto_session').client('sns')
-        else: # pragma: no cover
-            self.client = SNS_CLIENT
-
-
-        if kwargs.get('arn'):
-            self.arn = kwargs.get('arn')
-        else:
-            if kwargs.get('boto_session'):
-                sts_client = kwargs.get('boto_session').client('sts')
-            else:
-                sts_client = STS_CLIENT
-            AWS_ACCOUNT_ID = sts_client.get_caller_identity()['Account']
-            self.arn = 'arn:aws:sns:{region}:{account}:{topic_name}'.format(
-                                    region=self.aws_region,
-                                    account=AWS_ACCOUNT_ID,
-                                    topic_name=get_topic_name(self.lambda_function_name)
-                                )
-
-        # Issue: https://github.com/Miserlou/Zappa/issues/1209
-        # TODO: Refactor
-        self.capture_response = capture_response
-        if capture_response:
-            if ASYNC_RESPONSE_TABLE is None:
-                print(
-                    "Warning! Attempted to capture a response without "
-                    "async_response_table configured in settings (you won't "
-                    "capture async responses)."
-                )
-                capture_response = False
-                self.response_id = "MISCONFIGURED"
-
-            else:
-                self.response_id = str(uuid.uuid4())
-        else:
-            self.response_id = None
-
-        self.capture_response = capture_response
-
-
-    def _send(self, message):
-        """
-        Given a message, publish to this topic.
-        """
-        message['command'] = 'zappa.async.route_sns_task'
-        payload = json.dumps(message).encode('utf-8')
-        if len(payload) > SNS_ASYNC_PAYLOAD_LIMIT: # pragma: no cover
-            raise AsyncException("Payload too large for SNS")
-        self.response = self.client.publish(
-                                TargetArn=self.arn,
-                                Message=payload
-                            )
-        self.sent = self.response.get('MessageId')
-
-##
-# Aync Routers
-##
-
-ASYNC_CLASSES = {
-    'lambda': LambdaAsyncResponse,
-    'sns': SnsAsyncResponse,
-}
-
-
-def route_lambda_task(event, context):
-    """
-    Deserialises the message from event passed to zappa.handler.run_function
-    imports the function, calls the function with args
-    """
-    message = event
-    return run_message(message)
-
-
-def route_sns_task(event, context):
-    """
-    Gets SNS Message, deserialises the message,
-    imports the function, calls the function with args
-    """
-    record = event['Records'][0]
-    message = json.loads(
-            record['Sns']['Message']
-        )
-    return run_message(message)
-
-
-def run_message(message):
-    """
-    Runs a function defined by a message object with keys:
-    'task_path', 'args', and 'kwargs' used by lambda routing
-    and a 'command' in handler.py
-    """
-    if message.get('capture_response', False):
-        DYNAMODB_CLIENT.put_item(
-            TableName=ASYNC_RESPONSE_TABLE,
-            Item={
-                'id': {'S': str(message['response_id'])},
-                'ttl': {'N': str(int(time.time()+600))},
-                'async_status': {'S': 'in progress'},
-                'async_response': {'S': str(json.dumps('N/A'))},
-            }
-        )
-
-    func = import_and_get_task(message['task_path'])
-    if hasattr(func, 'sync'):
-        response = func.sync(
-            *message['args'],
-            **message['kwargs']
-        )
-    else:
-        response = func(
-            *message['args'],
-            **message['kwargs']
-        )
-
-    if message.get('capture_response', False):
-        DYNAMODB_CLIENT.update_item(
-            TableName=ASYNC_RESPONSE_TABLE,
-            Key={'id': {'S': str(message['response_id'])}},
-            UpdateExpression="SET async_response = :r, async_status = :s",
-            ExpressionAttributeValues={
-                ':r': {'S': str(json.dumps(response))},
-                ':s': {'S': 'complete'},
-            },
-        )
-
-    return response
-
-##
-# Execution interfaces and classes
-##
-
-
-def run(func, args=[], kwargs={}, service='lambda', capture_response=False,
-        remote_aws_lambda_function_name=None, remote_aws_region=None, **task_kwargs):
-    """
-    Instead of decorating a function with @task, you can just run it directly.
-    If you were going to do func(*args, **kwargs), then you will call this:
-
-    import zappa.async.run
-    zappa.async.run(func, args, kwargs)
-
-    If you want to use SNS, then do:
-
-    zappa.async.run(func, args, kwargs, service='sns')
-
-    and other arguments are similar to @task
-    """
-    lambda_function_name = remote_aws_lambda_function_name or os.environ.get('AWS_LAMBDA_FUNCTION_NAME')
-    aws_region = remote_aws_region or os.environ.get('AWS_REGION')
-
-    task_path = get_func_task_path(func)
-    return ASYNC_CLASSES[service](lambda_function_name=lambda_function_name,
-                                  aws_region=aws_region,
-                                  capture_response=capture_response,
-                                  **task_kwargs).send(task_path, args, kwargs)
-
-
-# Handy:
-# http://stackoverflow.com/questions/10294014/python-decorator-best-practice-using-a-class-vs-a-function
-# However, this needs to pass inspect.getargspec() in handler.py which does not take classes
-# Wrapper written to take optional arguments
-# http://chase-seibert.github.io/blog/2013/12/17/python-decorator-optional-parameter.html
-def task(*args, **kwargs):
-    """Async task decorator so that running
-
-    Args:
-        func (function): the function to be wrapped
-            Further requirements:
-            func must be an independent top-level function.
-                 i.e. not a class method or an anonymous function
-        service (str): either 'lambda' or 'sns'
-        remote_aws_lambda_function_name (str): the name of a remote lambda function to call with this task
-        remote_aws_region (str): the name of a remote region to make lambda/sns calls against
-
-    Returns:
-        A replacement function that dispatches func() to
-        run asynchronously through the service in question
-    """
-
-    func = None
-    if len(args) == 1 and callable(args[0]):
-        func = args[0]
-
-    if not kwargs:  # Default Values
-        service = 'lambda'
-        lambda_function_name_arg = None
-        aws_region_arg = None
-
-    else:  # Arguments were passed
-        service = kwargs.get('service', 'lambda')
-        lambda_function_name_arg = kwargs.get('remote_aws_lambda_function_name')
-        aws_region_arg = kwargs.get('remote_aws_region')
-
-    capture_response = kwargs.get('capture_response', False)
-
-    def func_wrapper(func):
-
-        task_path = get_func_task_path(func)
-
-        @wraps(func)
-        def _run_async(*args, **kwargs):
-            """
-            This is the wrapping async function that replaces the function
-            that is decorated with @task.
-            Args:
-                These are just passed through to @task's func
-
-            Assuming a valid service is passed to task() and it is run
-            inside a Lambda process (i.e. AWS_LAMBDA_FUNCTION_NAME exists),
-            it dispatches the function to be run through the service variable.
-            Otherwise, it runs the task synchronously.
-
-            Returns:
-                In async mode, the object returned includes state of the dispatch.
-                For instance
-
-                When outside of Lambda, the func passed to @task is run and we
-                return the actual value.
-            """
-            lambda_function_name = lambda_function_name_arg or os.environ.get('AWS_LAMBDA_FUNCTION_NAME')
-            aws_region = aws_region_arg or os.environ.get('AWS_REGION')
-
-            if (service in ASYNC_CLASSES) and (lambda_function_name):
-                send_result = ASYNC_CLASSES[service](lambda_function_name=lambda_function_name,
-                                                     aws_region=aws_region,
-                                                     capture_response=capture_response).send(task_path, args, kwargs)
-                return send_result
-            else:
-                return func(*args, **kwargs)
-
-        update_wrapper(_run_async, func)
-
-        _run_async.service = service
-        _run_async.sync = func
-
-        return _run_async
-
-    return func_wrapper(func) if func else func_wrapper
-
-
-def task_sns(func):
-    """
-    SNS-based task dispatcher. Functions the same way as task()
-    """
-    return task(func, service='sns')
-
-
-##
-# Utility Functions
-##
-
-def import_and_get_task(task_path):
-    """
-    Given a modular path to a function, import that module
-    and return the function.
-    """
-    module, function = task_path.rsplit('.', 1)
-    app_module = importlib.import_module(module)
-    app_function = getattr(app_module, function)
-    return app_function
-
-
-def get_func_task_path(func):
-    """
-    Format the modular task path for a function via inspection.
-    """
-    module_path = inspect.getmodule(func).__name__
-    task_path = '{module_path}.{func_name}'.format(
-                                        module_path=module_path,
-                                        func_name=func.__name__
-                                    )
-    return task_path
-
-
-def get_async_response(response_id):
-    """
-    Get the response from the async table
-    """
-    response = DYNAMODB_CLIENT.get_item(
-        TableName=ASYNC_RESPONSE_TABLE,
-        Key={'id': {'S': str(response_id)}}
-    )
-    if 'Item' not in response:
-        return None
-
-    return {
-        'status': response['Item']['async_status']['S'],
-        'response': json.loads(response['Item']['async_response']['S']),
-    }
->>>>>>> 8ced1b43
+from .asynchronous import *
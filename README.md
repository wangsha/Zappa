--- conflicted
+++ resolved
@@ -991,11 +991,7 @@
         "log_level": "DEBUG", // Set the Zappa log level. Can be one of CRITICAL, ERROR, WARNING, INFO and DEBUG. Default: DEBUG
         "manage_roles": true, // Have Zappa automatically create and define IAM execution roles and policies. Default true. If false, you must define your own IAM Role and role_name setting.
         "memory_size": 512, // Lambda function memory in MB. Default 512.
-<<<<<<< HEAD
-        "ephemeral_storage": { "Size": 512 }, // Lambda ephemeral storage memory in MB. Default 512. Max 10240.
-=======
         "ephemeral_storage": { "Size": 512 }, // Lambda function ephemeral_storage size in MB, Default 512, Max 10240
->>>>>>> f2f03ba8
         "num_retained_versions":null, // Indicates the number of old versions to retain for the lambda. If absent, keeps all the versions of the function.
         "payload_compression": true, // Whether or not to enable API gateway payload compression (default: true)
         "payload_minimum_compression_size": 0, // The threshold size (in bytes) below which payload compression will not be applied (default: 0)

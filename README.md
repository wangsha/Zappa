<p align="center">
  <img src="http://i.imgur.com/oePnHJn.jpg" alt="Zappa Rocks!"/>
</p>

## Zappa - Serverless Python

[![CI](https://github.com/zappa/Zappa/actions/workflows/ci.yml/badge.svg?branch=master&event=push)](https://github.com/zappa/Zappa/actions/workflows/ci.yml)
[![Coverage](https://img.shields.io/coveralls/zappa/Zappa.svg)](https://coveralls.io/github/zappa/Zappa)
[![PyPI](https://img.shields.io/pypi/v/Zappa.svg)](https://pypi.python.org/pypi/zappa)
[![Slack](https://img.shields.io/badge/chat-slack-ff69b4.svg)](https://zappateam.slack.com/)

<!-- START doctoc generated TOC please keep comment here to allow auto update -->
<!-- DON'T EDIT THIS SECTION, INSTEAD RE-RUN doctoc TO UPDATE -->

- [About](#about)
- [Installation and Configuration](#installation-and-configuration)
  - [Running the Initial Setup / Settings](#running-the-initial-setup--settings)
- [Basic Usage](#basic-usage)
  - [Initial Deployments](#initial-deployments)
  - [Updates](#updates)
    - [Docker Workflows](#docker-workflows)
  - [Rollback](#rollback)
  - [Scheduling](#scheduling)
    - [Advanced Scheduling](#advanced-scheduling)
      - [Multiple Expressions](#multiple-expressions)
      - [Disabled Event](#disabled-event)
  - [Undeploy](#undeploy)
  - [Package](#package)
    - [How Zappa Makes Packages](#how-zappa-makes-packages)
  - [Template](#template)
  - [Status](#status)
  - [Tailing Logs](#tailing-logs)
  - [Remote Function Invocation](#remote-function-invocation)
  - [Django Management Commands](#django-management-commands)
  - [SSL Certification](#ssl-certification)
    - [Deploying to a Domain With AWS Certificate Manager](#deploying-to-a-domain-with-aws-certificate-manager)
    - [Deploying to a Domain With a Let's Encrypt Certificate (DNS Auth)](#deploying-to-a-domain-with-a-lets-encrypt-certificate-dns-auth)
    - [Deploying to a Domain With a Let's Encrypt Certificate (HTTP Auth)](#deploying-to-a-domain-with-a-lets-encrypt-certificate-http-auth)
    - [Deploying to a Domain With Your Own SSL Certs](#deploying-to-a-domain-with-your-own-ssl-certs)
- [Executing in Response to AWS Events](#executing-in-response-to-aws-events)
- [Asynchronous Task Execution](#asynchronous-task-execution)
  - [Catching Exceptions](#catching-exceptions)
  - [Task Sources](#task-sources)
  - [Direct Invocation](#direct-invocation)
  - [Remote Invocations](#remote-invocations)
  - [Restrictions](#restrictions)
  - [Running Tasks in a VPC](#running-tasks-in-a-vpc)
  - [Responses](#responses)
- [Advanced Settings](#advanced-settings)
  - [YAML Settings](#yaml-settings)
- [Advanced Usage](#advanced-usage)
  - [Keeping The Server Warm](#keeping-the-server-warm)
    - [Serving Static Files / Binary Uploads](#serving-static-files--binary-uploads)
  - [Enabling CORS](#enabling-cors)
  - [Large Projects](#large-projects)
  - [Enabling Bash Completion](#enabling-bash-completion)
  - [Enabling Secure Endpoints on API Gateway](#enabling-secure-endpoints-on-api-gateway)
    - [API Key](#api-key)
    - [IAM Policy](#iam-policy)
    - [API Gateway Lambda Authorizers](#api-gateway-lambda-authorizers)
    - [Cognito User Pool Authorizer](#cognito-user-pool-authorizer)
    - [API Gateway Resource Policy](#api-gateway-resource-policy)
  - [Setting Environment Variables](#setting-environment-variables)
    - [Local Environment Variables](#local-environment-variables)
    - [Remote AWS Environment Variables](#remote-aws-environment-variables)
    - [Remote Environment Variables](#remote-environment-variables)
    - [Remote Environment Variables (via an S3 file)](#remote-environment-variables-via-an-s3-file)
  - [API Gateway Context Variables](#api-gateway-context-variables)
  - [Catching Unhandled Exceptions](#catching-unhandled-exceptions)
  - [Using Custom AWS IAM Roles and Policies](#using-custom-aws-iam-roles-and-policies)
    - [Custom AWS IAM Roles and Policies for Deployment](#custom-aws-iam-roles-and-policies-for-deployment)
    - [Custom AWS IAM Roles and Policies for Execution](#custom-aws-iam-roles-and-policies-for-execution)
  - [AWS X-Ray](#aws-x-ray)
  - [Globally Available Server-less Architectures](#globally-available-server-less-architectures)
  - [Raising AWS Service Limits](#raising-aws-service-limits)
  - [Dead Letter Queues](#dead-letter-queues)
  - [Unique Package ID](#unique-package-id)
  - [Application Load Balancer Event Source](#application-load-balancer-event-source)
  - [Endpoint Configuration](#endpoint-configuration)
    - [Example Private API Gateway configuration](#example-private-api-gateway-configuration)
  - [Cold Starts (Experimental)](#cold-starts-experimental)
  - [Lambda Test Console Usage](#lambda-test-console-usage)
    - [`raw_command`](#raw_command)
    - [`manage`](#manage)
- [Zappa Guides](#zappa-guides)
- [Zappa in the Press](#zappa-in-the-press)
- [Sites Using Zappa](#sites-using-zappa)
- [Related Projects](#related-projects)
- [Hacks](#hacks)
- [Contributing](#contributing)
  - [Using a Local Repo](#using-a-local-repo)

<!-- END doctoc generated TOC please keep comment here to allow auto update -->

## About

<p align="center">
  <a href="https://htmlpreview.github.io/?https://raw.githubusercontent.com/Miserlou/Talks/master/serverless-sf/big.quickstart.html"><img src="http://i.imgur.com/c23kDNT.png?1" alt="Zappa Slides"/></a>
</p>
<p align="center">
  <i>In a hurry? Click to see <a href="https://htmlpreview.github.io/?https://raw.githubusercontent.com/Miserlou/Talks/master/serverless-sf/big.quickstart.html">(now slightly out-dated) slides from Serverless SF</a>!</i>
</p>

**Zappa** makes it super easy to build and deploy server-less, event-driven Python applications (including, but not limited to, WSGI web apps) on AWS Lambda + API Gateway. Think of it as "serverless" web hosting for your Python apps. That means **infinite scaling**, **zero downtime**, **zero maintenance** - and at a fraction of the cost of your current deployments!

If you've got a Python web app (including Django and Flask apps), it's as easy as:

```
$ pip install zappa
$ zappa init
$ zappa deploy
```

and now you're server-less! _Wow!_

> What do you mean "serverless"?

Okay, so there still is a server - but it only has a _40 millisecond_ life cycle! Serverless in this case means **"without any permanent infrastructure."**

With a traditional HTTP server, the server is online 24/7, processing requests one by one as they come in. If the queue of incoming requests grows too large, some requests will time out. With Zappa, **each request is given its own virtual HTTP "server"** by Amazon API Gateway. AWS handles the horizontal scaling automatically, so no requests ever time out. Each request then calls your application from a memory cache in AWS Lambda and returns the response via Python's WSGI interface. After your app returns, the "server" dies.

Better still, with Zappa you only pay for the milliseconds of server time that you use, so it's many **orders of magnitude cheaper** than VPS/PaaS hosts like Linode or Heroku - and in most cases, it's completely free. Plus, there's no need to worry about load balancing or keeping servers online ever again.

It's great for deploying serverless microservices with frameworks like Flask and Bottle, and for hosting larger web apps and CMSes with Django. Or, you can use any WSGI-compatible app you like! You **probably don't need to change your existing applications** to use it, and you're not locked into using it.

Zappa also lets you build hybrid event-driven applications that can scale to **trillions of events** a year with **no additional effort** on your part! You also get **free SSL certificates**, **global app deployment**, **API access management**, **automatic security policy generation**, **precompiled C-extensions**, **auto keep-warms**, **oversized Lambda packages**, and **many other exclusive features**!

And finally, Zappa is **super easy to use**. You can deploy your application with a single command out of the box!

**Awesome!**

<p align="center">
  <img src="http://i.imgur.com/f1PJxCQ.gif" alt="Zappa Demo Gif"/>
</p>

## Installation and Configuration

_Before you begin, make sure you are running Python 3.8/3.9/3.10/3.11/3.12/3.13 and you have a valid AWS account and your [AWS credentials file](https://blogs.aws.amazon.com/security/post/Tx3D6U6WSFGOK2H/A-New-and-Standardized-Way-to-Manage-Credentials-in-the-AWS-SDKs) is properly installed._

**Zappa** can easily be installed through pip, like so:

    $ pip install zappa

Please note that Zappa _**must**_ be installed into your project's [virtual environment](http://docs.python-guide.org/en/latest/dev/virtualenvs/). The virtual environment name should not be the same as the Zappa project name, as this may cause errors.

_(If you use [pyenv](https://github.com/yyuu/pyenv) and love to manage virtualenvs with **pyenv-virtualenv**, you just have to call `pyenv local [your_venv_name]` and it's ready. [Conda](http://conda.pydata.org/docs/) users should comment [here](https://github.com/Miserlou/Zappa/pull/108).)_

Next, you'll need to define your local and server-side settings.

### Running the Initial Setup / Settings

**Zappa** can automatically set up your deployment settings for you with the `init` command:

    $ zappa init

This will automatically detect your application type (Flask/Django - Pyramid users [see here](https://github.com/Miserlou/Zappa/issues/278#issuecomment-241917956)) and help you define your deployment configuration settings. Once you finish initialization, you'll have a file named _zappa_settings.json_ in your project directory defining your basic deployment settings. It will probably look something like this for most WSGI apps:

```javascript
{
    // The name of your stage
    "dev": {
        // The name of your S3 bucket
        "s3_bucket": "lambda",

        // The modular python path to your WSGI application function.
        // In Flask and Bottle, this is your 'app' object.
        // Flask (your_module.py):
        // app = Flask()
        // Bottle (your_module.py):
        // app = bottle.default_app()
        "app_function": "your_module.app"
    }
}
```

or for Django:

```javascript
{
    "dev": { // The name of your stage
       "s3_bucket": "lambda", // The name of your S3 bucket
       "django_settings": "your_project.settings" // The python path to your Django settings.
    }
}
```

_Psst: If you're deploying a Django application with Zappa for the first time, you might want to read Edgar Roman's [Django Zappa Guide](https://edgarroman.github.io/zappa-django-guide/)._

You can define as many stages as your like - we recommend having _dev_, _staging_, and _production_.

Now, you're ready to deploy!

## Basic Usage

### Initial Deployments

Once your settings are configured, you can package and deploy your application to a stage called "production" with a single command:

    $ zappa deploy production
    Deploying..
    Your application is now live at: https://7k6anj0k99.execute-api.us-east-1.amazonaws.com/production

And now your app is **live!** How cool is that?!

To explain what's going on, when you call `deploy`, Zappa will automatically package up your application and local virtual environment into a Lambda-compatible archive, replace any dependencies with versions with wheels compatible with lambda, set up the function handler and necessary WSGI Middleware, upload the archive to S3, create and manage the necessary Amazon IAM policies and roles, register it as a new Lambda function, create a new API Gateway resource, create WSGI-compatible routes for it, link it to the new Lambda function, and finally delete the archive from your S3 bucket. Handy!

Be aware that the default IAM role and policy created for executing Lambda applies a liberal set of permissions.
These are most likely not appropriate for production deployment of important applications. See the section
[Custom AWS IAM Roles and Policies for Execution](#custom-aws-iam-roles-and-policies-for-execution) for more detail.

### Updates

If your application has already been deployed and you only need to upload new Python code, but not touch the underlying routes, you can simply:

    $ zappa update production
    Updating..
    Your application is now live at: https://7k6anj0k99.execute-api.us-east-1.amazonaws.com/production

This creates a new archive, uploads it to S3 and updates the Lambda function to use the new code, but doesn't touch the API Gateway routes.

#### Docker Workflows

In [version 0.53.0](https://github.com/zappa/Zappa/blob/master/CHANGELOG.md), support was added to deploy & update Lambda functions using Docker.

You can specify an ECR image using the `--docker-image-uri` option to the zappa command on `deploy` and `update`.
Zappa expects that the image is built and pushed to a Amazon ECR repository.

Deploy Example:

    $ zappa deploy --docker-image-uri {AWS ACCOUNT ID}.dkr.ecr.{REGION}.amazonaws.com/{REPOSITORY NAME}:latest

Update Example:

    $ zappa update --docker-image-uri {AWS ACCOUNT ID}.dkr.ecr.{REGION}.amazonaws.com/{REPOSITORY NAME}:latest

Refer to [the blog post](https://ianwhitestone.work/zappa-serverless-docker/) for more details about how to leverage this functionality, and when you may want to.

If you are using a custom Docker image for your Lambda runtime (e.g. if you want to use a newer version of Python that is not yet supported by Lambda out of the box) and you would like to bypass the Python version check, you can set an environment variable to do so:

    $ export ZAPPA_RUNNING_IN_DOCKER=True

You can also add this to your Dockerfile like this:

```
ENV ZAPPA_RUNNING_IN_DOCKER=True
```

### Rollback

You can also `rollback` the deployed code to a previous version by supplying the number of revisions to return to. For instance, to rollback to the version deployed 3 versions ago:

    $ zappa rollback production -n 3

### Scheduling

Zappa can be used to easily schedule functions to occur on regular intervals. This provides a much nicer, maintenance-free alternative to Celery!
These functions will be packaged and deployed along with your `app_function` and called from the handler automatically.
Just list your functions and the expression to schedule them using [cron or rate syntax](http://docs.aws.amazon.com/lambda/latest/dg/tutorial-scheduled-events-schedule-expressions.html) in your _zappa_settings.json_ file:
<<<<<<< HEAD
=======

**Note:** `function` path cannot exceed 64 characters.
>>>>>>> 48314795

```javascript
{
    "production": {
       ...
       "events": [{
           "function": "your_module.your_function", // The function to execute
           "expression": "rate(1 minute)" // When to execute it (in cron or rate format)
       }],
       ...
    }
}
```

And then:

    $ zappa schedule production

And now your function will execute every minute!

If you want to cancel these, you can simply use the `unschedule` command:

    $ zappa unschedule production

And now your scheduled event rules are deleted.

See the [example](example/) for more details.

#### Advanced Scheduling

##### Multiple Expressions

Sometimes a function needs multiple expressions to describe its schedule. To set multiple expressions, simply list your functions, and the list of expressions to schedule them using [cron or rate syntax](http://docs.aws.amazon.com/lambda/latest/dg/tutorial-scheduled-events-schedule-expressions.html) in your _zappa_settings.json_ file:

```javascript
{
    "production": {
       ...
       "events": [{
           "function": "your_module.your_function", // The function to execute
           "expressions": ["cron(0 20-23 ? * SUN-THU *)", "cron(0 0-8 ? * MON-FRI *)"] // When to execute it (in cron or rate format)
       }],
       ...
    }
}
```

This can be used to deal with issues arising from the UTC timezone crossing midnight during business hours in your local timezone.

It should be noted that overlapping expressions will not throw a warning, and should be checked for, to prevent duplicate triggering of functions.

##### Disabled Event

Sometimes an event should be scheduled, yet disabled.
For example, perhaps an event should only run in your production environment, but not sandbox.
You may still want to deploy it to sandbox to ensure there is no issue with your expression(s) before deploying to production.

In this case, you can disable it from running by setting `enabled` to `false` in the event definition:

```javascript
{
    "sandbox": {
       ...
       "events": [{
           "function": "your_module.your_function", // The function to execute
           "expression": "rate(1 minute)", // When to execute it (in cron or rate format)
           "enabled": false
       }],
       ...
    }
}
```

### Undeploy

If you need to remove the API Gateway and Lambda function that you have previously published, you can simply:

    $ zappa undeploy production

You will be asked for confirmation before it executes.

If you enabled CloudWatch Logs for your API Gateway service and you don't
want to keep those logs, you can specify the `--remove-logs` argument to purge the logs for your API Gateway and your Lambda function:

    $ zappa undeploy production --remove-logs

### Package

If you want to build your application package without actually uploading and registering it as a Lambda function, you can use the `package` command:

    $ zappa package production

If you have a `zip` callback in your `callbacks` setting, this will also be invoked.

```javascript
{
    "production": { // The name of your stage
        "callbacks": {
            "zip": "my_app.zip_callback"// After creating the package
        }
    }
}
```

You can also specify the output filename of the package with `-o`:

    $ zappa package production -o my_awesome_package.zip

#### How Zappa Makes Packages

Zappa will automatically package your active virtual environment into a package which runs smoothly on AWS Lambda.

During this process, it will replace any local dependencies with AWS Lambda compatible versions. Dependencies are included in this order:

- Lambda-compatible `manylinux` wheels from a local cache
- Lambda-compatible `manylinux` wheels from PyPI
- Packages from the active virtual environment
- Packages from the local project directory

It also skips certain unnecessary files, and ignores any .py files if .pyc files are available.

In addition, Zappa will also automatically set the correct execution permissions, configure package settings, and create a unique, auditable package manifest file.

To further reduce the final package file size, you can:

- Set `slim_handler` to `True` to upload a small handler to Lambda and the rest of the package to S3. For more details, see the [merged pull request](https://github.com/Miserlou/Zappa/pull/548) and the [discussion in the original issue](https://github.com/Miserlou/Zappa/issues/510). See also: [Large Projects](#large-projects).
- Use the `exclude` or `exclude_glob` setting and provide a list of patterns to exclude from the archive. By default, Zappa will exclude Boto, because [it's already available in the Lambda execution environment](http://docs.aws.amazon.com/lambda/latest/dg/current-supported-versions.html).

### Template

Similarly to `package`, if you only want the API Gateway CloudFormation template, use the `template` command:

    $ zappa template production --l your-lambda-arn -r your-role-arn

Note that you must supply your own Lambda ARN and Role ARNs in this case, as they may not have been created for you.

You can get the JSON output directly with `--json`, and specify the output file with `--output`.

### Status

If you need to see the status of your deployment and event schedules, simply use the `status` command.

    $ zappa status production

### Tailing Logs

You can watch the logs of a deployment by calling the `tail` management command.

    $ zappa tail production

By default, this will show all log items. In addition to HTTP and other events, anything `print`ed to `stdout` or `stderr` will be shown in the logs.

You can use the argument `--http` to filter for HTTP requests, which will be in the Apache Common Log Format.

    $ zappa tail production --http

Similarly, you can do the inverse and only show non-HTTP events and log messages:

    $ zappa tail production --non-http

If you don't like the default log colors, you can turn them off with `--no-color`.

You can also limit the length of the tail with `--since`, which accepts a simple duration string:

    $ zappa tail production --since 4h # 4 hours
    $ zappa tail production --since 1m # 1 minute
    $ zappa tail production --since 1mm # 1 month

You can filter out the contents of the logs with `--filter`, like so:

    $ zappa tail production --http --filter "POST" # Only show POST HTTP requests

Note that this uses the [CloudWatch Logs filter syntax](http://docs.aws.amazon.com/AmazonCloudWatch/latest/logs/FilterAndPatternSyntax.html).

To tail logs without following (to exit immediately after displaying the end of the requested logs), pass `--disable-keep-open`:

    $ zappa tail production --since 1h --disable-keep-open

### Remote Function Invocation

You can execute any function in your application directly at any time by using the `invoke` command.

For instance, suppose you have a basic application in a file called "my_app.py", and you want to invoke a function in it called "my_function". Once your application is deployed, you can invoke that function at any time by calling:

    $ zappa invoke production my_app.my_function

Any remote print statements made and the value the function returned will then be printed to your local console. **Nifty!**

You can also invoke interpretable Python 3.8/3.9/3.10/3.11/3.12/3.13 strings directly by using `--raw`, like so:

    $ zappa invoke production "print(1 + 2 + 3)" --raw

For instance, it can come in handy if you want to create your first `superuser` on a RDS database running in a VPC (like Serverless Aurora):

    $ zappa invoke staging "from django.contrib.auth import get_user_model; User = get_user_model(); User.objects.create_superuser('username', 'email', 'password')" --raw

### Django Management Commands

As a convenience, Zappa can also invoke remote Django 'manage.py' commands with the `manage` command. For instance, to perform the basic Django status check:

    $ zappa manage production showmigrations admin

Obviously, this only works for Django projects which have their settings properly defined.

For commands which have their own arguments, you can also pass the command in as a string, like so:

    $ zappa manage production "shell --version"

Commands which require direct user input, such as `createsuperuser`, should be [replaced by commands](http://stackoverflow.com/a/26091252) which use `zappa invoke <env> --raw`.

For more Django integration, take a look at the [zappa-django-utils](https://github.com/Miserlou/zappa-django-utils) project.

### SSL Certification

Zappa can be deployed to custom domain names and subdomains with custom SSL certificates, Let's Encrypt certificates, and [AWS Certificate Manager](https://aws.amazon.com/certificate-manager/) (ACM) certificates.

Currently, the easiest of these to use are the AWS Certificate Manager certificates, as they are free, self-renewing, and require the least amount of work.

APIGateway and Lambda FunctionURL both support custom domains. FunctionURL is implemented via cloudfront distribution. Set `domain` for APIGateway and `function_url_domains` for FunctionURL.

Once configured as described below, all of these methods use the same command:

    $ zappa certify

When deploying from a CI/CD system, you can use:

    $ zappa certify --yes

to skip the confirmation prompt.

#### Deploying to a Domain With AWS Certificate Manager

Amazon provides their own free alternative to Let's Encrypt called [AWS Certificate Manager](https://aws.amazon.com/certificate-manager/) (ACM). To use this service with Zappa:

1. Verify your domain in the AWS Certificate Manager console.
2. In the console, select the N. Virginia (us-east-1) region and request a certificate for your domain or subdomain (`sub.yourdomain.tld`), or request a wildcard domain (`*.yourdomain.tld`).
3. Copy the entire ARN of that certificate and place it in the Zappa setting `certificate_arn`.
4. Set your desired domain in the `domain` setting.
5. Call `$ zappa certify` to create and associate the API Gateway distribution using that certificate.

#### Deploying to a Domain With a Let's Encrypt Certificate (DNS Auth)

If you want to use Zappa on a domain with a free Let's Encrypt certificate using automatic Route 53 based DNS Authentication, you can follow [this handy guide](https://github.com/zappa/Zappa/blob/master/docs/domain_with_free_ssl_dns.md).

#### Deploying to a Domain With a Let's Encrypt Certificate (HTTP Auth)

If you want to use Zappa on a domain with a free Let's Encrypt certificate using HTTP Authentication, you can follow [this guide](https://github.com/zappa/Zappa/blob/master/docs/domain_with_free_ssl_http.md).

However, it's now far easier to use Route 53-based DNS authentication, which will allow you to use a Let's Encrypt certificate with a single `$ zappa certify` command.

#### Deploying to a Domain With Your Own SSL Certs

1. The first step is to create a custom domain and obtain your SSL cert / key / bundle.
2. Ensure you have set the `domain` setting within your Zappa settings JSON - this will avoid problems with the Base Path mapping between the Custom Domain and the API invoke URL, which gets the Stage Name appended in the URI
3. Add the paths to your SSL cert / key / bundle to the `certificate`, `certificate_key`, and `certificate_chain` settings, respectively, in your Zappa settings JSON
4. Set `route53_enabled` to `false` if you plan on using your own DNS provider, and not an AWS Route53 Hosted zone.
5. Deploy or update your app using Zappa
6. Run `$ zappa certify` to upload your certificates and register the custom domain name with your API gateway.

## Executing in Response to AWS Events

Similarly, you can have your functions execute in response to events that happen in the AWS ecosystem, such as S3 uploads, DynamoDB entries, Kinesis streams, SNS messages, and SQS queues.

In your _zappa_settings.json_ file, define your [event sources](http://docs.aws.amazon.com/lambda/latest/dg/invoking-lambda-function.html) and the function you wish to execute. For instance, this will execute `your_module.process_upload_function` in response to new objects in your `my-bucket` S3 bucket. Note that `process_upload_function` must accept `event` and `context` parameters.

```javascript
{
    "production": {
       ...
       "events": [{
            "function": "your_module.process_upload_function",
            "event_source": {
                  "arn":  "arn:aws:s3:::my-bucket",
                  "events": [
                    "s3:ObjectCreated:*" // Supported event types: http://docs.aws.amazon.com/AmazonS3/latest/dev/NotificationHowTo.html#supported-notification-event-types
                  ],
                  "key_filters": [{ // optional
                    "type": "suffix",
                    "value": "yourfile.json"
                  },
                  {
                    "type": "prefix",
                    "value": "prefix/for/your/object"
                  }]
               }
            }],
       ...
    }
}
```

And then:

    $ zappa schedule production

And now your function will execute every time a new upload appears in your bucket!

To access the key's information in your application context, you'll want `process_upload_function` to look something like this:

```python
import boto3
s3_client = boto3.client('s3')

def process_upload_function(event, context):
    """
    Process a file upload.
    """

    # Get the uploaded file's information
    bucket = event['Records'][0]['s3']['bucket']['name'] # Will be `my-bucket`
    key = event['Records'][0]['s3']['object']['key'] # Will be the file path of whatever file was uploaded.

    # Get the bytes from S3
    s3_client.download_file(bucket, key, '/tmp/' + key) # Download this file to writable tmp space.
    file_bytes = open('/tmp/' + key).read()
```

Similarly, for a [Simple Notification Service](https://aws.amazon.com/sns/) event:

```javascript
        "events": [
            {
                "function": "your_module.your_function",
                "event_source": {
                    "arn":  "arn:aws:sns:::your-event-topic-arn",
                    "events": [
                        "sns:Publish"
                    ]
                }
            }
        ]
```

Optionally you can add [SNS message filters](http://docs.aws.amazon.com/sns/latest/dg/message-filtering.html):

```javascript
        "events": [
            {
                "function": "your_module.your_function",
                "event_source": {
                    "arn":  "arn:aws:sns:::your-event-topic-arn",
                    "filters": {
                        "interests": ["python", "aws", "zappa"],
                        "version": ["1.0"]
                    },
                    ...
                }
            }
        ]
```

[DynamoDB](http://docs.aws.amazon.com/lambda/latest/dg/with-ddb.html) and [Kinesis](http://docs.aws.amazon.com/lambda/latest/dg/with-kinesis.html) are slightly different as it is not event based but pulling from a stream:

```javascript
       "events": [
           {
               "function": "replication.replicate_records",
               "event_source": {
                    "arn":  "arn:aws:dynamodb:us-east-1:1234554:table/YourTable/stream/2016-05-11T00:00:00.000",
                    "starting_position": "TRIM_HORIZON", // Supported values: TRIM_HORIZON, LATEST
                    "batch_size": 50, // Max: 1000
                    "enabled": true // Default is false
               }
           }
       ]
```

[SQS](https://docs.aws.amazon.com/lambda/latest/dg/with-sqs.html) is also pulling messages from a stream. At this time, [only "Standard" queues can trigger lambda events, not "FIFO" queues](https://docs.aws.amazon.com/lambda/latest/dg/with-sqs.html). Read the AWS Documentation carefully since Lambda calls the SQS DeleteMessage API on your behalf once your function completes successfully.

```javascript
       "events": [
           {
               "function": "your_module.process_messages",
               "event_source": {
                    "arn":  "arn:aws:sqs:us-east-1:12341234:your-queue-name-arn",
                    "batch_size": 10, // Max: 10. Use 1 to trigger immediate processing
                    "enabled": true // Default is false
               }
           }
       ]
```

For configuring Lex Bot's intent triggered events:

```javascript
    "bot_events": [
        {
            "function": "lexbot.handlers.book_appointment.handler",
            "event_source": {
                "arn": "arn:aws:lex:us-east-1:01234123123:intent:TestLexEventNames:$LATEST", // optional. In future it will be used to configure the intent
                "intent":"intentName", // name of the bot event configured
                "invocation_source":"DialogCodeHook", // either FulfillmentCodeHook or DialogCodeHook
            }
        }
    ]

```

Events can also take keyword arguments:

```javascript
       "events": [
            {
                "function": "your_module.your_recurring_function", // The function to execute
                "kwargs": {"key": "val", "key2": "val2"},  // Keyword arguments to pass. These are available in the event
                "expression": "rate(1 minute)" // When to execute it (in cron or rate format)
            }
       ]
```

To get the keyword arguments you will need to look inside the event dictionary:

```python
def your_recurring_function(event, context):
    my_kwargs = event.get("kwargs")  # dict of kwargs given in zappa_settings file

```

You can find more [example event sources here](http://docs.aws.amazon.com/lambda/latest/dg/eventsources.html).

## Asynchronous Task Execution

Zappa also now offers the ability to seamlessly execute functions asynchronously in a completely separate AWS Lambda instance!

For example, if you have a Flask API for ordering a pie, you can call your `bake` function seamlessly in a completely separate Lambda instance by using the `zappa.asynchronous.task` decorator like so:

```python
from flask import Flask
from zappa.asynchronous import task
app = Flask(__name__)

@task
def make_pie():
    """ This takes a long time! """
    ingredients = get_ingredients()
    pie = bake(ingredients)
    deliver(pie)

@app.route('/api/order/pie')
def order_pie():
    """ This returns immediately! """
    make_pie()
    return "Your pie is being made!"

```

And that's it! Your API response will return immediately, while the `make_pie` function executes in a completely different Lambda instance.

When calls to @task decorated functions or the zappa.asynchronous.run command occur outside of Lambda, such as your local dev environment,
the functions will execute immediately and locally. The zappa asynchronous functionality only works
when in the Lambda environment or when specifying [Remote Invocations](https://github.com/zappa/zappa#remote-invocations).

### Catching Exceptions

Putting a try..except block on an asynchronous task like this:

```python
@task
def make_pie():
    try:
        ingredients = get_ingredients()
        pie = bake(ingredients)
        deliver(pie)
    except Fault as error:
        """send an email"""
    ...
    return Response('Web services down', status=503)
```

will cause an email to be sent twice for the same error. See [asynchronous retries at AWS](https://docs.aws.amazon.com/lambda/latest/dg/retries-on-errors.html). To work around this side-effect, and have the fault handler execute only once, change the return value to:

```python
@task
def make_pie():
    try:
        """code block"""
    except Fault as error:
        """send an email"""
    ...
    return {} #or return True
```

### Task Sources

By default, this feature uses direct AWS Lambda invocation. You can instead use AWS Simple Notification Service as the task event source by using the `task_sns` decorator, like so:

```python
from zappa.asynchronous import task_sns
@task_sns
```

Using SNS also requires setting the following settings in your `zappa_settings`:

```javascript
{
  "dev": {
    ..
      "async_source": "sns", // Source of async tasks. Defaults to "lambda"
      "async_resources": true, // Create the SNS topic to use. Defaults to true.
    ..
    }
}
```

This will automatically create and subscribe to the SNS topic the code will use when you call the `zappa schedule` command.

Using SNS will also return a message ID in case you need to track your invocations.

### Direct Invocation

You can also use this functionality without a decorator by passing your function to `zappa.asynchronous.run`, like so:

```python
from zappa.asynchronous import run

run(your_function, args, kwargs) # Using Lambda
run(your_function, args, kwargs, service='sns') # Using SNS
```

### Remote Invocations

By default, Zappa will use lambda's current function name and current AWS region. If you wish to invoke a lambda with
a different function name/region or invoke your lambda from outside of lambda, you must specify the
`remote_aws_lambda_function_name` and `remote_aws_region` arguments so that the application knows which function and
region to use. For example, if some part of our pizza making application had to live on an EC2 instance, but we
wished to call the make_pie() function on its own Lambda instance, we would do it as follows:

```python
@task(remote_aws_lambda_function_name='pizza-pie-prod', remote_aws_region='us-east-1')
def make_pie():
   """ This takes a long time! """
   ingredients = get_ingredients()
   pie = bake(ingredients)
   deliver(pie)

```

If those task() parameters were not used, then EC2 would execute the function locally. These same
`remote_aws_lambda_function_name` and `remote_aws_region` arguments can be used on the zappa.asynchronous.run() function as well.

### Restrictions

The following restrictions to this feature apply:

- Functions must have a clean import path -- i.e. no closures, lambdas, or methods.
- `args` and `kwargs` must be JSON-serializable.
- The JSON-serialized arguments must be within the size limits for Lambda (256K) or SNS (256K) events.

All of this code is still backwards-compatible with non-Lambda environments - it simply executes in a blocking fashion and returns the result.

### Running Tasks in a VPC

If you're running Zappa in a Virtual Private Cloud (VPC), you'll need to configure your subnets to allow your lambda to communicate with services inside your VPC as well as the public Internet. A minimal setup requires two subnets.

In **subnet-a**:
<<<<<<< HEAD

- Create a NAT
- Create an Internet gateway
- In the route table, create a route pointing the Internet gateway to 0.0.0.0/0.

In **subnet-b**:

=======

- Create a NAT
- Create an Internet gateway
- In the route table, create a route pointing the Internet gateway to 0.0.0.0/0.

In **subnet-b**:

>>>>>>> 48314795
- Place your lambda function
- In the route table, create a route pointing the NAT that belongs to **subnet-a** to 0.0.0.0/0.

You can place your lambda in multiple subnets that are configured the same way as **subnet-b** for high availability.

Some helpful resources are [this tutorial](http://docs.aws.amazon.com/AmazonRDS/latest/UserGuide/CHAP_Tutorials.WebServerDB.CreateVPC.html), [this other tutorial](https://gist.github.com/reggi/dc5f2620b7b4f515e68e46255ac042a7) and [this AWS doc page](http://docs.aws.amazon.com/lambda/latest/dg/vpc.html#vpc-internet).

### Responses

It is possible to capture the responses of Asynchronous tasks.

Zappa uses DynamoDB as the backend for these.

To capture responses, you must configure a `async_response_table` in `zappa_settings`. This is the DynamoDB table name. Then, when decorating with `@task`, pass `capture_response=True`.

Async responses are assigned a `response_id`. This is returned as a property of the `LambdaAsyncResponse` (or `SnsAsyncResponse`) object that is returned by the `@task` decorator.

Example:

```python
from zappa.asynchronous import task, get_async_response
from flask import Flask, abort, url_for, redirect, request, jsonify
from time import sleep

app = Flask(__name__)

@app.route('/payload')
def payload():
    delay = request.args.get('delay', 60)
    x = longrunner(delay)
    return redirect(url_for('response', response_id=x.response_id))

@app.route('/async-response/<response_id>')
def response(response_id):
    response = get_async_response(response_id)
    if response is None:
        abort(404)

    if response['status'] == 'complete':
        return jsonify(response['response'])

    sleep(5)

    return "Not yet ready. Redirecting.", 302, {
        'Content-Type': 'text/plain; charset=utf-8',
        'Location': url_for('response', response_id=response_id, backoff=5),
        'X-redirect-reason': "Not yet ready.",
    }

@task(capture_response=True)
def longrunner(delay):
    sleep(float(delay))
    return {'MESSAGE': "It took {} seconds to generate this.".format(delay)}

```

## Advanced Settings

There are other settings that you can define in your local settings
to change Zappa's behavior. Use these at your own risk!

```javascript
 {
    "dev": {
        "additional_text_mimetypes": [], // allows you to provide additional mimetypes to be handled as text when binary_support is true.
        "alb_enabled": false, // enable provisioning of application load balancing resources. If set to true, you _must_ fill out the alb_vpc_config option as well.
        "alb_vpc_config": {
            "CertificateArn": "your_acm_certificate_arn", // ACM certificate ARN for ALB
            "SubnetIds": [], // list of subnets for ALB
            "SecurityGroupIds": [] // list of security groups for ALB
        },
        "api_key_required": false, // enable securing API Gateway endpoints with x-api-key header (default False)
        "api_key": "your_api_key_id", // optional, use an existing API key. The option "api_key_required" must be true to apply
        "apigateway_enabled": true, // Set to false if you don't want to create an API Gateway resource. Default true.
        "apigateway_description": "My funky application!", // Define a custom description for the API Gateway console. Default None.
        "assume_policy": "my_assume_policy.json", // optional, IAM assume policy JSON file
        "attach_policy": "my_attach_policy.json", // optional, IAM attach policy JSON file
        "apigateway_policy": "my_apigateway_policy.json", // optional, API Gateway resource policy JSON file
        "architecture": "x86_64", // optional, Set Lambda Architecture, defaults to x86_64. For Graviton 2 use: arm64
        "function_url_enabled": false, // optional, set to true if you want to enable function URL. Default false.
        "function_url_config": {
            "authorizer": "NONE", // required if function url is enabled. default None. https://docs.aws.amazon.com/lambda/latest/dg/urls-auth.html
            "cors": { // set to false if disable cors.
              "allowedOrigins": [], // The origins that can access your function URL. default [*]
              "allowedHeaders": [], // The HTTP headers that origins can include in requests to your function URL.
              "allowedMethods": [], // The HTTP methods that are allowed when calling your function URL. For example: GET , POST , DELETE , or the wildcard character (* ). default [*]
              "allowCredentials": false, //required, Whether to allow cookies or other credentials in requests to your function URL. default false.
              "exposedResponseHeaders": [], The HTTP headers in your function response that you want to expose to origins that call your function URL.
              "maxAge": 0 // The maximum amount of time, in seconds, that web browsers can cache results of a preflight request. default 0.
            }
        },
        "function_url_cloudfront_config": {}, // see https://boto3.amazonaws.com/v1/documentation/api/latest/reference/services/cloudfront.html#CloudFront.Client.create_distribution
        "function_url_custom_domains": [], // a list of custom domains.
        "async_source": "sns", // Source of async tasks. Defaults to "lambda"
        "async_resources": true, // Create the SNS topic and DynamoDB table to use. Defaults to true.
        "async_response_table": "your_dynamodb_table_name",  // the DynamoDB table name to use for captured async responses; defaults to None (can't capture)
        "async_response_table_read_capacity": 1,  // DynamoDB table read capacity; defaults to 1
        "async_response_table_write_capacity": 1,  // DynamoDB table write capacity; defaults to 1
        "aws_endpoint_urls": { "aws_service_name": "endpoint_url" }, // a dictionary of endpoint_urls that emulate the appropriate service.  Usually used for testing, for instance with `localstack`.
        "aws_environment_variables" : {"your_key": "your_value"}, // A dictionary of environment variables that will be available to your deployed app via AWS Lambdas native environment variables. See also "environment_variables" and "remote_env" . Default {}.
        "aws_kms_key_arn": "your_aws_kms_key_arn", // Your AWS KMS Key ARN
        "aws_region": "aws-region-name", // optional, uses region set in profile or environment variables if not set here,
        "binary_support": true, // Enable automatic MIME-type based response encoding through API Gateway. Default true.
        "callbacks": { // Call custom functions during the local Zappa deployment/update process
            "settings": "my_app.settings_callback", // After loading the settings
            "zip": "my_app.zip_callback", // After creating the package
            "post": "my_app.post_callback", // After command has executed
        },
        "cache_cluster_enabled": false, // Use APIGW cache cluster (default False)
        "cache_cluster_size": 0.5, // APIGW Cache Cluster size (default 0.5)
        "cache_cluster_ttl": 300, // APIGW Cache Cluster time-to-live (default 300)
        "cache_cluster_encrypted": false, // Whether or not APIGW Cache Cluster encrypts data (default False)
        "certificate": "my_cert.crt", // SSL certificate file location. Used to manually certify a custom domain
        "certificate_key": "my_key.key", // SSL key file location. Used to manually certify a custom domain
        "certificate_chain": "my_cert_chain.pem", // SSL certificate chain file location. Used to manually certify a custom domain
        "certificate_arn": "arn:aws:acm:us-east-1:1234512345:certificate/aaaa-bbb-cccc-dddd", // ACM certificate ARN (needs to be in us-east-1 region).
        "cloudwatch_log_level": "OFF", // Enables/configures a level of logging for the given staging. Available options: "OFF", "INFO", "ERROR", default "OFF".
        "cloudwatch_data_trace": false, // Logs all data about received events. Default false.
        "cloudwatch_metrics_enabled": false, // Additional metrics for the API Gateway. Default false.
        "cognito": { // for Cognito event triggers
            "user_pool": "user-pool-id", // User pool ID from AWS Cognito
            "triggers": [{
                "source": "PreSignUp_SignUp", // triggerSource from http://docs.aws.amazon.com/cognito/latest/developerguide/cognito-user-identity-pools-working-with-aws-lambda-triggers.html#cognito-user-pools-lambda-trigger-syntax-pre-signup
                "function": "my_app.pre_signup_function"
            }]
        },
        "context_header_mappings": { "HTTP_header_name": "API_Gateway_context_variable" }, // A dictionary mapping HTTP header names to API Gateway context variables
        "cors": false, // Enable Cross-Origin Resource Sharing. Default false. If true, simulates the "Enable CORS" button on the API Gateway console. Can also be a dictionary specifying lists of "allowed_headers", "allowed_methods", and string of "allowed_origin"
        "dead_letter_arn": "arn:aws:<sns/sqs>:::my-topic/queue", // Optional Dead Letter configuration for when Lambda async invoke fails thrice
        "debug": true, // Print Zappa configuration errors tracebacks in the 500. Default true.
        "delete_local_zip": true, // Delete the local zip archive after code updates. Default true.
        "delete_s3_zip": true, // Delete the s3 zip archive. Default true.
        "django_settings": "your_project.production_settings", // The modular path to your Django project's settings. For Django projects only.
        "domain": "yourapp.yourdomain.com", // Required if you're using a domain
        "base_path": "your-base-path", // Optional base path for API gateway custom domain base path mapping. Default None. Not supported for use with Application Load Balancer event sources.
        "environment_variables": {"your_key": "your_value"}, // A dictionary of environment variables that will be available to your deployed app. See also "remote_env" and "aws_environment_variables". Default {}.
        "events": [
            {   // Recurring events
                "function": "your_module.your_recurring_function", // The function to execute (Pattern: [._A-Za-z0-9]+).
                "expression": "rate(1 minute)" // When to execute it (in cron or rate format)
            },
            {   // AWS Reactive events
                "function": "your_module.your_reactive_function", // The function to execute (Pattern: [._A-Za-z0-9]+).
                "event_source": {
                    "arn":  "arn:aws:s3:::my-bucket", // The ARN of this event source
                    "events": [
                        "s3:ObjectCreated:*" // The specific event to execute in response to.
                    ]
                }
            }
        ],
        "endpoint_configuration": ["EDGE", "REGIONAL", "PRIVATE"],  // Specify APIGateway endpoint None (default) or list `EDGE`, `REGION`, `PRIVATE`
        "exception_handler": "your_module.report_exception", // function that will be invoked in case Zappa sees an unhandled exception raised from your code
        "exclude": ["file.gz", "tests"], // A list of filename patterns to exclude from the archive (see `fnmatch` module for patterns).
        "exclude_glob": ["*.gz", "*.rar", "tests/**/*"], // A list of glob patterns to exclude from the archive. To exclude boto3 and botocore (available in an older version on Lambda), add "boto3*" and "botocore*".
        "extends": "stage_name", // Duplicate and extend another stage's settings. For example, `dev-asia` could extend from `dev-common` with a different `s3_bucket` value.
        "extra_permissions": [{ // Attach any extra permissions to this policy. Default None
            "Effect": "Allow",
            "Action": ["rekognition:*"], // AWS Service ARN
            "Resource": "*"
        }],
        "iam_authorization": false, // optional, use IAM to require request signing. Default false. Note that enabling this will override the authorizer configuration.
        "include": ["your_special_library_to_load_at_handler_init"], // load special libraries into PYTHONPATH at handler init that certain modules cannot find on path
        "authorizer": {
            "function": "your_module.your_auth_function", // Local function to run for token validation. For more information about the function see below.
            "arn": "arn:aws:lambda:<region>:<account_id>:function:<function_name>", // Existing Lambda function to run for token validation.
            "result_ttl": 300, // Optional. Default 300. The time-to-live (TTL) period, in seconds, that specifies how long API Gateway caches authorizer results. Currently, the maximum TTL value is 3600 seconds.
            "token_header": "Authorization", // Optional. Default 'Authorization'. The name of a custom authorization header containing the token that clients submit as part of their requests.
            "validation_expression": "^Bearer \\w+$", // Optional. A validation expression for the incoming token, specify a regular expression.
        },
        "keep_warm": true, // Create CloudWatch events to keep the server warm. Default true. To remove, set to false and then `unschedule`.
        "keep_warm_expression": "rate(4 minutes)", // How often to execute the keep-warm, in cron and rate format. Default 4 minutes.
        "lambda_description": "Your Description", // However you want to describe your project for the AWS console. Default "Zappa Deployment".
        "lambda_handler": "your_custom_handler", // The name of Lambda handler. Default: handler.lambda_handler
        "layers": ["arn:aws:lambda:<region>:<account_id>:layer:<layer_name>:<layer_version>"], // optional lambda layers
        "lambda_concurrency": 10, // Sets the maximum number of simultaneous executions for a function, and reserves capacity for that concurrency level. Default is None.
        "lets_encrypt_key": "s3://your-bucket/account.key", // Let's Encrypt account key path. Can either be an S3 path or a local file path.
        "log_level": "DEBUG", // Set the Zappa log level. Can be one of CRITICAL, ERROR, WARNING, INFO and DEBUG. Default: DEBUG
        "manage_roles": true, // Have Zappa automatically create and define IAM execution roles and policies. Default true. If false, you must define your own IAM Role and role_name setting.
        "memory_size": 512, // Lambda function memory in MB. Default 512.
        "ephemeral_storage": { "Size": 512 }, // Lambda function ephemeral_storage size in MB, Default 512, Max 10240
        "num_retained_versions":null, // Indicates the number of old versions to retain for the lambda. If absent, keeps all the versions of the function.
        "payload_compression": true, // Whether or not to enable API gateway payload compression (default: true)
        "payload_minimum_compression_size": 0, // The threshold size (in bytes) below which payload compression will not be applied (default: 0)
        "prebuild_script": "your_module.your_function", // Function to execute before uploading code
        "profile_name": "your-profile-name", // AWS profile credentials to use. Default 'default'. Removing this setting will use the AWS_ACCESS_KEY_ID and AWS_SECRET_ACCESS_KEY environment variables instead.
        "project_name": "MyProject", // The name of the project as it appears on AWS. Defaults to a slugified `pwd`.
        "remote_env": "s3://my-project-config-files/filename.json", // optional file in s3 bucket containing a flat json object which will be used to set custom environment variables.
        "role_name": "MyLambdaRole", // Name of Zappa execution role. Default <project_name>-<env>-ZappaExecutionRole. To use a different, pre-existing policy, you must also set manage_roles to false.
        "role_arn": "arn:aws:iam::12345:role/app-ZappaLambdaExecutionRole", // ARN of Zappa execution role. Default to None. To use a different, pre-existing policy, you must also set manage_roles to false. This overrides role_name. Use with temporary credentials via GetFederationToken.
        "route53_enabled": true, // Have Zappa update your Route53 Hosted Zones when certifying with a custom domain. Default true.
        "runtime": "python3.13", // Python runtime to use on Lambda. Can be one of: "python3.8", "python3.9", "python3.10", "python3.11", "python3.12", or "python3.13". Defaults to whatever the current Python being used is.
        "s3_bucket": "dev-bucket", // Zappa zip bucket,
        "slim_handler": false, // Useful if project >50M. Set true to just upload a small handler to Lambda and load actual project from S3 at runtime. Default false.
        "snap_start": "PublishedVersions", // Enable Lambda SnapStart for faster cold starts. Can be "PublishedVersions" or "None". Default "None".
        "settings_file": "~/Projects/MyApp/settings/dev_settings.py", // Server side settings file location,
        "tags": { // Attach additional tags to AWS Resources
            "Key": "Value",  // Example Key and value
            "Key2": "Value2",
            },
        "timeout_seconds": 30, // Maximum lifespan for the Lambda function (default 30, max 900.)
        "touch": true, // GET the production URL upon initial deployment (default True)
        "touch_path": "/", // The endpoint path to GET when checking the initial deployment (default "/")
        "use_precompiled_packages": true, // If possible, use C-extension packages which have been pre-compiled for AWS Lambda. Default true.
        "vpc_config": { // Optional Virtual Private Cloud (VPC) configuration for Lambda function
            "SubnetIds": [ "subnet-12345678" ], // Note: not all availability zones support Lambda!
            "SecurityGroupIds": [ "sg-12345678" ]
        },
        "xray_tracing": false // Optional, enable AWS X-Ray tracing on your lambda function.
    }
}
```

#### YAML Settings

If you prefer YAML over JSON, you can also use a `zappa_settings.yml`, like so:

```yaml
---
dev:
  app_function: your_module.your_app
  s3_bucket: your-code-bucket
  events:
    - function: your_module.your_function
      event_source:
        arn: arn:aws:s3:::your-event-bucket
        events:
          - s3:ObjectCreated:*
```

You can also supply a custom settings file at any time with the `-s` argument, ex:

```
$ zappa deploy dev -s my-custom-settings.yml
```

Similarly, you can supply a `zappa_settings.toml` file:

```toml
[dev]
  app_function = "your_module.your_app"
  s3_bucket = "your-code-bucket"
```

## Advanced Usage

### Keeping The Server Warm

Zappa will automatically set up a regularly occurring execution of your application in order to keep the Lambda function warm. This can be disabled via the `keep_warm` setting.

#### Serving Static Files / Binary Uploads

Zappa is now able to serve and receive binary files, as detected by their MIME-type.

However, generally Zappa is designed for running your application code, not for serving static web assets. If you plan on serving custom static assets in your web application (CSS/JavaScript/images/etc.,), you'll likely want to use a combination of AWS S3 and AWS CloudFront.

Your web application framework will likely be able to handle this for you automatically. For Flask, there is [Flask-S3](https://github.com/e-dard/flask-s3), and for Django, there is [Django-Storages](https://django-storages.readthedocs.io/en/latest/).

Similarly, you may want to design your application so that static binary uploads go [directly to S3](http://docs.aws.amazon.com/AWSJavaScriptSDK/guide/browser-examples.html#Uploading_a_local_file_using_the_File_API), which then triggers an event response defined in your `events` setting! That's thinking serverlessly!

### Enabling CORS

The simplest way to enable CORS (Cross-Origin Resource Sharing) for your Zappa application is to set `cors` to `true` in your Zappa settings file and update, which is the equivalent of pushing the "Enable CORS" button in the AWS API Gateway console. This is disabled by default, but you may wish to enable it for APIs which are accessed from other domains, etc.

You can also simply handle CORS directly in your application. Your web framework will probably have an extension to do this, such as [django-cors-headers](https://github.com/ottoyiu/django-cors-headers) or [Flask-CORS](https://github.com/corydolphin/flask-cors). Using these will make your code more portable.

### Large Projects

AWS currently limits Lambda zip sizes to 50 megabytes. If your project is larger than that, set `slim_handler: true` in your `zappa_settings.json`. In this case, your fat application package will be replaced with a small handler-only package. The handler file then pulls the rest of the large project down from S3 at run time! The initial load of the large project may add to startup overhead, but the difference should be minimal on a warm lambda function. Note that this will also eat into the storage space of your application function. Note that AWS [supports](https://aws.amazon.com/blogs/compute/using-larger-ephemeral-storage-for-aws-lambda/) custom `/tmp` directory storage size in a range of 512 - 10240 MB. Use `ephemeral_storage` in `zappa_settings.json` to adjust to your needs if your project is larger than default 512 MB.

### Enabling Bash Completion

Bash completion can be enabled by adding the following to your .bashrc:

```bash
  eval "$(register-python-argcomplete zappa)"
```

`register-python-argcomplete` is provided by the argcomplete Python package. If this package was installed in a virtualenv
then the command must be run there. Alternatively you can execute:

activate-global-python-argcomplete --dest=- > file

The file's contents should then be sourced in e.g. ~/.bashrc.

### Enabling Secure Endpoints on API Gateway

#### API Key

You can use the `api_key_required` setting to generate an API key to all the routes of your API Gateway. The process is as follows:

1. Deploy/redeploy (update won't work) and write down the _id_ for the key that has been created
2. Go to AWS console > Amazon API Gateway and
   - select "API Keys" and find the key _value_ (for example `key_value`)
   - select "Usage Plans", create a new usage plan and link the API Key and the API that Zappa has created for you
3. Send a request where you pass the key value as a header called `x-api-key` to access the restricted endpoints (for example with curl: `curl --header "x-api-key: key_value"`). Note that without the x-api-key header, you will receive a 403.

#### IAM Policy

You can enable IAM-based (v4 signing) authorization on an API by setting the `iam_authorization` setting to `true`. Your API will then require signed requests and access can be controlled via [IAM policy](https://docs.aws.amazon.com/apigateway/latest/developerguide/api-gateway-iam-policy-examples.html). Unsigned requests will receive a 403 response, as will requesters who are not authorized to access the API. Enabling this will override the Authorizer configuration (see below).

#### API Gateway Lambda Authorizers

If you deploy an API endpoint with Zappa, you can take advantage of [API Gateway Lambda Authorizers](https://docs.aws.amazon.com/apigateway/latest/developerguide/apigateway-use-lambda-authorizer.html) to implement a token-based authentication - all you need to do is to provide a function to create the required output, Zappa takes care of the rest. A good start for the function is the [AWS Labs blueprint example](https://github.com/awslabs/aws-apigateway-lambda-authorizer-blueprints/blob/master/blueprints/python/api-gateway-authorizer-python.py).

If you are wondering for what you would use an Authorizer, here are some potential use cases:

1. Call out to OAuth provider
2. Decode a JWT token inline
3. Lookup in a self-managed DB (for example DynamoDB)

Zappa can be configured to call a function inside your code to do the authorization, or to call some other existing lambda function (which lets you share the authorizer between multiple lambdas). You control the behavior by specifying either the `arn` or `function_name` values in the `authorizer` settings block.

For example, to get the Cognito identity, add this to a `zappa_settings.yaml`:

```yaml
context_header_mappings:
  user_id: authorizer.user_id
```

Which can now be accessed in Flask like this:

```python
from flask import request

@route('/hello')
def hello_world:
   print(request.headers.get('user_id'))
```

#### Cognito User Pool Authorizer

You can also use AWS Cognito User Pool Authorizer by adding:

```javascript
{
    "authorizer": {
        "type": "COGNITO_USER_POOLS",
        "provider_arns": [
            "arn:aws:cognito-idp:{region}:{account_id}:userpool/{user_pool_id}"
        ]
    }
}
```

#### API Gateway Resource Policy

You can also use API Gateway Resource Policies. Example of IP Whitelisting:

```javascript
{
    "Version": "2012-10-17",
    "Statement": [
        {
            "Effect": "Allow",
            "Principal": "*",
            "Action": "execute-api:Invoke",
            "Resource": "execute-api:/*",
            "Condition": {
                "IpAddress": {
                    "aws:SourceIp": [
                        "1.2.3.4/32"
                    ]
                }
            }
        }
    ]
}
```

### Setting Environment Variables

#### Local Environment Variables

If you want to set local environment variables for a deployment stage, you can simply set them in your `zappa_settings.json`:

```javascript
{
    "dev": {
        ...
        "environment_variables": {
            "your_key": "your_value"
        }
    },
    ...
}
```

You can then access these inside your application with:

```python
import os
your_value = os.environ.get('your_key')
```

If your project needs to be aware of the type of environment you're deployed to, you'll also be able to get `SERVERTYPE` (AWS Lambda), `FRAMEWORK` (Zappa), `PROJECT` (your project name) and `STAGE` (_dev_, _production_, etc.) variables at any time.

#### Remote AWS Environment Variables

If you want to use native AWS Lambda environment variables you can use the `aws_environment_variables` configuration setting. These are useful as you can easily change them via the AWS Lambda console or cli at runtime. They are also useful for storing sensitive credentials and to take advantage of KMS encryption of environment variables.

During development, you can add your Zappa defined variables to your locally running app by, for example, using the below (for Django, to manage.py).

```python
import json
import os

if os.environ.get('AWS_LAMBDA_FUNCTION_NAME') is None: # Ensures app is NOT running on Lambda
    json_data = open('zappa_settings.json')
    env_vars = json.load(json_data)['dev']['environment_variables']
    os.environ.update(env_vars)
```

#### Remote Environment Variables

Any environment variables that you have set outside of Zappa (via AWS Lambda console or cli) will remain as they are when running `update`, unless they are also in `aws_environment_variables`, in which case the remote value will be overwritten by the one in the settings file. If you are using KMS-encrypted AWS environment variables, you can set your KMS Key ARN in the `aws_kms_key_arn` setting. Make sure that the values you set are encrypted in such case.

_Note: if you rely on these as well as `environment_variables`, and you have the same key names, then those in `environment_variables` will take precedence as they are injected in the lambda handler._

#### Remote Environment Variables (via an S3 file)

_S3 remote environment variables were added to Zappa before AWS introduced native environment variables for Lambda (via the console and cli). Before going down this route check if above make more sense for your usecase._

If you want to use remote environment variables to configure your application (which is especially useful for things like sensitive credentials), you can create a file and place it in an S3 bucket to which your Zappa application has access. To do this, add the `remote_env` key to zappa_settings pointing to a file containing a flat JSON object, so that each key-value pair on the object will be set as an environment variable and value whenever a new lambda instance spins up.

For example, to ensure your application has access to the database credentials without storing them in your version control, you can add a file to S3 with the connection string and load it into the lambda environment using the `remote_env` configuration setting.

super-secret-config.json (uploaded to my-config-bucket):

```javascript
{
    "DB_CONNECTION_STRING": "super-secret:database"
}
```

zappa_settings.json:

```javascript
{
    "dev": {
        ...
        "remote_env": "s3://my-config-bucket/super-secret-config.json",
    },
    ...
}
```

Now in your application you can use:

```python
import os
db_string = os.environ.get('DB_CONNECTION_STRING')
```

### API Gateway Context Variables

If you want to map an API Gateway context variable (http://docs.aws.amazon.com/apigateway/latest/developerguide/api-gateway-mapping-template-reference.html) to an HTTP header you can set up the mapping in `zappa_settings.json`:

```javascript
{
    "dev": {
        ...
        "context_header_mappings": {
            "HTTP_header_name": "API_Gateway_context_variable"
        }
    },
    ...
}
```

For example, if you want to expose the $context.identity.cognitoIdentityId variable as the HTTP header CognitoIdentityId, and $context.stage as APIStage, you would have:

```javascript
{
    "dev": {
        ...
        "context_header_mappings": {
            "CognitoIdentityId": "identity.cognitoIdentityId",
            "APIStage": "stage"
        }
    },
    ...
}
```

### Catching Unhandled Exceptions

By default, if an _unhandled_ exception happens in your code, Zappa will just print the stacktrace into a CloudWatch log. If you wish to use an external reporting tool to take note of those exceptions, you can use the `exception_handler` configuration option.

zappa_settings.json:

```javascript
{
    "dev": {
        ...
        "exception_handler": "your_module.unhandled_exceptions",
    },
    ...
}
```

The function has to accept three arguments: exception, event, and context:

your_module.py

```python
def unhandled_exceptions(e, event, context):
    send_to_raygun(e, event)  # gather data you need and send
    return True # Prevent invocation retry
```

You may still need a similar exception handler inside your application, this is just a way to catch exception which happen at the Zappa/WSGI layer (typically event-based invocations, misconfigured settings, bad Lambda packages, and permissions issues).

By default, AWS Lambda will attempt to retry an event based (non-API Gateway, e.g. CloudWatch) invocation if an exception has been thrown. However, you can prevent this by returning True, as in example above, so Zappa that will not re-raise the uncaught exception, thus preventing AWS Lambda from retrying the current invocation.

### Using Custom AWS IAM Roles and Policies

#### Custom AWS IAM Roles and Policies for Deployment

You can specify which _local_ profile to use for deploying your Zappa application by defining
the `profile_name` setting, which will correspond to a profile in your AWS credentials file.

#### Custom AWS IAM Roles and Policies for Execution

The default IAM policy created by Zappa for executing the Lambda is very permissive.
It grants access to all actions for
all resources for types CloudWatch, S3, Kinesis, SNS, SQS, DynamoDB, and Route53; lambda:InvokeFunction
for all Lambda resources; Put to all X-Ray resources; and all Network Interface operations to all EC2
resources. While this allows most Lambdas to work correctly with no extra permissions, it is
generally not an acceptable set of permissions for most continuous integration pipelines or
production deployments. Instead, you will probably want to manually manage your IAM policies.

To manually define the policy of your Lambda execution role, you must set _manage_roles_ to false and define
either the _role_name_ or _role_arn_ in your Zappa settings file.

```javascript
{
    "dev": {
        ...
        "manage_roles": false, // Disable Zappa client managing roles.
        "role_name": "MyLambdaRole", // Name of your Zappa execution role. Optional, default: <project_name>-<env>-ZappaExecutionRole.
        "role_arn": "arn:aws:iam::12345:role/app-ZappaLambdaExecutionRole", // ARN of your Zappa execution role. Optional.
        ...
    },
    ...
}
```

Ongoing discussion about the minimum policy requirements necessary for a Zappa deployment [can be found here](https://github.com/Miserlou/Zappa/issues/244).
A more robust solution to managing these entitlements will likely be implemented soon.

To add permissions to the default Zappa execution policy, use the `extra_permissions` setting:

```javascript
{
    "dev": {
        ...
        "extra_permissions": [{ // Attach any extra permissions to this policy.
            "Effect": "Allow",
            "Action": ["rekognition:*"], // AWS Service ARN
            "Resource": "*"
        }]
    },
    ...
}
```

### AWS X-Ray

Zappa can enable [AWS X-Ray](https://aws.amazon.com/xray/) support on your function with a configuration setting:

```javascript
{
    "dev": {
        ...
        "xray_tracing": true
    },
    ...
}
```

This will enable it on the Lambda function and allow you to instrument your code with X-Ray.
For example, with Flask:

```python
from aws_xray_sdk.core import xray_recorder

app = Flask(__name__)

xray_recorder.configure(service='my_app_name')

@route('/hello')
@xray_recorder.capture('hello')
def hello_world:
    return 'Hello'
```

You may use the capture decorator to create subsegments around functions, or `xray_recorder.begin_subsegment('subsegment_name')` and `xray_recorder.end_subsegment()` within a function. The official [X-Ray documentation for Python](http://docs.aws.amazon.com/xray-sdk-for-python/latest/reference/) has more information on how to use this with your code.

Note that you may create subsegments in your code but an exception will be raised if you try to create a segment, as it is [created by the lambda worker](https://github.com/aws/aws-xray-sdk-python/issues/2). This also means that if you use Flask you must not use the [XRayMiddleware the documentation suggests](https://docs.aws.amazon.com/xray/latest/devguide/xray-sdk-python-middleware.html).

### Globally Available Server-less Architectures

<p align="center">
  <a href="https://htmlpreview.github.io/?https://github.com/Miserlou/Talks/blob/master/serverless-london/global.html#0"><img src="http://i.imgur.com/oR61Qau.png" alt="Global Zappa Slides"/></a>
</p>
<p align="center">
  <i>Click to see <a href="https://htmlpreview.github.io/?https://github.com/Miserlou/Talks/blob/master/serverless-london/global.html#0">slides from ServerlessConf London</a>!</i>
</p>

During the `init` process, you will be given the option to deploy your application "globally." This will allow you to deploy your application to all available AWS regions simultaneously in order to provide a consistent global speed, increased redundancy, data isolation, and legal compliance. You can also choose to deploy only to "primary" locations, the AWS regions with `-1` in their names.

To learn more about these capabilities, see [these slides](https://htmlpreview.github.io/?https://github.com/Miserlou/Talks/blob/master/serverless-london/global.html#0) from ServerlessConf London.

### Raising AWS Service Limits

Out of the box, AWS sets a limit of [1000 concurrent executions](http://docs.aws.amazon.com/lambda/latest/dg/limits.html) for your functions. If you start to breach these limits, you may start to see errors like `ClientError: An error occurred (LimitExceededException) when calling the PutTargets.."` or something similar.

To avoid this, you can file a [service ticket](https://console.aws.amazon.com/support/home#/) with Amazon to raise your limits up to the many tens of thousands of concurrent executions which you may need. This is a fairly common practice with Amazon, designed to prevent you from accidentally creating extremely expensive bug reports. So, before raising your service limits, make sure that you don't have any rogue scripts which could accidentally create tens of thousands of parallel executions that you don't want to pay for.

### Dead Letter Queues

If you want to utilise [AWS Lambda's Dead Letter Queue feature](http://docs.aws.amazon.com/lambda/latest/dg/dlq.html) simply add the key `dead_letter_arn`, with the value being the complete ARN to the corresponding SNS topic or SQS queue in your `zappa_settings.json`.

You must have already created the corresponding SNS/SQS topic/queue, and the Lambda function execution role must have been provisioned with read/publish/sendMessage access to the DLQ resource.

### Unique Package ID

For monitoring of different deployments, a unique UUID for each package is available in `package_info.json` in the root directory of your application's package. You can use this information or a hash of this file for such things as tracking errors across different deployments, monitoring status of deployments and other such things on services such as Sentry and New Relic. The package will contain:

```json
{
  "build_platform": "darwin",
  "build_user": "frank",
  "build_time": "1509732511",
  "uuid": "9c2df9e6-30f4-4c0a-ac4d-4ecb51831a74"
}
```

### Application Load Balancer Event Source

Zappa can be used to handle events triggered by Application Load Balancers (ALB). This can be useful in a few circumstances:

- Since API Gateway has a hard limit of 30 seconds before timing out, you can use an ALB for longer running requests.
- API Gateway is billed per-request; therefore, costs can become excessive with high throughput services. ALBs pricing model makes much more sense financially if you're expecting a lot of traffic to your Lambda.
- ALBs can be placed within a VPC, which may make more sense for private endpoints than using API Gateway's private model (using AWS PrivateLink).

Like API Gateway, Zappa can automatically provision ALB resources for you. You'll need to add the following to your `zappa_settings`:

```
"alb_enabled": true,
"alb_vpc_config": {
    "CertificateArn": "arn:aws:acm:us-east-1:[your-account-id]:certificate/[certificate-id]",
    "SubnetIds": [
        // Here, you'll want to provide a list of subnets for your ALB, eg. 'subnet-02a58266'
    ],
    "SecurityGroupIds": [
        // And here, a list of security group IDs, eg. 'sg-fbacb791'
    ]
}
```

More information on using ALB as an event source for Lambda can be found [here](https://docs.aws.amazon.com/elasticloadbalancing/latest/application/lambda-functions.html).

_An important note_: right now, Zappa will provision ONE lambda to ONE load balancer, which means using `base_path` along with ALB configuration is currently unsupported.

### Endpoint Configuration

API Gateway can be configured to be only accessible in a VPC. To enable this; [configure your VPC to support](https://docs.aws.amazon.com/apigateway/latest/developerguide/apigateway-private-apis.html) then set the `endpoint_configuration` to `PRIVATE` and set up Resource Policy on the API Gateway. A note about this; if you're using a private endpoint, Zappa won't be able to tell if the API is returning a successful status code upon deploy or update, so you'll have to check it manually to ensure your setup is working properly.

For full list of options for endpoint configuration refer to [API Gateway EndpointConfiguration documentation](https://docs.aws.amazon.com/AWSCloudFormation/latest/UserGuide/aws-properties-apigateway-restapi-endpointconfiguration.html)

#### Example Private API Gateway configuration

zappa_settings.json:

```json
{
    "dev": {
        ...
        "endpoint_configuration": ["PRIVATE"],
        "apigateway_policy": "apigateway_resource_policy.json",
        ...
    },
    ...
}
```

apigateway_resource_policy.json:

```json
{
  "Version": "2012-10-17",
  "Statement": [
    {
      "Effect": "Deny",
      "Principal": "*",
      "Action": "execute-api:Invoke",
      "Resource": "execute-api:/*",
      "Condition": {
        "StringNotEquals": {
          "aws:sourceVpc": "{{vpcID}}" // UPDATE ME
        }
      }
    },
    {
      "Effect": "Allow",
      "Principal": "*",
      "Action": "execute-api:Invoke",
      "Resource": "execute-api:/*"
    }
  ]
}
```

### Cold Starts (Experimental)

Lambda may provide additional resources than provisioned during cold start initialization. Set `INSTANTIATE_LAMBDA_HANDLER_ON_IMPORT=True` to instantiate the lambda handler on import. This is an experimental feature - if startup time is critical, look into using Provisioned Concurrency.

### Lambda Test Console Usage

The zappa lambda handler allows zappa commands can be initiated from the Lambda Test Console by providing the associated JSON payload.

#### `raw_command`

`raw_command` allows you to execute arbitrary python code in the context of your Zappa application. 
This is useful for testing or debugging purposes.

> **Warning**: This is a powerful feature and should be used with caution. 
> It can execute any code in your application context, including potentially harmful commands.

Example:
```json
{
    "raw_command": "from myapp import my_function;x = my_function();print(x)"
}
```

#### `manage`

Django `manage` commands are also supported. 
You can run any Django management command using the `manage` key in the payload.

Example:
```json
{
    "manage": "migrate"
}
```

## Zappa Guides

- [Django-Zappa tutorial (screencast)](https://www.youtube.com/watch?v=plUrbPN0xc8&feature=youtu.be).
- [Using Django-Zappa, Part 1](https://serverlesscode.com/post/zappa-wsgi-for-python/).
- [Using Django-Zappa, Part 2: VPCs](https://serverlesscode.com/post/zappa-wsgi-for-python-pt-2/).
- [Building Serverless Microservices with Zappa and Flask](https://gun.io/blog/serverless-microservices-with-zappa-and-flask/)
- [Zappa で Hello World するまで (Japanese)](http://qiita.com/satoshi_iwashita/items/505492193317819772c7)
- [How to Deploy Zappa with CloudFront, RDS and VPC](https://jinwright.net/how-deploy-serverless-wsgi-app-using-zappa/)
- [Secure 'Serverless' File Uploads with AWS Lambda, S3, and Zappa](http://blog.stratospark.com/secure-serverless-file-uploads-with-aws-lambda-s3-zappa.html)
- [Deploy a Serverless WSGI App using Zappa, CloudFront, RDS, and VPC](https://docs.google.com/presentation/d/1aYeOMgQl4V_fFgT5VNoycdXtob1v6xVUWlyxoTEiTw0/edit#slide=id.p)
- [AWS: Deploy Alexa Ask Skills with Flask-Ask and Zappa](https://developer.amazon.com/blogs/post/8e8ad73a-99e9-4c0f-a7b3-60f92287b0bf/New-Alexa-Tutorial-Deploy-Flask-Ask-Skills-to-AWS-Lambda-with-Zappa)
- [Guide to using Django with Zappa](https://edgarroman.github.io/zappa-django-guide/)
- [Zappa and LambCI](https://seancoates.com/blogs/zappa-and-lambci/)
- [Building A Serverless Image Processing SaaS using Zappa](https://medium.com/99serverless/building-a-serverless-image-processing-saas-9ef68b594076)
- [Serverless Slack Slash Commands with Python and Zappa](https://renzo.lucioni.xyz/serverless-slash-commands-with-python/)
- [Bringing Tokusatsu to AWS using Python, Flask, Zappa and Contentful](https://www.contentful.com/blog/2018/03/07/bringing-tokusatsu-to-aws-using-python-flask-zappa-and-contentful/)
- [AWS Summit 2018 Seoul - Zappa와 함께하는 Serverless Microservice](https://www.slideshare.net/YunSeopSong/zappa-serverless-microservice-94410308/)
- [Book - Building Serverless Python Web Services with Zappa](https://github.com/PacktPublishing/Building-Serverless-Python-Web-Services-with-Zappa)
- [Vider sa flask dans une lambda](http://free_zed.gitlab.io/articles/2019/11/vider-sa-flask-dans-une-lambda/)[French]
- _Your guide here?_

## Zappa in the Press

- _[Zappa Serves Python, Minus the Servers](http://www.infoworld.com/article/3031665/application-development/zappa-serves-python-web-apps-minus-the-servers.html)_
- _[Zappa lyfter serverlösa applikationer med Python](http://computersweden.idg.se/2.2683/1.649895/zappa-lyfter-python)_
- _[Interview: Rich Jones on Zappa](https://serverlesscode.com/post/rich-jones-interview-django-zappa/)_
- [Top 10 Python Libraries of 2016](https://tryolabs.com/blog/2016/12/20/top-10-python-libraries-of-2016/)

## Sites Using Zappa

- [Mailchimp Signup Utility](https://github.com/sasha42/Mailchimp-utility) - A microservice for adding people to a mailing list via API.
- [Zappa Slack Inviter](https://github.com/Miserlou/zappa-slack-inviter) - A tiny, server-less service for inviting new users to your Slack channel.
- [Serverless Image Host](https://github.com/Miserlou/serverless-imagehost) - A thumbnailing service with Flask, Zappa and Pillow.
- [Zappa BitTorrent Tracker](https://github.com/Miserlou/zappa-bittorrent-tracker) - An experimental server-less BitTorrent tracker. Work in progress.
- [JankyGlance](https://github.com/Miserlou/JankyGlance) - A server-less Yahoo! Pipes replacement.
- [LambdaMailer](https://github.com/tryolabs/lambda-mailer) - A server-less endpoint for processing a contact form.
- [Voter Registration Microservice](https://topics.arlingtonva.us/2016/11/voter-registration-search-microservice/) - Official backup to to the Virginia Department of Elections portal.
- [FreePoll Online](https://www.freepoll.online) - A simple and awesome say for groups to make decisions.
- [PasteOfCode](https://paste.ofcode.org/) - A Zappa-powered paste bin.
- And many more, including banks, governments, startups, enterprises and schools!

Are you using Zappa? Let us know and we'll list your site here!

## Related Projects

- [Mackenzie](http://github.com/Miserlou/Mackenzie) - AWS Lambda Infection Toolkit
- [NoDB](https://github.com/Miserlou/NoDB) - A simple, server-less, Pythonic object store based on S3.
- [zappa-cms](http://github.com/Miserlou/zappa-cms) - A tiny server-less CMS for busy hackers. Work in progress.
- [zappa-django-utils](https://github.com/Miserlou/zappa-django-utils) - Utility commands to help Django deployments.
- [flask-ask](https://github.com/johnwheeler/flask-ask) - A framework for building Amazon Alexa applications. Uses Zappa for deployments.
- [zappa-file-widget](https://github.com/anush0247/zappa-file-widget) - A Django plugin for supporting binary file uploads in Django on Zappa.
- [zops](https://github.com/bjinwright/zops) - Utilities for teams and continuous integrations using Zappa.
- [cookiecutter-mobile-backend](https://github.com/narfman0/cookiecutter-mobile-backend/) - A `cookiecutter` Django project with Zappa and S3 uploads support.
- [zappa-examples](https://github.com/narfman0/zappa-examples/) - Flask, Django, image uploads, and more!
- [zappa-hug-example](https://github.com/mcrowson/zappa-hug-example) - Example of a Hug application using Zappa.
- [Zappa Docker Image](https://github.com/danielwhatmuff/zappa) - A Docker image for running Zappa locally, based on Lambda Docker.
- [zappa-dashing](https://github.com/nikos/zappa-dashing) - Monitor your AWS environment (health/metrics) with Zappa and CloudWatch.
- [s3env](https://github.com/cameronmaske/s3env) - Manipulate a remote Zappa environment variable key/value JSON object file in an S3 bucket through the CLI.
- [zappa_resize_image_on_fly](https://github.com/wobeng/zappa_resize_image_on_fly) - Resize images on the fly using Flask, Zappa, Pillow, and OpenCV-python.
- [zappa-ffmpeg](https://github.com/ubergarm/zappa-ffmpeg) - Run ffmpeg inside a lambda for serverless transformations.
- [gdrive-lambda](https://github.com/richiverse/gdrive-lambda) - pass json data to a csv file for end users who use Gdrive across the organization.
- [travis-build-repeat](https://github.com/bcongdon/travis-build-repeat) - Repeat TravisCI builds to avoid stale test results.
- [wunderskill-alexa-skill](https://github.com/mcrowson/wunderlist-alexa-skill) - An Alexa skill for adding to a Wunderlist.
- [xrayvision](https://github.com/mathom/xrayvision) - Utilities and wrappers for using AWS X-Ray with Zappa.
- [terraform-aws-zappa](https://github.com/dpetzold/terraform-aws-zappa) - Terraform modules for creating a VPC, RDS instance, ElastiCache Redis and CloudFront Distribution for use with Zappa.
- [zappa-sentry](https://github.com/jneves/zappa-sentry) - Integration with Zappa and Sentry
- [IOpipe](https://github.com/iopipe/iopipe-python#zappa) - Monitor, profile and analyze your Zappa apps.

## Hacks

Zappa goes quite far beyond what Lambda and API Gateway were ever intended to handle. As a result, there are quite a few hacks in here that allow it to work. Some of those include, but aren't limited to..

- Using VTL to map body, headers, method, params and query strings into JSON, and then turning that into valid WSGI.
- Attaching response codes to response bodies, Base64 encoding the whole thing, using that as a regex to route the response code, decoding the body in VTL, and mapping the response body to that.
- Packing and _Base58_ encoding multiple cookies into a single cookie because we can only map one kind.
- Forcing the case permutations of "Set-Cookie" in order to return multiple headers at the same time.
- Turning cookie-setting 301/302 responses into 200 responses with HTML redirects, because we have no way to set headers on redirects.

## Contributing

Contributions are very welcome!

Please file tickets for discussion before submitting patches. Pull requests should target `master` and should leave Zappa in a "shippable" state if merged.

If you are adding a non-trivial amount of new code, please include a functioning test in your PR. For AWS calls, we use the `placebo` library, which you can learn to use [in their README](https://github.com/garnaat/placebo#usage-as-a-decorator). The test suite will be run by [Travis CI](https://travis-ci.org/zappa/Zappa) once you open a pull request.

Please include the GitHub issue or pull request URL that has discussion related to your changes as a comment in the code ([example](https://github.com/zappa/Zappa/blob/fae2925431b820eaedf088a632022e4120a29f89/zappa/zappa.py#L241-L243)). This greatly helps for project maintainability, as it allows us to trace back use cases and explain decision making. Similarly, please make sure that you meet all of the requirements listed in the [pull request template](https://raw.githubusercontent.com/zappa/Zappa/master/.github/PULL_REQUEST_TEMPLATE.md).

Please feel free to work on any open ticket, especially any ticket marked with the "help-wanted" label. If you get stuck or want to discuss an issue further, please join [our Slack channel](https://zappateam.slack.com/), where you'll find a community of smart and interesting people working dilligently on hard problems.
[Zappa Slack Auto Invite](https://slackautoinviter.herokuapp.com)

Zappa does not intend to conform to PEP8, isolate your commits so that changes to functionality with changes made by your linter.

#### Using a Local Repo

To use the git HEAD, you _probably can't_ use `pip install -e `. Instead, you should clone the repo to your machine and then `pip install /path/to/zappa/repo` or `ln -s /path/to/zappa/repo/zappa zappa` in your local project.<|MERGE_RESOLUTION|>--- conflicted
+++ resolved
@@ -11,6 +11,7 @@
 
 <!-- START doctoc generated TOC please keep comment here to allow auto update -->
 <!-- DON'T EDIT THIS SECTION, INSTEAD RE-RUN doctoc TO UPDATE -->
+
 
 - [About](#about)
 - [Installation and Configuration](#installation-and-configuration)
@@ -47,7 +48,7 @@
   - [Running Tasks in a VPC](#running-tasks-in-a-vpc)
   - [Responses](#responses)
 - [Advanced Settings](#advanced-settings)
-  - [YAML Settings](#yaml-settings)
+    - [YAML Settings](#yaml-settings)
 - [Advanced Usage](#advanced-usage)
   - [Keeping The Server Warm](#keeping-the-server-warm)
     - [Serving Static Files / Binary Uploads](#serving-static-files--binary-uploads)
@@ -88,7 +89,7 @@
 - [Related Projects](#related-projects)
 - [Hacks](#hacks)
 - [Contributing](#contributing)
-  - [Using a Local Repo](#using-a-local-repo)
+    - [Using a Local Repo](#using-a-local-repo)
 
 <!-- END doctoc generated TOC please keep comment here to allow auto update -->
 
@@ -256,11 +257,8 @@
 Zappa can be used to easily schedule functions to occur on regular intervals. This provides a much nicer, maintenance-free alternative to Celery!
 These functions will be packaged and deployed along with your `app_function` and called from the handler automatically.
 Just list your functions and the expression to schedule them using [cron or rate syntax](http://docs.aws.amazon.com/lambda/latest/dg/tutorial-scheduled-events-schedule-expressions.html) in your _zappa_settings.json_ file:
-<<<<<<< HEAD
-=======
 
 **Note:** `function` path cannot exceed 64 characters.
->>>>>>> 48314795
 
 ```javascript
 {
@@ -478,8 +476,6 @@
 Zappa can be deployed to custom domain names and subdomains with custom SSL certificates, Let's Encrypt certificates, and [AWS Certificate Manager](https://aws.amazon.com/certificate-manager/) (ACM) certificates.
 
 Currently, the easiest of these to use are the AWS Certificate Manager certificates, as they are free, self-renewing, and require the least amount of work.
-
-APIGateway and Lambda FunctionURL both support custom domains. FunctionURL is implemented via cloudfront distribution. Set `domain` for APIGateway and `function_url_domains` for FunctionURL.
 
 Once configured as described below, all of these methods use the same command:
 
@@ -816,7 +812,6 @@
 If you're running Zappa in a Virtual Private Cloud (VPC), you'll need to configure your subnets to allow your lambda to communicate with services inside your VPC as well as the public Internet. A minimal setup requires two subnets.
 
 In **subnet-a**:
-<<<<<<< HEAD
 
 - Create a NAT
 - Create an Internet gateway
@@ -824,15 +819,6 @@
 
 In **subnet-b**:
 
-=======
-
-- Create a NAT
-- Create an Internet gateway
-- In the route table, create a route pointing the Internet gateway to 0.0.0.0/0.
-
-In **subnet-b**:
-
->>>>>>> 48314795
 - Place your lambda function
 - In the route table, create a route pointing the NAT that belongs to **subnet-a** to 0.0.0.0/0.
 
@@ -911,21 +897,6 @@
         "assume_policy": "my_assume_policy.json", // optional, IAM assume policy JSON file
         "attach_policy": "my_attach_policy.json", // optional, IAM attach policy JSON file
         "apigateway_policy": "my_apigateway_policy.json", // optional, API Gateway resource policy JSON file
-        "architecture": "x86_64", // optional, Set Lambda Architecture, defaults to x86_64. For Graviton 2 use: arm64
-        "function_url_enabled": false, // optional, set to true if you want to enable function URL. Default false.
-        "function_url_config": {
-            "authorizer": "NONE", // required if function url is enabled. default None. https://docs.aws.amazon.com/lambda/latest/dg/urls-auth.html
-            "cors": { // set to false if disable cors.
-              "allowedOrigins": [], // The origins that can access your function URL. default [*]
-              "allowedHeaders": [], // The HTTP headers that origins can include in requests to your function URL.
-              "allowedMethods": [], // The HTTP methods that are allowed when calling your function URL. For example: GET , POST , DELETE , or the wildcard character (* ). default [*]
-              "allowCredentials": false, //required, Whether to allow cookies or other credentials in requests to your function URL. default false.
-              "exposedResponseHeaders": [], The HTTP headers in your function response that you want to expose to origins that call your function URL.
-              "maxAge": 0 // The maximum amount of time, in seconds, that web browsers can cache results of a preflight request. default 0.
-            }
-        },
-        "function_url_cloudfront_config": {}, // see https://boto3.amazonaws.com/v1/documentation/api/latest/reference/services/cloudfront.html#CloudFront.Client.create_distribution
-        "function_url_custom_domains": [], // a list of custom domains.
         "async_source": "sns", // Source of async tasks. Defaults to "lambda"
         "async_resources": true, // Create the SNS topic and DynamoDB table to use. Defaults to true.
         "async_response_table": "your_dynamodb_table_name",  // the DynamoDB table name to use for captured async responses; defaults to None (can't capture)

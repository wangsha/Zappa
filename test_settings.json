{
    "ttt888": {
       "touch": false,
       "s3_bucket": "lmbda",
       "app_function": "tests.test_app.hello_world",
       "use_precompiled_packages": false,
       "callbacks": {
           "settings": "tests.test_app.callback",
           "post": "tests.test_app.callback",
           "zip": "test_settings.callback"
       },
       "delete_local_zip": true,
       "ephemeral_storage": {
           "Size": 1024
       },
       "debug": true,
       "parameter_depth": 2,
       "prebuild_script": "tests.test_app.prebuild_me",
       "environment_variables": {
           "TEST_ENV_VAR": "test_value"
       },
       "context_header_mappings": {
           "CognitoIdentityId": "identity.cognitoIdentityId",
           "APIStage": "stage"
       },
       "events": [
           {
               "function": "tests.test_app.schedule_me",
               "expression": "rate(1 minute)"
           },
           {
               "function": "test.test_app.method",
               "event_source": {
                   "arn": "arn:aws:sns:::1",
                   "events": [
                     "sns:Publish"
                   ]
               }
           },
           {
               "function": "test.test_app.method_filters",
               "event_source": {
                   "arn": "arn:aws:sns:::with-filters",
                   "filters": {
                        "interests": ["python", "aws", "zappa"],
                        "version": ["1.0"]
                    },
                   "events": [
                     "sns:Publish"
                   ]
               }
           }
       ],
       "cognito": {
           "user_pool": "user-pool-id",
           "triggers": [
                {"source": "PreSignUp_SignUp",
                 "function": "test.tasks.pre_signup_function"
                }
            ]
      }
    },
    "devor": {
       "s3_bucket": "lmbda",
       "app_function": "tests.test_app.hello_world",
       "callbacks": {
           "settings": "test_settings.callback",
           "post": "test_settings.callback",
           "zip": "test_settings.callback"
       },
       "delete_local_zip": true,
       "debug": true,
       "parameter_depth": 2,
       "prebuild_script": "test_settings.prebuild_me",
       "events": [{
          "function": "tests.test_app.schedule_me",
          "expression": "rate(1 minute)"
       }]
    },
    "extendo": {
       "extends": "ttt888",
       "touch": true,
       "prebuild_script": "test_settings.prebuild_me",
       "environment_variables": {
          "EXTENDO": "You bet"
       }
    },
    "extendo2": {
       "extends": "extendo",
       "s3_bucket": "lmbda2"
    },
    "slim_handler": {
       "extends": "ttt888",
       "slim_handler": true,
       "delete_local_zip": true
    },
    "deprecated_remote_env": {
       "s3_bucket": "lmbda",
       "remote_env_bucket": "lmbda-env",
       "remote_env_file": "dev/env.json"
    },
    "remote_env": {
       "s3_bucket": "lmbda",
       "remote_env": "s3://lmbda-env/prod/env.json"
    },
    "extendofail": {
       "extends": "failfail",
       "prebuild_script": "test_settings.prebuild_me",
       "environment_variables": {
          "EXTENDO": "You bet"
       }
    },
    "invalid_ephemeral_storage_out_of_range": {
        "extends": "ttt888",
        "ephemeral_storage": {
            "Size": 99999
        }
    },
    "invalid_ephemeral_storage_missing_key": {
        "extends": "ttt888",
        "ephemeral_storage": {
            "BadKey": 1024
        }
    },
    "build_package_only_delete_local_zip_false": {
      "delete_local_zip": false,
      "use_precompiled_packages": false,
      "delete_s3_zip": false
    },
    "build_package_only_delete_local_zip_true": {
      "delete_local_zip": true,
      "use_precompiled_packages": false,
      "delete_s3_zip": false
    },
    "lambda_concurrency_enabled": {
        "extends": "ttt888",
        "lambda_concurrency": 6
    },
<<<<<<< HEAD
=======
    "function_url_enabled": {
        "extends": "ttt888",
        "function_url_enabled": true
     },
    "apigateway_v2": {
        "s3_bucket": "lmbda",
        "app_function": "tests.test_app.hello_world",
        "apigateway_version": "v2",
        "delete_local_zip": true,
        "debug": true
     },
>>>>>>> fd67ff1c
    "addtextmimetypes": {
       "s3_bucket": "lmbda",
       "app_function": "tests.test_app.hello_world",
       "delete_local_zip": true,
       "binary_support": true,
       "additional_text_mimetypes": ["application/custommimetype"]
    },
    "function_url_enabled": {
        "extends": "ttt888",
        "function_url_enabled": true
    },
    "function_url_custom_domain": {
        "extends": "function_url_enabled",
        "function_url_domains": ["test-lambda-function-url.example.com", "test-lambda-function-url-1.example.com"],
        "route53_enabled": true
    },
    "arch_arm64": {
        "s3_bucket": "lmbda",
        "app_function": "tests.test_app.hello_world",
        "delete_local_zip": true,
        "debug": true,
        "architecture": "arm64"
     },
     "archfail": {
        "s3_bucket": "lmbda",
        "app_function": "tests.test_app.hello_world",
        "delete_local_zip": true,
        "debug": true,
        "architecture": "invalid_architecture"
     }
}<|MERGE_RESOLUTION|>--- conflicted
+++ resolved
@@ -136,8 +136,6 @@
         "extends": "ttt888",
         "lambda_concurrency": 6
     },
-<<<<<<< HEAD
-=======
     "function_url_enabled": {
         "extends": "ttt888",
         "function_url_enabled": true
@@ -149,7 +147,6 @@
         "delete_local_zip": true,
         "debug": true
      },
->>>>>>> fd67ff1c
     "addtextmimetypes": {
        "s3_bucket": "lmbda",
        "app_function": "tests.test_app.hello_world",

{
    "ttt888": {
       "touch": false,
       "s3_bucket": "lmbda",
       "app_function": "tests.test_app.hello_world",
       "use_precompiled_packages": false,
       "callbacks": {
           "settings": "tests.test_app.callback",
           "post": "tests.test_app.callback",
           "zip": "test_settings.callback"
       },
       "delete_local_zip": true,
       "ephemeral_storage": {
           "Size": 1024
       },
       "debug": true,
       "parameter_depth": 2,
       "prebuild_script": "tests.test_app.prebuild_me",
       "environment_variables": {
           "TEST_ENV_VAR": "test_value"
       },
       "context_header_mappings": {
           "CognitoIdentityId": "identity.cognitoIdentityId",
           "APIStage": "stage"
       },
       "events": [
           {
               "function": "tests.test_app.schedule_me",
               "expression": "rate(1 minute)"
           },
           {
               "function": "test.test_app.method",
               "event_source": {
                   "arn": "arn:aws:sns:::1",
                   "events": [
                     "sns:Publish"
                   ]
               }
           },
           {
               "function": "test.test_app.method_filters",
               "event_source": {
                   "arn": "arn:aws:sns:::with-filters",
                   "filters": {
                        "interests": ["python", "aws", "zappa"],
                        "version": ["1.0"]
                    },
                   "events": [
                     "sns:Publish"
                   ]
               }
           }
       ],
       "cognito": {
           "user_pool": "user-pool-id",
           "triggers": [
                {"source": "PreSignUp_SignUp",
                 "function": "test.tasks.pre_signup_function"
                }
            ]
      }
    },
    "devor": {
       "s3_bucket": "lmbda",
       "app_function": "tests.test_app.hello_world",
       "callbacks": {
           "settings": "test_settings.callback",
           "post": "test_settings.callback",
           "zip": "test_settings.callback"
       },
       "delete_local_zip": true,
       "debug": true,
       "parameter_depth": 2,
       "prebuild_script": "test_settings.prebuild_me",
       "events": [{
          "function": "tests.test_app.schedule_me",
          "expression": "rate(1 minute)"
       }]
    },
    "extendo": {
       "extends": "ttt888",
       "touch": true,
       "prebuild_script": "test_settings.prebuild_me",
       "environment_variables": {
          "EXTENDO": "You bet"
       }
    },
    "extendo2": {
       "extends": "extendo",
       "s3_bucket": "lmbda2"
    },
    "slim_handler": {
       "extends": "ttt888",
       "slim_handler": true,
       "delete_local_zip": true
    },
    "deprecated_remote_env": {
       "s3_bucket": "lmbda",
       "remote_env_bucket": "lmbda-env",
       "remote_env_file": "dev/env.json"
    },
    "remote_env": {
       "s3_bucket": "lmbda",
       "remote_env": "s3://lmbda-env/prod/env.json"
    },
    "extendofail": {
       "extends": "failfail",
       "prebuild_script": "test_settings.prebuild_me",
       "environment_variables": {
          "EXTENDO": "You bet"
       }
    },
    "invalid_ephemeral_storage_out_of_range": {
        "extends": "ttt888",
        "ephemeral_storage": {
            "Size": 99999
        }
    },
    "invalid_ephemeral_storage_missing_key": {
        "extends": "ttt888",
        "ephemeral_storage": {
            "BadKey": 1024
        }
    },
    "build_package_only_delete_local_zip_false": {
      "delete_local_zip": false,
      "use_precompiled_packages": false,
      "delete_s3_zip": false
    },
    "build_package_only_delete_local_zip_true": {
      "delete_local_zip": true,
      "use_precompiled_packages": false,
      "delete_s3_zip": false
    },
    "lambda_concurrency_enabled": {
        "extends": "ttt888",
        "lambda_concurrency": 6
    },
<<<<<<< HEAD
=======
    "function_url_enabled": {
        "extends": "ttt888",
        "function_url_enabled": true
     },
>>>>>>> 2c06c76c
    "addtextmimetypes": {
       "s3_bucket": "lmbda",
       "app_function": "tests.test_app.hello_world",
       "delete_local_zip": true,
       "binary_support": true,
       "additional_text_mimetypes": ["application/custommimetype"]
    },
<<<<<<< HEAD
    "function_url_enabled": {
        "extends": "ttt888",
        "function_url_enabled": true
    },
    "function_url_custom_domain": {
        "extends": "function_url_enabled",
        "function_url_domains": ["test-lambda-function-url.example.com", "test-lambda-function-url-1.example.com"],
        "route53_enabled": true
    }
=======
    "arch_arm64": {
        "s3_bucket": "lmbda",
        "app_function": "tests.test_app.hello_world",
        "delete_local_zip": true,
        "debug": true,
        "architecture": "arm64"
     },
     "archfail": {
        "s3_bucket": "lmbda",
        "app_function": "tests.test_app.hello_world",
        "delete_local_zip": true,
        "debug": true,
        "architecture": "invalid_architecture"
     }
>>>>>>> 2c06c76c
}<|MERGE_RESOLUTION|>--- conflicted
+++ resolved
@@ -136,13 +136,6 @@
         "extends": "ttt888",
         "lambda_concurrency": 6
     },
-<<<<<<< HEAD
-=======
-    "function_url_enabled": {
-        "extends": "ttt888",
-        "function_url_enabled": true
-     },
->>>>>>> 2c06c76c
     "addtextmimetypes": {
        "s3_bucket": "lmbda",
        "app_function": "tests.test_app.hello_world",
@@ -150,7 +143,6 @@
        "binary_support": true,
        "additional_text_mimetypes": ["application/custommimetype"]
     },
-<<<<<<< HEAD
     "function_url_enabled": {
         "extends": "ttt888",
         "function_url_enabled": true
@@ -159,8 +151,7 @@
         "extends": "function_url_enabled",
         "function_url_domains": ["test-lambda-function-url.example.com", "test-lambda-function-url-1.example.com"],
         "route53_enabled": true
-    }
-=======
+    },
     "arch_arm64": {
         "s3_bucket": "lmbda",
         "app_function": "tests.test_app.hello_world",
@@ -175,5 +166,4 @@
         "debug": true,
         "architecture": "invalid_architecture"
      }
->>>>>>> 2c06c76c
 }
--- conflicted
+++ resolved
@@ -9,7 +9,6 @@
   - "pip install --upgrade pip; pip install --upgrade setuptools; pip install -r test_requirements.txt; pip install -e git+https://github.com/django/django-contrib-comments.git#egg=django-contrib-comments; python setup.py install"
 # command to run tests
 env:
-  - TESTCASE=tests/tests_utilities.py
   - TESTCASE=tests/tests_docs.py
   - TESTCASE=tests/test_handler.py
   - TESTCASE=tests/tests_middleware.py
@@ -21,11 +20,7 @@
   - flake8 . --count --select=E901,E999,F821,F822,F823 --show-source --statistics
   # exit-zero treats all errors as warnings.  The GitHub editor is 127 chars wide
   - flake8 . --count --exit-zero --max-complexity=10 --max-line-length=127 --statistics
-<<<<<<< HEAD
 script:
-=======
-script: 
->>>>>>> 6a43ed0b
   - nosetests $TESTCASE --with-coverage --cover-package=zappa --with-timer
     #  - coverage combine --append
 after_success:

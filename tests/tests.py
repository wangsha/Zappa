# -*- coding: utf8 -*-
import base64
import collections
import hashlib
import io
import json
import os
import random
import re
import shutil
import string
import sys
import tempfile
import unittest
import uuid
import zipfile
from contextlib import redirect_stdout
from functools import partial
from io import BytesIO
from subprocess import check_output

import botocore
import botocore.stub
import flask
import mock
from click.exceptions import ClickException
from click.globals import resolve_color_default
from packaging import version

from zappa.cli import ZappaCLI, disable_click_colors, shamelessly_promote
from zappa.core import ALB_LAMBDA_ALIAS, ASSUME_POLICY, ATTACH_POLICY, Zappa
from zappa.letsencrypt import (
    create_chained_certificate,
    create_domain_csr,
    create_domain_key,
    encode_certificate,
    get_cert_and_update_domain,
    gettempdir,
    parse_account_key,
    parse_csr,
    register_account,
    sign_certificate,
)
from zappa.wsgi import common_log, create_wsgi_request

from .utils import get_sys_versioninfo


def random_string(length):
    return "".join(random.choice(string.printable) for _ in range(length))


class TestZappa(unittest.TestCase):
    def setUp(self):
        self.sleep_patch = mock.patch("time.sleep", return_value=None)
        # Tests expect us-east-1.
        # If the user has set a different region in env variables, we set it aside for now and use us-east-1
        self.users_current_region_name = os.environ.get("AWS_DEFAULT_REGION", None)
        os.environ["AWS_DEFAULT_REGION"] = "us-east-1"
        if not os.environ.get("PLACEBO_MODE") == "record":
            self.sleep_patch.start()

    def tearDown(self):
        if not os.environ.get("PLACEBO_MODE") == "record":
            self.sleep_patch.stop()
        del os.environ["AWS_DEFAULT_REGION"]
        if self.users_current_region_name is not None:
            # Give the user their AWS region back, we're done testing with us-east-1.
            os.environ["AWS_DEFAULT_REGION"] = self.users_current_region_name

    ##
    # Sanity Tests
    ##

    def test_test(self):
        self.assertTrue(True)

    ##
    # Basic Tests
    ##

    def test_zappa(self):
        self.assertTrue(True)
        Zappa()

    def test_disable_click_colors(self):
        disable_click_colors()
        assert resolve_color_default() is False

    def test_create_lambda_package(self):
        # mock the pkg_resources.WorkingSet() to include a known package in lambda_packages so that the code
        # for zipping pre-compiled packages gets called
        mock_installed_packages = {"psycopg2": "2.6.1"}
        with mock.patch(
            "zappa.core.Zappa.get_installed_packages",
            return_value=mock_installed_packages,
        ):
            z = Zappa(runtime="python3.7")
            path = z.create_lambda_zip(handler_file=os.path.realpath(__file__))
            self.assertTrue(os.path.isfile(path))
            os.remove(path)

    def test_get_manylinux_python37(self):
        z = Zappa(runtime="python3.7")
        self.assertIsNotNone(z.get_cached_manylinux_wheel("psycopg2", "2.7.6"))
        self.assertIsNone(z.get_cached_manylinux_wheel("derp_no_such_thing", "0.0"))

        # mock with a known manylinux wheel package so that code for downloading them gets invoked
        mock_installed_packages = {"psycopg2": "2.7.6"}
        with mock.patch(
            "zappa.core.Zappa.get_installed_packages",
            return_value=mock_installed_packages,
        ):
            z = Zappa(runtime="python3.7")
            path = z.create_lambda_zip(handler_file=os.path.realpath(__file__))
            self.assertTrue(os.path.isfile(path))
            os.remove(path)

    def test_get_manylinux_python38(self):
        z = Zappa(runtime="python3.8")
        self.assertIsNotNone(z.get_cached_manylinux_wheel("psycopg2-binary", "2.8.4"))
        self.assertIsNone(z.get_cached_manylinux_wheel("derp_no_such_thing", "0.0"))

        # mock with a known manylinux wheel package so that code for downloading them gets invoked
        mock_installed_packages = {"psycopg2-binary": "2.8.4"}
        with mock.patch(
            "zappa.core.Zappa.get_installed_packages",
            return_value=mock_installed_packages,
        ):
            z = Zappa(runtime="python3.8")
            path = z.create_lambda_zip(handler_file=os.path.realpath(__file__))
            self.assertTrue(os.path.isfile(path))
            os.remove(path)

        # same, but with an ABI3 package
        mock_installed_packages = {"cryptography": "2.8"}
        with mock.patch(
            "zappa.core.Zappa.get_installed_packages",
            return_value=mock_installed_packages,
        ):
            z = Zappa(runtime="python3.8")
            path = z.create_lambda_zip(handler_file=os.path.realpath(__file__))
            self.assertTrue(os.path.isfile(path))
            os.remove(path)

    def test_get_manylinux_python39(self):
        z = Zappa(runtime="python3.9")
        self.assertIsNotNone(z.get_cached_manylinux_wheel("psycopg2-binary", "2.9.1"))
        self.assertIsNone(z.get_cached_manylinux_wheel("derp_no_such_thing", "0.0"))

        # mock with a known manylinux wheel package so that code for downloading them gets invoked
        mock_installed_packages = {"psycopg2-binary": "2.9.1"}
        with mock.patch(
            "zappa.core.Zappa.get_installed_packages",
            return_value=mock_installed_packages,
        ):
            z = Zappa(runtime="python3.9")
            path = z.create_lambda_zip(handler_file=os.path.realpath(__file__))
            self.assertTrue(os.path.isfile(path))
            os.remove(path)

        # same, but with an ABI3 package
        mock_installed_packages = {"cryptography": "2.8"}
        with mock.patch(
            "zappa.core.Zappa.get_installed_packages",
            return_value=mock_installed_packages,
        ):
            z = Zappa(runtime="python3.9")
            path = z.create_lambda_zip(handler_file=os.path.realpath(__file__))
            self.assertTrue(os.path.isfile(path))
            os.remove(path)

    def test_get_manylinux_python310(self):
        z = Zappa(runtime="python3.10")
        self.assertIsNotNone(z.get_cached_manylinux_wheel("psycopg2-binary", "2.9.1"))
        self.assertIsNone(z.get_cached_manylinux_wheel("derp_no_such_thing", "0.0"))

        # mock with a known manylinux wheel package so that code for downloading them gets invoked
        mock_installed_packages = {"psycopg2-binary": "2.9.1"}
        with mock.patch(
            "zappa.core.Zappa.get_installed_packages",
            return_value=mock_installed_packages,
        ):
            z = Zappa(runtime="python3.10")
            path = z.create_lambda_zip(handler_file=os.path.realpath(__file__))
            self.assertTrue(os.path.isfile(path))
            os.remove(path)

        # same, but with an ABI3 package
        mock_installed_packages = {"cryptography": "2.8"}
        with mock.patch(
            "zappa.core.Zappa.get_installed_packages",
            return_value=mock_installed_packages,
        ):
            z = Zappa(runtime="python3.10")
            path = z.create_lambda_zip(handler_file=os.path.realpath(__file__))
            self.assertTrue(os.path.isfile(path))
            os.remove(path)

    def test_get_manylinux_python311(self):
        z = Zappa(runtime="python3.11")
<<<<<<< HEAD
        self.assertIsNotNone(z.get_cached_manylinux_wheel("psycopg2-binary", "2.9.1"))
        self.assertIsNone(z.get_cached_manylinux_wheel("derp_no_such_thing", "0.0"))

        # mock with a known manylinux wheel package so that code for downloading them gets invoked
        mock_installed_packages = {"psycopg2-binary": "2.9.1"}
=======
        self.assertIsNotNone(z.get_cached_manylinux_wheel("psycopg2-binary", "2.9.7"))
        self.assertIsNone(z.get_cached_manylinux_wheel("derp_no_such_thing", "0.0"))

        # mock with a known manylinux wheel package so that code for downloading them gets invoked
        mock_installed_packages = {"psycopg2-binary": "2.9.7"}
>>>>>>> 67b13778
        with mock.patch(
            "zappa.core.Zappa.get_installed_packages",
            return_value=mock_installed_packages,
        ):
            z = Zappa(runtime="python3.11")
            path = z.create_lambda_zip(handler_file=os.path.realpath(__file__))
            self.assertTrue(os.path.isfile(path))
            os.remove(path)

        # same, but with an ABI3 package
        mock_installed_packages = {"cryptography": "2.8"}
        with mock.patch(
            "zappa.core.Zappa.get_installed_packages",
            return_value=mock_installed_packages,
        ):
            z = Zappa(runtime="python3.11")
            path = z.create_lambda_zip(handler_file=os.path.realpath(__file__))
            self.assertTrue(os.path.isfile(path))
            os.remove(path)

    def test_getting_installed_packages(self, *args):
        z = Zappa(runtime="python3.7")

        # mock pkg_resources call to be same as what our mocked site packages dir has
        mock_package = collections.namedtuple("mock_package", ["project_name", "version", "location"])
        mock_pip_installed_packages = [mock_package("super_package", "0.1", "/venv/site-packages")]

        with mock.patch("os.path.isdir", return_value=True):
            with mock.patch("os.listdir", return_value=["super_package"]):
                import pkg_resources  # this gets called in non-test Zappa mode

                with mock.patch("pkg_resources.WorkingSet", return_value=mock_pip_installed_packages):
                    self.assertDictEqual(z.get_installed_packages("", ""), {"super_package": "0.1"})

    def test_get_current_venv(self, *args):
        z = Zappa()

        expected = "/expected/versions/path"

        # VIRTUL_ENV test
        os_env = {"VIRTUAL_ENV": expected}
        with mock.patch.dict("os.environ", os_env):
            current_venv = z.get_current_venv()
            self.assertEqual(current_venv, expected)

        # pyenv test
        with mock.patch.dict("os.environ", {}, clear=True):
            with mock.patch("subprocess.check_output", side_effect=[None, b"/expected", b"path"]):
                current_venv = z.get_current_venv()
                self.assertEqual(current_venv, expected)

            with mock.patch("subprocess.check_output", side_effect=OSError("No pyenv!")):
                current_venv = z.get_current_venv()
                self.assertEqual(current_venv, None)

    def test_getting_installed_packages_mixed_case_location(self, *args):
        z = Zappa(runtime="python3.7")

        # mock pip packages call to be same as what our mocked site packages dir has
        mock_package = collections.namedtuple("mock_package", ["project_name", "version", "location"])
        mock_pip_installed_packages = [
            mock_package("SuperPackage", "0.1", "/Venv/site-packages"),
            mock_package("SuperPackage64", "0.1", "/Venv/site-packages64"),
        ]

        with mock.patch("os.path.isdir", return_value=True):
            with mock.patch("os.listdir", return_value=[]):
                import pkg_resources  # this gets called in non-test Zappa mode

                with mock.patch("pkg_resources.WorkingSet", return_value=mock_pip_installed_packages):
                    self.assertDictEqual(
                        z.get_installed_packages("/venv/Site-packages", "/venv/site-packages64"),
                        {
                            "superpackage": "0.1",
                            "superpackage64": "0.1",
                        },
                    )

    def test_getting_installed_packages_mixed_case(self, *args):
        z = Zappa(runtime="python3.7")

        # mock pkg_resources call to be same as what our mocked site packages dir has
        mock_package = collections.namedtuple("mock_package", ["project_name", "version", "location"])
        mock_pip_installed_packages = [mock_package("SuperPackage", "0.1", "/venv/site-packages")]

        with mock.patch("os.path.isdir", return_value=True):
            with mock.patch("os.listdir", return_value=["superpackage"]):
                import pkg_resources  # this gets called in non-test Zappa mode

                with mock.patch("pkg_resources.WorkingSet", return_value=mock_pip_installed_packages):
                    self.assertDictEqual(z.get_installed_packages("", ""), {"superpackage": "0.1"})

    def test_load_credentials(self):
        z = Zappa()
        z.aws_region = "us-east-1"
        z.load_credentials()
        self.assertEqual(z.boto_session.region_name, "us-east-1")
        self.assertEqual(z.aws_region, "us-east-1")

        z.aws_region = "eu-west-1"
        z.profile_name = "default"
        z.load_credentials()
        self.assertEqual(z.boto_session.region_name, "eu-west-1")
        self.assertEqual(z.aws_region, "eu-west-1")

        creds = {
            "AWS_ACCESS_KEY_ID": "AK123",
            "AWS_SECRET_ACCESS_KEY": "JKL456",
            "AWS_DEFAULT_REGION": "us-west-1",
        }
        with mock.patch.dict("os.environ", creds):
            z.aws_region = None
            z.load_credentials()
            loaded_creds = z.boto_session._session.get_credentials()

        self.assertEqual(loaded_creds.access_key, "AK123")
        self.assertEqual(loaded_creds.secret_key, "JKL456")
        self.assertEqual(z.boto_session.region_name, "us-west-1")

    def test_create_api_gateway_routes_with_different_auth_methods(self):
        z = Zappa()
        z.parameter_depth = 1
        z.integration_response_codes = [200]
        z.method_response_codes = [200]
        z.http_methods = ["GET"]
        z.credentials_arn = "arn:aws:iam::12345:role/ZappaLambdaExecution"
        lambda_arn = "arn:aws:lambda:us-east-1:12345:function:helloworld"

        # No auth at all
        z.create_stack_template(lambda_arn, "helloworld", False, False, None)
        parsable_template = json.loads(z.cf_template.to_json())
        self.assertEqual(
            "NONE",
            parsable_template["Resources"]["GET0"]["Properties"]["AuthorizationType"],
        )
        self.assertEqual(
            "NONE",
            parsable_template["Resources"]["GET1"]["Properties"]["AuthorizationType"],
        )
        self.assertEqual(
            False,
            parsable_template["Resources"]["GET0"]["Properties"]["ApiKeyRequired"],
        )
        self.assertEqual(
            False,
            parsable_template["Resources"]["GET1"]["Properties"]["ApiKeyRequired"],
        )

        # IAM auth
        z.create_stack_template(lambda_arn, "helloworld", False, True, None)
        parsable_template = json.loads(z.cf_template.to_json())
        self.assertEqual(
            "AWS_IAM",
            parsable_template["Resources"]["GET0"]["Properties"]["AuthorizationType"],
        )
        self.assertEqual(
            "AWS_IAM",
            parsable_template["Resources"]["GET1"]["Properties"]["AuthorizationType"],
        )
        self.assertEqual(
            False,
            parsable_template["Resources"]["GET0"]["Properties"]["ApiKeyRequired"],
        )
        self.assertEqual(
            False,
            parsable_template["Resources"]["GET1"]["Properties"]["ApiKeyRequired"],
        )

        # CORS with auth
        z.create_stack_template(lambda_arn, "helloworld", False, True, None, True)
        parsable_template = json.loads(z.cf_template.to_json())
        self.assertEqual(
            "AWS_IAM",
            parsable_template["Resources"]["GET0"]["Properties"]["AuthorizationType"],
        )
        self.assertEqual(
            "AWS_IAM",
            parsable_template["Resources"]["GET1"]["Properties"]["AuthorizationType"],
        )
        self.assertEqual(
            "NONE",
            parsable_template["Resources"]["OPTIONS0"]["Properties"]["AuthorizationType"],
        )
        self.assertEqual(
            "NONE",
            parsable_template["Resources"]["OPTIONS1"]["Properties"]["AuthorizationType"],
        )
        self.assertEqual(
            "MOCK",
            parsable_template["Resources"]["OPTIONS0"]["Properties"]["Integration"]["Type"],
        )
        self.assertEqual(
            "MOCK",
            parsable_template["Resources"]["OPTIONS1"]["Properties"]["Integration"]["Type"],
        )
        self.assertEqual(
            "'Content-Type,X-Amz-Date,Authorization,X-Api-Key,X-Amz-Security-Token'",
            parsable_template["Resources"]["OPTIONS0"]["Properties"]["Integration"]["IntegrationResponses"][0][
                "ResponseParameters"
            ]["method.response.header.Access-Control-Allow-Headers"],
        )
        self.assertEqual(
            "'Content-Type,X-Amz-Date,Authorization,X-Api-Key,X-Amz-Security-Token'",
            parsable_template["Resources"]["OPTIONS1"]["Properties"]["Integration"]["IntegrationResponses"][0][
                "ResponseParameters"
            ]["method.response.header.Access-Control-Allow-Headers"],
        )
        self.assertTrue(
            parsable_template["Resources"]["OPTIONS0"]["Properties"]["MethodResponses"][0]["ResponseParameters"][
                "method.response.header.Access-Control-Allow-Headers"
            ]
        )
        self.assertTrue(
            parsable_template["Resources"]["OPTIONS1"]["Properties"]["MethodResponses"][0]["ResponseParameters"][
                "method.response.header.Access-Control-Allow-Headers"
            ]
        )
        self.assertEqual(
            False,
            parsable_template["Resources"]["GET0"]["Properties"]["ApiKeyRequired"],
        )
        self.assertEqual(
            False,
            parsable_template["Resources"]["GET1"]["Properties"]["ApiKeyRequired"],
        )

        # API Key auth
        z.create_stack_template(lambda_arn, "helloworld", True, True, None)
        parsable_template = json.loads(z.cf_template.to_json())
        self.assertEqual(
            "AWS_IAM",
            parsable_template["Resources"]["GET0"]["Properties"]["AuthorizationType"],
        )
        self.assertEqual(
            "AWS_IAM",
            parsable_template["Resources"]["GET1"]["Properties"]["AuthorizationType"],
        )
        self.assertEqual(True, parsable_template["Resources"]["GET0"]["Properties"]["ApiKeyRequired"])
        self.assertEqual(True, parsable_template["Resources"]["GET1"]["Properties"]["ApiKeyRequired"])

        # Authorizer and IAM
        authorizer = {
            "function": "runapi.authorization.gateway_authorizer.evaluate_token",
            "result_ttl": 300,
            "token_header": "Authorization",
            "validation_expression": "xxx",
        }
        z.create_stack_template(lambda_arn, "helloworld", False, True, authorizer)
        parsable_template = json.loads(z.cf_template.to_json())
        self.assertEqual(
            "AWS_IAM",
            parsable_template["Resources"]["GET0"]["Properties"]["AuthorizationType"],
        )
        self.assertEqual(
            "AWS_IAM",
            parsable_template["Resources"]["GET1"]["Properties"]["AuthorizationType"],
        )
        with self.assertRaises(KeyError):
            parsable_template["Resources"]["Authorizer"]

        # Authorizer with validation expression
        invocations_uri = "arn:aws:apigateway:us-east-1:lambda:path/2015-03-31/functions/" + lambda_arn + "/invocations"
        z.create_stack_template(lambda_arn, "helloworld", False, False, authorizer)
        parsable_template = json.loads(z.cf_template.to_json())
        self.assertEqual(
            "CUSTOM",
            parsable_template["Resources"]["GET0"]["Properties"]["AuthorizationType"],
        )
        self.assertEqual(
            "CUSTOM",
            parsable_template["Resources"]["GET1"]["Properties"]["AuthorizationType"],
        )
        self.assertEqual("TOKEN", parsable_template["Resources"]["Authorizer"]["Properties"]["Type"])
        self.assertEqual(
            "ZappaAuthorizer",
            parsable_template["Resources"]["Authorizer"]["Properties"]["Name"],
        )
        self.assertEqual(
            300,
            parsable_template["Resources"]["Authorizer"]["Properties"]["AuthorizerResultTtlInSeconds"],
        )
        self.assertEqual(
            invocations_uri,
            parsable_template["Resources"]["Authorizer"]["Properties"]["AuthorizerUri"],
        )
        self.assertEqual(
            z.credentials_arn,
            parsable_template["Resources"]["Authorizer"]["Properties"]["AuthorizerCredentials"],
        )
        self.assertEqual(
            "xxx",
            parsable_template["Resources"]["Authorizer"]["Properties"]["IdentityValidationExpression"],
        )

        # Authorizer without validation expression
        authorizer.pop("validation_expression", None)
        z.create_stack_template(lambda_arn, "helloworld", False, False, authorizer)
        parsable_template = json.loads(z.cf_template.to_json())
        self.assertEqual(
            "CUSTOM",
            parsable_template["Resources"]["GET0"]["Properties"]["AuthorizationType"],
        )
        self.assertEqual(
            "CUSTOM",
            parsable_template["Resources"]["GET1"]["Properties"]["AuthorizationType"],
        )
        self.assertEqual("TOKEN", parsable_template["Resources"]["Authorizer"]["Properties"]["Type"])
        with self.assertRaises(KeyError):
            parsable_template["Resources"]["Authorizer"]["Properties"]["IdentityValidationExpression"]

        # Authorizer with arn
        authorizer = {
            "arn": "arn:aws:lambda:us-east-1:123456789012:function:my-function",
        }
        z.create_stack_template(lambda_arn, "helloworld", False, False, authorizer)
        parsable_template = json.loads(z.cf_template.to_json())
        self.assertEqual(
            "arn:aws:apigateway:us-east-1:lambda:path/2015-03-31/functions/arn:aws:lambda:us-east-1:123456789012:function:my-function/invocations",
            parsable_template["Resources"]["Authorizer"]["Properties"]["AuthorizerUri"],
        )

    def test_policy_json(self):
        # ensure the policy docs are valid JSON
        json.loads(ASSUME_POLICY)
        json.loads(ATTACH_POLICY)

    def test_schedule_events(self):
        z = Zappa()
        path = os.getcwd()

    # z.schedule_events # TODO

    def test_update_aws_env_vars(self):
        z = Zappa()
        z.credentials_arn = object()

        with mock.patch.object(z, "lambda_client") as mock_client:
            # Simulate already having some AWS env vars remotely
            mock_client.get_function_configuration.return_value = {
                "PackageType": "Zip",
                "Environment": {"Variables": {"REMOTE_ONLY": "AAA", "CHANGED_REMOTE": "BBB"}},
            }
            z.update_lambda_configuration(
                "test",
                "test",
                "test",
                aws_environment_variables={"CHANGED_REMOTE": "ZZ", "LOCAL_ONLY": "YY"},
            )
            end_result_should_be = {
                "REMOTE_ONLY": "AAA",
                "CHANGED_REMOTE": "ZZ",
                "LOCAL_ONLY": "YY",
            }
            self.assertEqual(
                mock_client.update_function_configuration.call_args[1]["Environment"],
                {"Variables": end_result_should_be},
            )

        with mock.patch.object(z, "lambda_client") as mock_client:
            # Simulate already having some AWS env vars remotely but none set in aws_environment_variables
            mock_client.get_function_configuration.return_value = {
                "PackageType": "Zip",
                "Environment": {"Variables": {"REMOTE_ONLY_1": "AAA", "REMOTE_ONLY_2": "BBB"}},
            }
            z.update_lambda_configuration("test", "test", "test")
            end_result_should_be = {"REMOTE_ONLY_1": "AAA", "REMOTE_ONLY_2": "BBB"}
            self.assertEqual(
                mock_client.update_function_configuration.call_args[1]["Environment"],
                {"Variables": end_result_should_be},
            )

    def test_update_layers(self):
        z = Zappa()
        z.credentials_arn = object()

        with mock.patch.object(z, "lambda_client") as mock_client:
            mock_client.get_function_configuration.return_value = {"PackageType": "Zip"}
            z.update_lambda_configuration("test", "test", "test", layers=["Layer1", "Layer2"])
            self.assertEqual(
                mock_client.update_function_configuration.call_args[1]["Layers"],
                ["Layer1", "Layer2"],
            )
        with mock.patch.object(z, "lambda_client") as mock_client:
            mock_client.get_function_configuration.return_value = {"PackageType": "Zip"}
            z.update_lambda_configuration("test", "test", "test")
            self.assertEqual(mock_client.update_function_configuration.call_args[1]["Layers"], [])

    def test_update_empty_aws_env_hash(self):
        z = Zappa()
        z.credentials_arn = object()

        with mock.patch.object(z, "lambda_client") as mock_client:
            # Simulate having no AWS env vars remotely
            mock_client.get_function_configuration.return_value = {"PackageType": "Zip"}
            z.update_lambda_configuration(
                "test",
                "test",
                "test",
                aws_environment_variables={"LOCAL_ONLY": "LZ", "SHOW_AND_TELL": "SHA"},
            )
            end_result_should_be = {"LOCAL_ONLY": "LZ", "SHOW_AND_TELL": "SHA"}
            self.assertEqual(
                mock_client.update_function_configuration.call_args[1]["Environment"],
                {"Variables": end_result_should_be},
            )

    ##
    # Logging
    ##

    def test_logging(self):
        """
        TODO
        """
        Zappa()

    ##
    # Mapping and pattern tests
    # Deprecated
    ##

    # def test_redirect_pattern(self):
    #     test_urls = [
    #         # a regular endpoint url
    #         'https://asdf1234.execute-api.us-east-1.amazonaws.com/env/path/to/thing',
    #         # an external url (outside AWS)
    #         'https://github.com/Miserlou/zappa/issues?q=is%3Aissue+is%3Aclosed',
    #         # a local url
    #         '/env/path/to/thing'
    #     ]

    #     for code in ['301', '302']:
    #         pattern = Zappa.selection_pattern(code)

    #         for url in test_urls:
    #             self.assertRegex(url, pattern)

    # def test_b64_pattern(self):
    #     head = '\{"http_status": '

    #     for code in ['400', '401', '402', '403', '404', '500']:
    #         pattern = Zappa.selection_pattern(code)

    #         document = head + code + random_string(50)
    #         self.assertRegex(document, pattern)

    #         for bad_code in ['200', '301', '302']:
    #             document = base64.b64encode(head + bad_code + random_string(50))
    #             self.assertNotRegexpMatches(document, pattern)

    # def test_200_pattern(self):
    #     pattern = Zappa.selection_pattern('200')
    #     self.assertEqual(pattern, '')

    ##
    # WSGI
    ##

    def test_wsgi_event(self):
        ## This is a pre-proxy+ event
        # event = {
        #     "body": "",
        #     "headers": {
        #         "Via": "1.1 e604e934e9195aaf3e36195adbcb3e18.cloudfront.net (CloudFront)",
        #         "Accept-Language": "en-US,en;q=0.5",
        #         "Accept-Encoding": "gzip",
        #         "CloudFront-Is-SmartTV-Viewer": "false",
        #         "CloudFront-Forwarded-Proto": "https",
        #         "X-Forwarded-For": "109.81.209.118, 216.137.58.43",
        #         "CloudFront-Viewer-Country": "CZ",
        #         "Accept": "text/html,application/xhtml+xml,application/xml;q=0.9,*/*;q=0.8",
        #         "X-Forwarded-Proto": "https",
        #         "X-Amz-Cf-Id": "LZeP_TZxBgkDt56slNUr_H9CHu1Us5cqhmRSswOh1_3dEGpks5uW-g==",
        #         "CloudFront-Is-Tablet-Viewer": "false",
        #         "X-Forwarded-Port": "443",
        #         "CloudFront-Is-Mobile-Viewer": "false",
        #         "CloudFront-Is-Desktop-Viewer": "true",
        #         "Content-Type": "application/json"
        #     },
        #     "params": {
        #         "parameter_1": "asdf1",
        #         "parameter_2": "asdf2",
        #     },
        #     "method": "POST",
        #     "query": {
        #         "dead": "beef"
        #     }
        # }

        event = {
            "body": None,
            "resource": "/",
            "requestContext": {
                "resourceId": "6cqjw9qu0b",
                "apiId": "9itr2lba55",
                "resourcePath": "/",
                "httpMethod": "GET",
                "requestId": "c17cb1bf-867c-11e6-b938-ed697406e3b5",
                "accountId": "724336686645",
                "identity": {
                    "apiKey": None,
                    "userArn": None,
                    "cognitoAuthenticationType": None,
                    "caller": None,
                    "userAgent": "Mozilla/5.0 (Macintosh; Intel Mac OS X 10.10; rv:48.0) Gecko/20100101 Firefox/48.0",
                    "user": None,
                    "cognitoIdentityPoolId": None,
                    "cognitoIdentityId": None,
                    "cognitoAuthenticationProvider": None,
                    "sourceIp": "50.191.225.98",
                    "accountId": None,
                },
                "stage": "devorr",
            },
            "queryStringParameters": None,
            "httpMethod": "GET",
            "pathParameters": None,
            "headers": {
                "Via": "1.1 6801928d54163af944bf854db8d5520e.cloudfront.net (CloudFront)",
                "Accept-Language": "en-US,en;q=0.5",
                "Accept-Encoding": "gzip, deflate, br",
                "CloudFront-Is-SmartTV-Viewer": "false",
                "CloudFront-Forwarded-Proto": "https",
                "X-Forwarded-For": "50.191.225.98, 204.246.168.101",
                "CloudFront-Viewer-Country": "US",
                "Accept": "text/html,application/xhtml+xml,application/xml;q=0.9,*/*;q=0.8",
                "Upgrade-Insecure-Requests": "1",
                "Host": "9itr2lba55.execute-api.us-east-1.amazonaws.com",
                "X-Forwarded-Proto": "https",
                "X-Amz-Cf-Id": "qgNdqKT0_3RMttu5KjUdnvHI3OKm1BWF8mGD2lX8_rVrJQhhp-MLDw==",
                "CloudFront-Is-Tablet-Viewer": "false",
                "X-Forwarded-Port": "443",
                "User-Agent": "Mozilla/5.0 (Macintosh; Intel Mac OS X 10.10; rv:48.0) Gecko/20100101 Firefox/48.0",
                "CloudFront-Is-Mobile-Viewer": "false",
                "CloudFront-Is-Desktop-Viewer": "true",
            },
            "stageVariables": None,
            "path": "/",
        }

        request = create_wsgi_request(event)

    def test_wsgi_event_handle_space_in_xforwardedfor(self):
        event = {
            "body": None,
            "resource": "/",
            "requestContext": {
                "resourceId": "6cqjw9qu0b",
                "apiId": "9itr2lba55",
                "resourcePath": "/",
                "httpMethod": "GET",
                "requestId": "c17cb1bf-867c-11e6-b938-ed697406e3b5",
                "accountId": "724336686645",
                "identity": {
                    "apiKey": None,
                    "userArn": None,
                    "cognitoAuthenticationType": None,
                    "caller": None,
                    "userAgent": "Mozilla/5.0 (Macintosh; Intel Mac OS X 10.10; rv:48.0) Gecko/20100101 Firefox/48.0",
                    "user": None,
                    "cognitoIdentityPoolId": None,
                    "cognitoIdentityId": None,
                    "cognitoAuthenticationProvider": None,
                    "sourceIp": "50.191.225.98",
                    "accountId": None,
                },
                "stage": "devorr",
            },
            "queryStringParameters": None,
            "httpMethod": "GET",
            "pathParameters": None,
            "headers": {
                "Via": "1.1 6801928d54163af944bf854db8d5520e.cloudfront.net (CloudFront)",
                "Accept-Language": "en-US,en;q=0.5",
                "Accept-Encoding": "gzip, deflate, br",
                "CloudFront-Is-SmartTV-Viewer": "false",
                "CloudFront-Forwarded-Proto": "https",
                "X-Forwarded-For": "50.191.225.98 , 204.246.168.101",
                "CloudFront-Viewer-Country": "US",
                "Accept": "text/html,application/xhtml+xml,application/xml;q=0.9,*/*;q=0.8",
                "Upgrade-Insecure-Requests": "1",
                "Host": "9itr2lba55.execute-api.us-east-1.amazonaws.com",
                "X-Forwarded-Proto": "https",
                "X-Amz-Cf-Id": "qgNdqKT0_3RMttu5KjUdnvHI3OKm1BWF8mGD2lX8_rVrJQhhp-MLDw==",
                "CloudFront-Is-Tablet-Viewer": "false",
                "X-Forwarded-Port": "443",
                "User-Agent": "Mozilla/5.0 (Macintosh; Intel Mac OS X 10.10; rv:48.0) Gecko/20100101 Firefox/48.0",
                "CloudFront-Is-Mobile-Viewer": "false",
                "CloudFront-Is-Desktop-Viewer": "true",
            },
            "stageVariables": None,
            "path": "/",
        }
        expected = "50.191.225.98"
        request = create_wsgi_request(event)
        actual = request["REMOTE_ADDR"]
        self.assertEqual(actual, expected)

    def test_wsgi_path_info_unquoted(self):
        event = {
            "body": None,
            "headers": {},
            "pathParameters": {},
            "path": "/path%3A1",  # encoded /path:1
            "httpMethod": "GET",
            "queryStringParameters": {},
            "requestContext": {},
        }
        request = create_wsgi_request(event, trailing_slash=True)
        self.assertEqual("/path:1", request["PATH_INFO"])

    def test_wsgi_latin1(self):
        event = {
            "body": None,
            "headers": {},
            "pathParameters": {},
            "path": "/path/%E4%BB%8A%E6%97%A5%E3%81%AF",
            "httpMethod": "GET",
            "queryStringParameters": {"a": "%E4%BB%8A%E6%97%A5%E3%81%AF"},
            "requestContext": {},
        }
        request = create_wsgi_request(event, script_name="%E4%BB%8A%E6%97%A5%E3%81%AF")
        # verify that the path, query params and script name can be encoded in iso-8859-1
        request["PATH_INFO"].encode("iso-8859-1")
        request["QUERY_STRING"].encode("iso-8859-1")
        request["SCRIPT_NAME"].encode("iso-8859-1")

    def test_wsgi_logging(self):
        # event = {
        #     "body": None,
        #     "headers": {},
        #     "params": {
        #         "parameter_1": "asdf1",
        #         "parameter_2": "asdf2",
        #     },
        #     "httpMethod": "GET",
        #     "query": {}
        # }

        event = {
            "body": None,
            "resource": "/{proxy+}",
            "requestContext": {
                "resourceId": "dg451y",
                "apiId": "79gqbxq31c",
                "resourcePath": "/{proxy+}",
                "httpMethod": "GET",
                "requestId": "766df67f-8991-11e6-b2c4-d120fedb94e5",
                "accountId": "724336686645",
                "identity": {
                    "apiKey": None,
                    "userArn": None,
                    "cognitoAuthenticationType": None,
                    "caller": None,
                    "userAgent": "Mozilla/5.0 (Macintosh; Intel Mac OS X 10.10; rv:49.0) Gecko/20100101 Firefox/49.0",
                    "user": None,
                    "cognitoIdentityPoolId": None,
                    "cognitoIdentityId": None,
                    "cognitoAuthenticationProvider": None,
                    "sourceIp": "96.90.37.59",
                    "accountId": None,
                },
                "stage": "devorr",
            },
            "queryStringParameters": None,
            "httpMethod": "GET",
            "pathParameters": {"proxy": "asdf1/asdf2"},
            "headers": {
                "Via": "1.1 b2aeb492548a8a2d4036401355f928dd.cloudfront.net (CloudFront)",
                "Accept-Language": "en-US,en;q=0.5",
                "Accept-Encoding": "gzip, deflate, br",
                "X-Forwarded-Port": "443",
                "X-Forwarded-For": "96.90.37.59, 54.240.144.50",
                "CloudFront-Viewer-Country": "US",
                "Accept": "text/html,application/xhtml+xml,application/xml;q=0.9,*/*;q=0.8",
                "Upgrade-Insecure-Requests": "1",
                "Host": "79gqbxq31c.execute-api.us-east-1.amazonaws.com",
                "X-Forwarded-Proto": "https",
                "X-Amz-Cf-Id": "BBFP-RhGDrQGOzoCqjnfB2I_YzWt_dac9S5vBcSAEaoM4NfYhAQy7Q==",
                "User-Agent": "Mozilla/5.0 (Macintosh; Intel Mac OS X 10.10; rv:49.0) Gecko/20100101 Firefox/49.0",
                "CloudFront-Forwarded-Proto": "https",
            },
            "stageVariables": None,
            "path": "/asdf1/asdf2",
        }

        environ = create_wsgi_request(event, trailing_slash=False)
        response_tuple = collections.namedtuple("Response", ["status_code", "content"])
        response = response_tuple(200, "hello")
        le = common_log(environ, response, response_time=True)
        le = common_log(environ, response, response_time=False)

    def test_wsgi_multipart(self):
        # event = {'body': 'LS0tLS0tLS0tLS0tLS0tLS0tLS0tLS0tLS0tLS03Njk1MjI4NDg0Njc4MTc2NTgwNjMwOTYxDQpDb250ZW50LURpc3Bvc2l0aW9uOiBmb3JtLWRhdGE7IG5hbWU9Im15c3RyaW5nIg0KDQpkZGQNCi0tLS0tLS0tLS0tLS0tLS0tLS0tLS0tLS0tLS0tNzY5NTIyODQ4NDY3ODE3NjU4MDYzMDk2MS0tDQo=', 'headers': {'Content-Type': 'multipart/form-data; boundary=---------------------------7695228484678176580630961', 'Via': '1.1 38205a04d96d60185e88658d3185ccee.cloudfront.net (CloudFront)', 'Accept-Language': 'en-US,en;q=0.5', 'Accept-Encoding': 'gzip, deflate, br', 'CloudFront-Is-SmartTV-Viewer': 'false', 'CloudFront-Forwarded-Proto': 'https', 'X-Forwarded-For': '71.231.27.57, 104.246.180.51', 'CloudFront-Viewer-Country': 'US', 'Accept': 'text/html,application/xhtml+xml,application/xml;q=0.9,*/*;q=0.8', 'User-Agent': 'Mozilla/5.0 (Macintosh; Intel Mac OS X 10.10; rv:45.0) Gecko/20100101 Firefox/45.0', 'Host': 'xo2z7zafjh.execute-api.us-east-1.amazonaws.com', 'X-Forwarded-Proto': 'https', 'Cookie': 'zappa=AQ4', 'CloudFront-Is-Tablet-Viewer': 'false', 'X-Forwarded-Port': '443', 'Referer': 'https://xo8z7zafjh.execute-api.us-east-1.amazonaws.com/former/post', 'CloudFront-Is-Mobile-Viewer': 'false', 'X-Amz-Cf-Id': '31zxcUcVyUxBOMk320yh5NOhihn5knqrlYQYpGGyOngKKwJb0J0BAQ==', 'CloudFront-Is-Desktop-Viewer': 'true'}, 'params': {'parameter_1': 'post'}, 'method': 'POST', 'query': {}}

        event = {
            "body": "LS0tLS0tLS0tLS0tLS0tLS0tLS0tLS0tLS0tLS03Njk1MjI4NDg0Njc4MTc2NTgwNjMwOTYxDQpDb250ZW50LURpc3Bvc2l0aW9uOiBmb3JtLWRhdGE7IG5hbWU9Im15c3RyaW5nIg0KDQpkZGQNCi0tLS0tLS0tLS0tLS0tLS0tLS0tLS0tLS0tLS0tNzY5NTIyODQ4NDY3ODE3NjU4MDYzMDk2MS0tDQo=".encode(),
            "resource": "/",
            "requestContext": {
                "resourceId": "6cqjw9qu0b",
                "apiId": "9itr2lba55",
                "resourcePath": "/",
                "httpMethod": "POST",
                "requestId": "c17cb1bf-867c-11e6-b938-ed697406e3b5",
                "accountId": "724336686645",
                "identity": {
                    "apiKey": None,
                    "userArn": None,
                    "cognitoAuthenticationType": None,
                    "caller": None,
                    "userAgent": "Mozilla/5.0 (Macintosh; Intel Mac OS X 10.10; rv:48.0) Gecko/20100101 Firefox/48.0",
                    "user": None,
                    "cognitoIdentityPoolId": None,
                    "cognitoIdentityId": None,
                    "cognitoAuthenticationProvider": None,
                    "sourceIp": "50.191.225.98",
                    "accountId": None,
                },
                "stage": "devorr",
            },
            "queryStringParameters": None,
            "httpMethod": "POST",
            "pathParameters": None,
            "headers": {
                "Content-Type": "multipart/form-data; boundary=---------------------------7695228484678176580630961",
                "Via": "1.1 38205a04d96d60185e88658d3185ccee.cloudfront.net (CloudFront)",
                "Accept-Language": "en-US,en;q=0.5",
                "Accept-Encoding": "gzip, deflate, br",
                "CloudFront-Is-SmartTV-Viewer": "false",
                "CloudFront-Forwarded-Proto": "https",
                "X-Forwarded-For": "71.231.27.57, 104.246.180.51",
                "CloudFront-Viewer-Country": "US",
                "Accept": "text/html,application/xhtml+xml,application/xml;q=0.9,*/*;q=0.8",
                "User-Agent": "Mozilla/5.0 (Macintosh; Intel Mac OS X 10.10; rv:45.0) Gecko/20100101 Firefox/45.0",
                "Host": "xo2z7zafjh.execute-api.us-east-1.amazonaws.com",
                "X-Forwarded-Proto": "https",
                "Cookie": "zappa=AQ4",
                "CloudFront-Is-Tablet-Viewer": "false",
                "X-Forwarded-Port": "443",
                "Referer": "https://xo8z7zafjh.execute-api.us-east-1.amazonaws.com/former/post",
                "CloudFront-Is-Mobile-Viewer": "false",
                "X-Amz-Cf-Id": "31zxcUcVyUxBOMk320yh5NOhihn5knqrlYQYpGGyOngKKwJb0J0BAQ==",
                "CloudFront-Is-Desktop-Viewer": "true",
            },
            "stageVariables": None,
            "path": "/",
        }

        environ = create_wsgi_request(event, trailing_slash=False)
        response_tuple = collections.namedtuple("Response", ["status_code", "content"])
        response = response_tuple(200, "hello")

    def test_wsgi_without_body(self):
        event = {
            "body": None,
            "resource": "/",
            "requestContext": {
                "resourceId": "6cqjw9qu0b",
                "apiId": "9itr2lba55",
                "resourcePath": "/",
                "httpMethod": "POST",
                "requestId": "c17cb1bf-867c-11e6-b938-ed697406e3b5",
                "accountId": "724336686645",
                "identity": {
                    "apiKey": None,
                    "userArn": None,
                    "cognitoAuthenticationType": None,
                    "caller": None,
                    "userAgent": "Mozilla/5.0 (Macintosh; Intel Mac OS X 10.10; rv:48.0) Gecko/20100101 Firefox/48.0",
                    "user": None,
                    "cognitoIdentityPoolId": None,
                    "cognitoIdentityId": None,
                    "cognitoAuthenticationProvider": None,
                    "sourceIp": "50.191.225.98",
                    "accountId": None,
                },
                "stage": "devorr",
            },
            "queryStringParameters": None,
            "httpMethod": "POST",
            "pathParameters": None,
            "headers": {
                "Via": "1.1 38205a04d96d60185e88658d3185ccee.cloudfront.net (CloudFront)",
                "Accept-Language": "en-US,en;q=0.5",
                "Accept-Encoding": "gzip, deflate, br",
                "CloudFront-Is-SmartTV-Viewer": "false",
                "CloudFront-Forwarded-Proto": "https",
                "X-Forwarded-For": "71.231.27.57, 104.246.180.51",
                "CloudFront-Viewer-Country": "US",
                "Accept": "text/html,application/xhtml+xml,application/xml;q=0.9,*/*;q=0.8",
                "User-Agent": "Mozilla/5.0 (Macintosh; Intel Mac OS X 10.10; rv:45.0) Gecko/20100101 Firefox/45.0",
                "Host": "xo2z7zafjh.execute-api.us-east-1.amazonaws.com",
                "X-Forwarded-Proto": "https",
                "Cookie": "zappa=AQ4",
                "CloudFront-Is-Tablet-Viewer": "false",
                "X-Forwarded-Port": "443",
                "Referer": "https://xo8z7zafjh.execute-api.us-east-1.amazonaws.com/former/post",
                "CloudFront-Is-Mobile-Viewer": "false",
                "X-Amz-Cf-Id": "31zxcUcVyUxBOMk320yh5NOhihn5knqrlYQYpGGyOngKKwJb0J0BAQ==",
                "CloudFront-Is-Desktop-Viewer": "true",
            },
            "stageVariables": None,
            "path": "/",
            "isBase64Encoded": True,
        }

        environ = create_wsgi_request(event, trailing_slash=False)
        response_tuple = collections.namedtuple("Response", ["status_code", "content"])
        response = response_tuple(200, "hello")

    def test_wsgi_without_requestcontext(self):
        event = {
            "body": None,
            "resource": "/",
            "queryStringParameters": None,
            "pathParameters": None,
            "headers": {
                "Via": "1.1 38205a04d96d60185e88658d3185ccee.cloudfront.net (CloudFront)",
                "Accept-Language": "en-US,en;q=0.5",
                "Accept-Encoding": "gzip, deflate, br",
                "CloudFront-Is-SmartTV-Viewer": "false",
                "CloudFront-Forwarded-Proto": "https",
                "X-Forwarded-For": "71.231.27.57, 104.246.180.51",
                "CloudFront-Viewer-Country": "US",
                "Accept": "text/html,application/xhtml+xml,application/xml;q=0.9,*/*;q=0.8",
                "User-Agent": "Mozilla/5.0 (Macintosh; Intel Mac OS X 10.10; rv:45.0) Gecko/20100101 Firefox/45.0",
                "Host": "xo2z7zafjh.execute-api.us-east-1.amazonaws.com",
                "X-Forwarded-Proto": "https",
                "Cookie": "zappa=AQ4",
                "CloudFront-Is-Tablet-Viewer": "false",
                "X-Forwarded-Port": "443",
                "Referer": "https://xo8z7zafjh.execute-api.us-east-1.amazonaws.com/former/post",
                "CloudFront-Is-Mobile-Viewer": "false",
                "X-Amz-Cf-Id": "31zxcUcVyUxBOMk320yh5NOhihn5knqrlYQYpGGyOngKKwJb0J0BAQ==",
                "CloudFront-Is-Desktop-Viewer": "true",
            },
            "stageVariables": None,
            "path": "/",
            "isBase64Encoded": True,
        }
        environ = create_wsgi_request(event, trailing_slash=False)
        self.assertTrue(environ)

    def test_wsgi_with_authorizer(self):
        expected_remote_user = "remote-user"
        authorizer = {
            "principalId": expected_remote_user,
        }
        event = {
            "body": None,
            "resource": "/",
            "requestContext": {
                "resourceId": "6cqjw9qu0b",
                "apiId": "9itr2lba55",
                "resourcePath": "/",
                "httpMethod": "POST",
                "requestId": "c17cb1bf-867c-11e6-b938-ed697406e3b5",
                "accountId": "724336686645",
                "authorizer": authorizer,
                "stage": "devorr",
            },
            "queryStringParameters": None,
            "httpMethod": "POST",
            "pathParameters": None,
            "headers": {
                "Via": "1.1 38205a04d96d60185e88658d3185ccee.cloudfront.net (CloudFront)",
                "Accept-Language": "en-US,en;q=0.5",
                "Accept-Encoding": "gzip, deflate, br",
                "CloudFront-Is-SmartTV-Viewer": "false",
                "CloudFront-Forwarded-Proto": "https",
                "X-Forwarded-For": "71.231.27.57, 104.246.180.51",
                "CloudFront-Viewer-Country": "US",
                "Accept": "text/html,application/xhtml+xml,application/xml;q=0.9,*/*;q=0.8",
                "User-Agent": "Mozilla/5.0 (Macintosh; Intel Mac OS X 10.10; rv:45.0) Gecko/20100101 Firefox/45.0",
                "Host": "xo2z7zafjh.execute-api.us-east-1.amazonaws.com",
                "X-Forwarded-Proto": "https",
                "Cookie": "zappa=AQ4",
                "CloudFront-Is-Tablet-Viewer": "false",
                "X-Forwarded-Port": "443",
                "Referer": "https://xo8z7zafjh.execute-api.us-east-1.amazonaws.com/former/post",
                "CloudFront-Is-Mobile-Viewer": "false",
                "X-Amz-Cf-Id": "31zxcUcVyUxBOMk320yh5NOhihn5knqrlYQYpGGyOngKKwJb0J0BAQ==",
                "CloudFront-Is-Desktop-Viewer": "true",
            },
            "stageVariables": None,
            "path": "/",
            "isBase64Encoded": True,
        }

        environ = create_wsgi_request(event, trailing_slash=False)
        self.assertEqual(environ["REMOTE_USER"], expected_remote_user)
        self.assertDictEqual(environ["API_GATEWAY_AUTHORIZER"], authorizer)

    def test_wsgi_from_apigateway_testbutton(self):
        """
        API Gateway resources have a "test bolt" button on methods.
        This button sends some empty dicts as 'null' instead of '{}'.
        """
        event = {
            "resource": "/",
            "path": "/",
            "httpMethod": "GET",
            "headers": None,
            "queryStringParameters": None,
            "pathParameters": None,
            "stageVariables": None,
            "requestContext": {
                "accountId": "0123456",
                "resourceId": "qwertyasdf",
                "stage": "test-invoke-stage",
                "requestId": "test-invoke-request",
                "identity": {
                    "cognitoIdentityPoolId": None,
                    "accountId": "0123456",
                    "cognitoIdentityId": None,
                    "caller": "MYCALLERID",
                    "apiKey": "test-invoke-api-key",
                    "sourceIp": "test-invoke-source-ip",
                    "accessKey": "MYACCESSKEY",
                    "cognitoAuthenticationType": None,
                    "cognitoAuthenticationProvider": None,
                    "userArn": "arn:aws:iam::fooo:user/my.username",
                    "userAgent": "Apache-HttpClient/4.5.x (Java/1.8.0_112)",
                    "user": "MYCALLERID",
                },
                "resourcePath": "/",
                "httpMethod": "GET",
                "apiId": "myappid",
            },
            "body": None,
            "isBase64Encoded": False,
        }

        environ = create_wsgi_request(event, trailing_slash=False)
        response_tuple = collections.namedtuple("Response", ["status_code", "content"])
        response = response_tuple(200, "hello")

    def test_wsgi_from_v2_event(self):
        event = {
            "version": "2.0",
            "routeKey": "ANY /{proxy+}",
            "rawPath": "/",
            "rawQueryString": "",
            "headers": {
                "accept": "*/*",
                "accept-encoding": "gzip, deflate, br",
                "accept-language": "en-US,en;q=0.9",
                "cache-control": "no-cache",
                "content-length": "0",
                "dnt": "1",
                "host": "qw8klxioji.execute-api.eu-west-1.amazonaws.com",
                "pragma": "no-cache",
                "upgrade-insecure-requests": "1",
                "user-agent": "Mozilla/5.0 (X11; Linux x86_64) AppleWebKit/537.36 (KHTML, like Gecko) Chrome/105.0.0.0 Safari/537.36",
                "x-forwarded-for": "50.191.225.98",
                "x-forwarded-port": "443",
                "x-forwarded-proto": "https",
            },
            "requestContext": {
                "accountId": "724336686645",
                "apiId": "qw8klxioji",
                "domainName": "qw8klxioji.execute-api.eu-west-1.amazonaws.com",
                "domainPrefix": "qw8klxioji",
                "http": {
                    "method": "GET",
                    "path": "/",
                    "protocol": "HTTP/1.1",
                    "sourceIp": "50.191.225.98",
                    "userAgent": "Mozilla/5.0 (X11; Linux x86_64) AppleWebKit/537.36 (KHTML, like Gecko) Chrome/105.0.0.0 Safari/537.36",
                },
                "requestId": "xTG4wqXdSQ0RHpA=",
                "routeKey": "ANY /{proxy+}",
                "stage": "$default",
                "time": "16/Oct/2022:11:17:12 +0000",
                "timeEpoch": 1665919032135,
            },
            "pathParameters": {"proxy": ""},
            "isBase64Encoded": False,
        }
        environ = create_wsgi_request(event, event_version="2.0")
        self.assertTrue(environ)

    def test_wsgi_from_v2_event_with_lambda_authorizer(self):
        principal_id = "user|a1b2c3d4"
        authorizer = {"lambda": {"bool": True, "key": "value", "number": 1, "principalId": principal_id}}
        event = {
            "version": "2.0",
            "routeKey": "ANY /{proxy+}",
            "rawPath": "/",
            "rawQueryString": "",
            "headers": {
                "accept": "*/*",
                "accept-encoding": "gzip, deflate, br",
                "authorization": "Bearer 1232314343",
                "content-length": "28",
                "content-type": "application/json",
                "host": "qw8klxioji.execute-api.eu-west-1.amazonaws.com",
                "user-agent": "Mozilla/5.0 (X11; Linux x86_64) AppleWebKit/537.36 (KHTML, like Gecko) Chrome/105.0.0.0 Safari/537.36",
                "x-forwarded-for": "50.191.225.98",
                "x-forwarded-port": "443",
                "x-forwarded-proto": "https",
            },
            "requestContext": {
                "accountId": "724336686645",
                "apiId": "qw8klxioji",
                "authorizer": authorizer,
                "domainName": "qw8klxioji.execute-api.eu-west-1.amazonaws.com",
                "domainPrefix": "qw8klxioji",
                "http": {
                    "method": "POST",
                    "path": "/",
                    "protocol": "HTTP/1.1",
                    "sourceIp": "50.191.225.98",
                    "userAgent": "Mozilla/5.0 (X11; Linux x86_64) AppleWebKit/537.36 (KHTML, like Gecko) Chrome/105.0.0.0 Safari/537.36",
                },
                "requestId": "aJ6Rqi93zQ0GPng=",
                "routeKey": "ANY /{proxy+}",
                "stage": "$default",
                "time": "17/Oct/2022:14:58:44 +0000",
                "timeEpoch": 1666018724000,
            },
            "pathParameters": {"proxy": ""},
            "body": "{'data':'0123456789'}",
            "isBase64Encoded": False,
        }
        environ = create_wsgi_request(event, event_version="2.0")
        self.assertEqual(environ["API_GATEWAY_AUTHORIZER"], authorizer)
        self.assertEqual(environ["REMOTE_USER"], principal_id)

    def test_wsgi_from_v2_event_with_iam_authorizer(self):
        user_arn = "arn:aws:sts::724336686645:assumed-role/SAMLUSER/user.name"
        authorizer = {
            "iam": {
                "accessKey": "AWSACCESSKEYID",
                "accountId": "724336686645",
                "callerId": "KFDJSURSUC8FU3ITCWEDJ:user.name",
                "cognitoIdentity": None,
                "principalOrgId": "aws:PrincipalOrgID",
                "userArn": user_arn,
                "userId": "KFDJSURSUC8FU3ITCWEDJ:user.name",
            }
        }
        event = {
            "version": "2.0",
            "routeKey": "ANY /{proxy+}",
            "rawPath": "/",
            "rawQueryString": "",
            "headers": {
                "accept": "*/*",
                "accept-encoding": "gzip, deflate",
                "authorization": "AWS4-HMAC-SHA256 Credential=AWSACCESSKEYID/20221017/eu-west-1/execute-api/aws4_request, SignedHeaders=host;x-amz-date;x-amz-security-token, Signature=foosignature",
                "content-length": "17",
                "content-type": "application/json",
                "host": "qw8klxioji.execute-api.eu-west-1.amazonaws.com",
                "user-agent": "python-requests/2.28.1",
                "x-amz-content-sha256": "foobar",
                "x-amz-date": "20221017T150616Z",
                "x-amz-security-token": "footoken",
                "x-forwarded-for": "50.191.225.98",
                "x-forwarded-port": "443",
                "x-forwarded-proto": "https",
            },
            "requestContext": {
                "accountId": "724336686645",
                "apiId": "qw8klxioji",
                "authorizer": authorizer,
                "domainName": "qw8klxioji.execute-api.eu-west-1.amazonaws.com",
                "domainPrefix": "qw8klxioji",
                "http": {
                    "method": "POST",
                    "path": "/",
                    "protocol": "HTTP/1.1",
                    "sourceIp": "50.191.225.98",
                    "userAgent": "python-requests/2.28.1",
                },
                "requestId": "aJ5ZZgeYiQ0Rz-A=",
                "routeKey": "ANY /{proxy+}",
                "stage": "$default",
                "time": "17/Oct/2022:15:06:16 +0000",
                "timeEpoch": 1666019176656,
            },
            "pathParameters": {"proxy": ""},
            "body": "{'data': '12345'}",
            "isBase64Encoded": False,
        }
        environ = create_wsgi_request(event, event_version="2.0")
        self.assertEqual(environ["API_GATEWAY_AUTHORIZER"], authorizer)
        self.assertEqual(environ["REMOTE_USER"], user_arn)

    ##
    # Handler
    ##

    ##
    # CLI
    ##

    def test_cli_sanity(self):
        zappa_cli = ZappaCLI()
        return

    def test_load_settings(self):
        zappa_cli = ZappaCLI()
        zappa_cli.api_stage = "ttt888"
        zappa_cli.load_settings("test_settings.json")
        self.assertEqual(False, zappa_cli.stage_config["touch"])

    def test_load_extended_settings(self):
        zappa_cli = ZappaCLI()
        zappa_cli.api_stage = "extendo"
        zappa_cli.load_settings("test_settings.json")
        self.assertEqual("lmbda", zappa_cli.stage_config["s3_bucket"])
        self.assertEqual(True, zappa_cli.stage_config["touch"])

        zappa_cli = ZappaCLI()
        zappa_cli.api_stage = "extendofail"
        with self.assertRaises(ClickException):
            zappa_cli.load_settings("test_settings.json")

        zappa_cli = ZappaCLI()
        zappa_cli.api_stage = "ttt888"
        with self.assertRaises(RuntimeError):
            zappa_cli.load_settings("tests/test_bad_circular_extends_settings.json")

        zappa_cli = ZappaCLI()
        zappa_cli.api_stage = "extendo2"
        zappa_cli.load_settings("test_settings.json")
        self.assertEqual("lmbda2", zappa_cli.stage_config["s3_bucket"])  # Second Extension
        self.assertTrue(zappa_cli.stage_config["touch"])  # First Extension
        self.assertTrue(zappa_cli.stage_config["delete_local_zip"])  # The base

    def test_load_settings__lambda_concurrency_enabled(self):
        zappa_cli = ZappaCLI()
        zappa_cli.api_stage = "lambda_concurrency_enabled"
        zappa_cli.load_settings("test_settings.json")
        self.assertEqual(6, zappa_cli.stage_config["lambda_concurrency"])

    def test_load_settings__function_url_enabled(self):
        zappa_cli = ZappaCLI()
        zappa_cli.api_stage = "function_url_enabled"
        zappa_cli.load_settings("test_settings.json")
        self.assertEqual(True, zappa_cli.stage_config["function_url_enabled"])

    def test_load_settings_yml(self):
        zappa_cli = ZappaCLI()
        zappa_cli.api_stage = "ttt888"
        zappa_cli.load_settings("tests/test_settings.yml")
        self.assertEqual(False, zappa_cli.stage_config["touch"])

        zappa_cli = ZappaCLI()
        zappa_cli.api_stage = "extendo"
        zappa_cli.load_settings("tests/test_settings.yml")
        self.assertEqual("lmbda", zappa_cli.stage_config["s3_bucket"])
        self.assertEqual(True, zappa_cli.stage_config["touch"])

    def test_load_settings_yaml(self):
        zappa_cli = ZappaCLI()
        zappa_cli.api_stage = "ttt888"
        zappa_cli.load_settings("tests/test_settings.yaml")
        self.assertEqual(False, zappa_cli.stage_config["touch"])

        zappa_cli = ZappaCLI()
        zappa_cli.api_stage = "extendo"
        zappa_cli.load_settings("tests/test_settings.yaml")
        self.assertEqual("lmbda", zappa_cli.stage_config["s3_bucket"])
        self.assertEqual(True, zappa_cli.stage_config["touch"])

    def test_load_settings_toml(self):
        zappa_cli = ZappaCLI()
        zappa_cli.api_stage = "ttt888"
        zappa_cli.load_settings("tests/test_settings.toml")
        self.assertEqual(False, zappa_cli.stage_config["touch"])

    def test_load_settings_bad_additional_text_mimetypes(self):
        zappa_cli = ZappaCLI()
        zappa_cli.api_stage = "nobinarysupport"
        with self.assertRaises(ClickException):
            zappa_cli.load_settings("tests/test_bad_additional_text_mimetypes_settings.json")

    def test_load_settings_additional_text_mimetypes(self):
        zappa_cli = ZappaCLI()
        zappa_cli.api_stage = "addtextmimetypes"
        zappa_cli.load_settings("test_settings.json")
        expected_additional_text_mimetypes = ["application/custommimetype"]
        self.assertEqual(expected_additional_text_mimetypes, zappa_cli.stage_config["additional_text_mimetypes"])
        self.assertEqual(True, zappa_cli.stage_config["binary_support"])

    def test_settings_extension(self):
        """
        Make sure Zappa uses settings in the proper order: JSON, TOML, YAML.
        """
        tempdir = tempfile.mkdtemp(prefix="zappa-test-settings")
        shutil.copy("tests/test_one_env.json", tempdir + "/zappa_settings.json")
        shutil.copy("tests/test_settings.yml", tempdir + "/zappa_settings.yml")
        shutil.copy("tests/test_settings.yml", tempdir + "/zappa_settings.yaml")
        shutil.copy("tests/test_settings.toml", tempdir + "/zappa_settings.toml")

        orig_cwd = os.getcwd()
        os.chdir(tempdir)
        try:
            zappa_cli = ZappaCLI()

            # With all three, we should get the JSON file first.
            self.assertEqual(zappa_cli.get_json_or_yaml_settings(), "zappa_settings.json")
            zappa_cli.load_settings_file()
            self.assertIn("lonely", zappa_cli.zappa_settings)
            os.unlink("zappa_settings.json")

            # Without the JSON file, we should get the TOML file.
            self.assertEqual(zappa_cli.get_json_or_yaml_settings(), "zappa_settings.toml")
            zappa_cli.load_settings_file()
            self.assertIn("ttt888", zappa_cli.zappa_settings)
            self.assertNotIn("devor", zappa_cli.zappa_settings)
            os.unlink("zappa_settings.toml")

            # With just the YAML file, we should get it.
            self.assertEqual(zappa_cli.get_json_or_yaml_settings(), "zappa_settings.yml")
            zappa_cli.load_settings_file()
            self.assertIn("ttt888", zappa_cli.zappa_settings)
            self.assertIn("devor", zappa_cli.zappa_settings)
            os.unlink("zappa_settings.yml")

            self.assertEqual(zappa_cli.get_json_or_yaml_settings(), "zappa_settings.yaml")
            zappa_cli.load_settings_file()
            self.assertIn("ttt888", zappa_cli.zappa_settings)
            self.assertIn("devor", zappa_cli.zappa_settings)
            os.unlink("zappa_settings.yaml")

            # Without anything, we should get an exception.
            self.assertRaises(ClickException, zappa_cli.get_json_or_yaml_settings)
        finally:
            os.chdir(orig_cwd)
            shutil.rmtree(tempdir)

    def test_cli_utility(self):
        zappa_cli = ZappaCLI()
        zappa_cli.api_stage = "ttt888"
        zappa_cli.load_settings("test_settings.json")
        zappa_cli.create_package()
        zappa_cli.remove_local_zip()
        logs = [
            {"timestamp": "12345", "message": "[START RequestId] test"},
            {"timestamp": "12345", "message": "[REPORT RequestId] test"},
            {"timestamp": "12345", "message": "[END RequestId] test"},
            {"timestamp": "12345", "message": "test"},
            {
                "timestamp": "1480001341214",
                "message": '[INFO] 2016-11-24T15:29:13.326Z c0cb52d1-b25a-11e6-9b73-f940ce24319a 59.111.125.48 - -  [24/Nov/2016:15:29:13 +0000] "GET / HTTP/1.1" 200 2590 "" "python-requests/2.11.0" 0/4.672',
            },
            {
                "timestamp": "1480001341214",
                "message": '[INFO] 2016-11-24T15:29:13.326Z c0cb52d1-b25a-11e6-9b73-f940ce24319a 59.111.125.48 - -  [24/Nov/2016:15:29:13 +0000] "GET / HTTP/1.1" 400 2590 "" "python-requests/2.11.0" 0/4.672',
            },
            {
                "timestamp": "1480001341215",
                "message": "[1480001341258] [DEBUG] 2016-11-24T15:29:01.258Z b890d8f6-b25a-11e6-b6bc-718f7ec807df Zappa Event: {}",
            },
        ]
        zappa_cli.print_logs(logs)
        zappa_cli.print_logs(logs, colorize=False)
        zappa_cli.print_logs(logs, colorize=False, http=True)
        zappa_cli.print_logs(logs, colorize=True, http=True)
        zappa_cli.print_logs(logs, colorize=True, http=False)
        zappa_cli.print_logs(logs, colorize=True, non_http=True)
        zappa_cli.print_logs(logs, colorize=True, non_http=False)
        zappa_cli.print_logs(logs, colorize=True, non_http=True, http=True)
        zappa_cli.print_logs(logs, colorize=True, non_http=False, http=False)
        zappa_cli.print_logs(logs, colorize=False, force_colorize=False)
        zappa_cli.print_logs(logs, colorize=False, force_colorize=True)
        zappa_cli.print_logs(logs, colorize=True, force_colorize=False)
        zappa_cli.print_logs(logs, colorize=True, non_http=False, http=False, force_colorize=True)
        zappa_cli.check_for_update()

    def test_cli_format_invoke_command(self):
        zappa_cli = ZappaCLI()
        plain_string = "START RequestId: def8808e-5223-11e7-b3b7-4919f6e7dd4f Version: $LATEST\n[DEBUG]\t2017-06-15T23:39:27.638Z\tdef8808e-5223-11e7-b3b7-4919f6e7dd4f\tZappa Event: {'raw_command': 'import datetime; print(datetime.datetime.now())'}\n2017-06-15 23:39:27.638296\nEND RequestId: def8808e-5223-11e7-b3b7-4919f6e7dd4f\nREPORT RequestId: def8808e-5223-11e7-b3b7-4919f6e7dd4f\tDuration: 0.59 ms\tBilled Duration: 100 ms \tMemory Size: 512 MB\tMax Memory Used: 53 MB\t\n"
        final_string = "START RequestId: def8808e-5223-11e7-b3b7-4919f6e7dd4f Version: $LATEST\n[DEBUG] 2017-06-15T23:39:27.638Z def8808e-5223-11e7-b3b7-4919f6e7dd4f Zappa Event: {'raw_command': 'import datetime; print(datetime.datetime.now())'}\n2017-06-15 23:39:27.638296\nEND RequestId: def8808e-5223-11e7-b3b7-4919f6e7dd4f\nREPORT RequestId: def8808e-5223-11e7-b3b7-4919f6e7dd4f\nDuration: 0.59 ms\nBilled Duration: 100 ms \nMemory Size: 512 MB\nMax Memory Used: 53 MB\n"

        formated_string = zappa_cli.format_invoke_command(plain_string)
        self.assertEqual(final_string, formated_string)

    def test_cli_colorize_invoke_command(self):
        zappa_cli = ZappaCLI()
        plain_string = "START RequestId: dd81d3de-5225-11e7-a24f-59014f430ab3 Version: $LATEST\n[DEBUG] 2017-06-15T23:53:44.194Z dd81d3de-5225-11e7-a24f-59014f430ab3 Zappa Event: {'raw_command': 'import datetime; print(datetime.datetime.now())'}\n2017-06-15 23:53:44.195012\nEND RequestId: dd81d3de-5225-11e7-a24f-59014f430ab3\nREPORT RequestId: dd81d3de-5225-11e7-a24f-59014f430ab3\nDuration: 0.63 ms\nBilled Duration: 100 ms \nMemory Size: 512 MB\nMax Memory Used: 53 MB\n"
        final_string = "\x1b[36m\x1b[1m[START]\x1b[0m \x1b[32m\x1b[1mRequestId:\x1b[0m \x1b[35m\x1b[35mdd81d3de-5225-11e7-a24f-59014f430ab3\x1b[0m\x1b[0m \x1b[32m\x1b[1mVersion:\x1b[0m $LATEST\n\x1b[36m\x1b[1m[DEBUG]\x1b[0m 2017-06-15T23:53:44.194Z \x1b[35m\x1b[35mdd81d3de-5225-11e7-a24f-59014f430ab3\x1b[0m\x1b[0m \x1b[32m\x1b[1mZappa Event:\x1b[0m {'raw_command': 'import datetime; print(datetime.datetime.now())'}\n2017-06-15 23:53:44.195012\n\x1b[36m\x1b[1m[END]\x1b[0m \x1b[32m\x1b[1mRequestId:\x1b[0m \x1b[35m\x1b[35mdd81d3de-5225-11e7-a24f-59014f430ab3\x1b[0m\x1b[0m\n\x1b[36m\x1b[1m[REPORT]\x1b[0m \x1b[32m\x1b[1mRequestId:\x1b[0m \x1b[35m\x1b[35mdd81d3de-5225-11e7-a24f-59014f430ab3\x1b[0m\x1b[0m\n\x1b[32m\x1b[1mDuration:\x1b[0m 0.63 ms\n\x1b[32m\x1b[1mBilled\x1b[0m \x1b[32m\x1b[1mDuration:\x1b[0m 100 ms \n\x1b[32m\x1b[1mMemory Size:\x1b[0m 512 MB\n\x1b[32m\x1b[1mMax Memory Used:\x1b[0m 53 MB\n"

        colorized_string = zappa_cli.colorize_invoke_command(plain_string)
        self.assertEqual(final_string, colorized_string)

    def test_cli_colorize_whole_words_only(self):
        zappa_cli = ZappaCLI()
        plain_string = "START RESTART END RENDER report [DEBUG] TEXT[DEBUG]TEXT"
        final_string = "\x1b[36m\x1b[1m[START]\x1b[0m RESTART \x1b[36m\x1b[1m[END]\x1b[0m RENDER report \x1b[36m\x1b[1m[DEBUG]\x1b[0m TEXT\x1b[36m\x1b[1m[DEBUG]\x1b[0mTEXT"

        colorized_string = zappa_cli.colorize_invoke_command(plain_string)
        self.assertEqual(final_string, colorized_string)

    def test_cli_colorize_invoke_command_bad_string(self):
        zappa_cli = ZappaCLI()
        plain_string = "Hey, I'm a plain string, won't be colorized"
        final_string = "Hey, I'm a plain string, won't be colorized"

        colorized_string = zappa_cli.colorize_invoke_command(plain_string)
        self.assertEqual(final_string, colorized_string)

    @mock.patch("zappa.cli.ZappaCLI.colorize_invoke_command")
    @mock.patch("zappa.cli.ZappaCLI.format_invoke_command")
    def test_cli_format_lambda_response(self, mock_format, mock_colorize):
        format_msg = "formatted string"
        colorize_msg = "colorized string"
        mock_format.return_value = format_msg
        mock_colorize.return_value = colorize_msg
        zappa_cli = ZappaCLI()

        response_without_logresult = {"StatusCode": 200, "FunctionError": "some_err"}
        self.assertEqual(
            zappa_cli.format_lambda_response(response_without_logresult),
            response_without_logresult,
        )

        bad_utf8 = b"\xfc\xfc\xfc"
        bad_utf8_logresult = {
            "StatusCode": 200,
            "LogResult": base64.b64encode(bad_utf8),
        }
        self.assertEqual(zappa_cli.format_lambda_response(bad_utf8_logresult), bad_utf8)

        log_msg = "Function output logs go here"
        regular_logresult = {
            "StatusCode": 200,
            "LogResult": base64.b64encode(log_msg.encode()),
        }
        with mock.patch.object(sys.stdout, "isatty") as mock_isatty:
            mock_isatty.return_value = True
            formatted = zappa_cli.format_lambda_response(regular_logresult, True)
        mock_format.assert_called_once_with(log_msg)
        mock_colorize.assert_called_once_with(format_msg)
        self.assertEqual(formatted, colorize_msg)
        mock_format.reset_mock()
        mock_colorize.reset_mock()

        with mock.patch.object(sys.stdout, "isatty") as mock_isatty:
            mock_isatty.return_value = False
            formatted = zappa_cli.format_lambda_response(regular_logresult, True)
        mock_format.assert_not_called()
        mock_colorize.assert_not_called()
        self.assertEqual(formatted, log_msg)

        formatted = zappa_cli.format_lambda_response(regular_logresult, False)
        mock_format.assert_not_called()
        mock_colorize.assert_not_called()
        self.assertEqual(formatted, log_msg)

    def test_cli_save_python_settings_file(self):
        zappa_cli = ZappaCLI()
        zappa_cli.api_stage = "ttt888"
        zappa_cli.load_settings("test_settings.json")

        temp_dir = tempfile.mkdtemp()
        good_output_path = os.path.join(temp_dir, "zappa_settings.py")
        assert not os.path.exists(good_output_path)
        zappa_cli.save_python_settings_file(good_output_path)
        assert os.path.exists(good_output_path)

        bad_output_path = os.path.join(temp_dir, "settings.py")
        with self.assertRaises(ValueError):
            zappa_cli.save_python_settings_file(bad_output_path)

    # def test_cli_args(self):
    #     zappa_cli = ZappaCLI()
    #     # Sanity
    #     argv = '-s test_settings.json derp ttt888'.split()
    #     with self.assertRaises(SystemExit) as system_exit:
    #         zappa_cli.handle(argv)
    #     self.assertEqual(system_exit.exception.code, 2)

    # def test_cli_error_exit_code(self):
    #     # Discussion: https://github.com/Miserlou/Zappa/issues/407
    #     zappa_cli = ZappaCLI()
    #     # Sanity
    #     argv = '-s test_settings.json status devor'.split()
    #     with self.assertRaises(SystemExit) as system_exit:
    #         zappa_cli.handle(argv)
    #     self.assertEqual(system_exit.exception.code, 1)

    # def test_cli_default(self):
    #     # Discussion: https://github.com/Miserlou/Zappa/issues/422
    #     zappa_cli = ZappaCLI()
    #     argv = '-s tests/test_one_env.json status'.split()
    #     # It'll fail, but at least it'll cover it.
    #     with self.assertRaises(SystemExit) as system_exit:
    #         zappa_cli.handle(argv)
    #     self.assertEqual(system_exit.exception.code, 1)

    #     zappa_cli = ZappaCLI()
    #     argv = '-s tests/test_one_env.json status --all'.split()
    #     # It'll fail, but at least it'll cover it.
    #     with self.assertRaises(SystemExit) as system_exit:
    #         zappa_cli.handle(argv)
    #     self.assertEqual(system_exit.exception.code, 1)

    #     zappa_cli = ZappaCLI()
    #     argv = '-s test_settings.json status'.split()
    #     with self.assertRaises(SystemExit) as system_exit:
    #         zappa_cli.handle(argv)
    #     self.assertEqual(system_exit.exception.code, 2)

    # def test_cli_negative_rollback(self):
    #     zappa_cli = ZappaCLI()
    #     argv = '-s test_settings.json rollback -n -1 dev'.split()
    #     output = StringIO()
    #     old_stderr, sys.stderr = sys.stderr, output
    #     with self.assertRaises(SystemExit) as system_exit:

    #         print argv

    #         zappa_cli.handle(argv)
    #     self.assertEqual(system_exit.exception.code, 2)

    #     error_msg = output.getvalue().strip()
    #     expected = r".*This argument must be positive \(got -1\)$"
    #     self.assertRegex(error_msg, expected)
    #     sys.stderr = old_stderr

    # @mock.patch('zappa.cli.ZappaCLI.dispatch_command')
    # def test_cli_invoke(self, _):
    #     zappa_cli = ZappaCLI()
    #     argv = '-s test_settings.json invoke '.split()
    #     raw_tests = (
    #         ['--raw', 'devor', '"print 1+2"'],
    #         ['devor', '"print 1+2"', '--raw']
    #     )

    #     for cmd in raw_tests:
    #         zappa_cli.handle(argv + cmd)
    #         args = zappa_cli.vargs

    #         self.assertFalse(args['all'])
    #         self.assertTrue(args['raw'])
    #         self.assertEquals(args['command_rest'], '"print 1+2"')
    #         self.assertEquals(args['command_env'], 'devor')

    #     all_raw_tests = (
    #         ['--all', '--raw', '"print 1+2"'],
    #         ['"print 1+2"', '--all', '--raw'],
    #         ['--raw', '"print 1+2"', '--all'],
    #         ['--all', '"print 1+2"', '--raw']
    #     )
    #     for cmd in all_raw_tests:
    #         zappa_cli.handle(argv + cmd)
    #         args = zappa_cli.vargs

    #         self.assertTrue(args['all'])
    #         self.assertTrue(args['raw'])
    #         self.assertEquals(args['command_rest'], '"print 1+2"')
    #         self.assertEquals(args['command_env'], None)

    #     zappa_cli.handle(argv + ['devor', 'myapp.my_func'])
    #     args = zappa_cli.vargs
    #     self.assertEquals(args['command_rest'], 'myapp.my_func')

    #     all_func_tests = (
    #         ['--all', 'myapp.my_func'],
    #         ['myapp.my_func', '--all']
    #     )
    #     for cmd in all_func_tests:
    #         zappa_cli.handle(argv + cmd)
    #         args = zappa_cli.vargs

    #         self.assertTrue(args['all'])
    #         self.assertEquals(args['command_rest'], 'myapp.my_func')

    # @mock.patch('zappa.cli.ZappaCLI.dispatch_command')
    # def test_cli_manage(self, _):
    #     zappa_cli = ZappaCLI()
    #     argv = '--settings test_settings.json manage'.split()
    #     all_tests = (
    #         ['--all', 'showmigrations', 'admin'],
    #         ['showmigrations', 'admin', '--all']
    #     )

    #     for cmd in all_tests:

    #         print argv
    #         print cmd
    #         print(argv + cmd)

    #         zappa_cli.handle(argv + cmd)
    #         args = zappa_cli.vargs

    #         self.assertTrue(args['all'])
    #         self.assertTrue(
    #             args['command_rest'] == ['showmigrations', 'admin']
    #         )

    #     cmd = ['devor', 'showmigrations', 'admin']
    #     zappa_cli.handle(argv + cmd)
    #     args = zappa_cli.vargs

    #     self.assertFalse(args['all'])
    #     self.assertTrue(
    #         args['command_rest'] == ['showmigrations', 'admin']
    #     )

    #     cmd = ['devor', '"shell --version"']
    #     zappa_cli.handle(argv + cmd)
    #     args = zappa_cli.vargs

    #     self.assertFalse(args['all'])
    #     self.assertTrue(args['command_rest'] == ['"shell --version"'])

    def test_bad_json_catch(self):
        zappa_cli = ZappaCLI()
        self.assertRaises(ValueError, zappa_cli.load_settings_file, "tests/test_bad_settings.json")

    def test_bad_stage_name_catch(self):
        zappa_cli = ZappaCLI()
        zappa_cli.api_stage = "ttt-888"
        zappa_cli.load_settings("tests/test_bad_stage_name_settings.json")
        self.assertRaises(ValueError, zappa_cli.dispatch_command, "deploy", "ttt-888")

    def test_bad_environment_vars_catch(self):
        zappa_cli = ZappaCLI()
        zappa_cli.api_stage = "ttt888"
        self.assertRaises(ValueError, zappa_cli.load_settings, "tests/test_bad_environment_vars.json")

    # @mock.patch('botocore.session.Session.full_config', new_callable=mock.PropertyMock)
    # def test_cli_init(self, mock_config):

    #     # Coverage for all profile detection paths
    #     mock_config.side_effect = [
    #         { 'profiles' : { 'default' : { 'region' : 'us-east-1'} } },
    #         { 'profiles' : { 'default' : { 'region' : 'us-east-1'} } },
    #         { 'profiles' : {
    #             'default' : {
    #                 'region' : 'us-east-1'
    #             },
    #             'another' : {
    #                 'region' : 'us-east-1'
    #             }
    #         } },
    #         { 'profiles' : {
    #             'radical' : {
    #                 'region' : 'us-east-1'
    #             },
    #             'another' : {
    #                 'region' : 'us-east-1'
    #             }
    #         } },
    #         { 'profiles': {} },
    #         { 'profiles': {} },
    #         { 'profiles' : { 'default' : { 'region' : 'us-east-1'} } },
    #     ]

    #     if os.path.isfile('zappa_settings.json'):
    #         os.remove('zappa_settings.json')

    #     # Test directly
    #     zappa_cli = ZappaCLI()
    #     # Via http://stackoverflow.com/questions/2617057/how-to-supply-stdin-files-and-environment-variable-inputs-to-python-unit-tests
    #     inputs = ['dev', 'lmbda', 'test_settings', 'y', '']

    #     def test_for(inputs):
    #         input_generator = (i for i in inputs)
    #         bi = 'builtins.input'

    #         with mock.patch(bi, lambda prompt: next(input_generator)):
    #             zappa_cli.init()

    #         if os.path.isfile('zappa_settings.json'):
    #             os.remove('zappa_settings.json')

    #     test_for(inputs)
    #     test_for(['dev', 'lmbda', 'test_settings', 'n', ''])
    #     test_for(['dev', 'default', 'lmbda', 'test_settings', '', ''])
    #     test_for(['dev', 'radical', 'lmbda', 'test_settings', 'p', ''])
    #     test_for(['dev', 'lmbda', 'test_settings', 'y', ''])
    #     test_for(['dev', 'lmbda', 'test_settings', 'p', 'n'])

    #     # Test via handle()
    #     input_generator = (i for i in inputs)
    #     bi = 'builtins.input'
    #     with mock.patch(bi, lambda prompt: next(input_generator)):
    #         zappa_cli = ZappaCLI()
    #         argv = ['init']
    #         zappa_cli.handle(argv)

    #     if os.path.isfile('zappa_settings.json'):
    #         os.remove('zappa_settings.json')

    def test_domain_name_match(self):
        # Simple sanity check
        zone = Zappa.get_best_match_zone(
            all_zones={
                "HostedZones": [
                    {
                        "Name": "example.com.au.",
                        "Id": "zone-correct",
                        "Config": {"PrivateZone": False},
                    }
                ]
            },
            domain="www.example.com.au",
        )
        assert zone == "zone-correct"

        # No match test
        zone = Zappa.get_best_match_zone(
            all_zones={
                "HostedZones": [
                    {
                        "Name": "example.com.au.",
                        "Id": "zone-incorrect",
                        "Config": {"PrivateZone": False},
                    }
                ]
            },
            domain="something-else.com.au",
        )
        assert zone is None

        # More involved, better match should win.
        zone = Zappa.get_best_match_zone(
            all_zones={
                "HostedZones": [
                    {
                        "Name": "example.com.au.",
                        "Id": "zone-incorrect",
                        "Config": {"PrivateZone": False},
                    },
                    {
                        "Name": "subdomain.example.com.au.",
                        "Id": "zone-correct",
                        "Config": {"PrivateZone": False},
                    },
                ]
            },
            domain="www.subdomain.example.com.au",
        )
        assert zone == "zone-correct"

        # Check private zone is not matched
        zone = Zappa.get_best_match_zone(
            all_zones={
                "HostedZones": [
                    {
                        "Name": "example.com.au.",
                        "Id": "zone-private",
                        "Config": {"PrivateZone": True},
                    }
                ]
            },
            domain="www.example.com.au",
        )
        assert zone is None

        # More involved, should ignore the private zone and match the public.
        zone = Zappa.get_best_match_zone(
            all_zones={
                "HostedZones": [
                    {
                        "Name": "subdomain.example.com.au.",
                        "Id": "zone-private",
                        "Config": {"PrivateZone": True},
                    },
                    {
                        "Name": "subdomain.example.com.au.",
                        "Id": "zone-public",
                        "Config": {"PrivateZone": False},
                    },
                ]
            },
            domain="www.subdomain.example.com.au",
        )
        assert zone == "zone-public"

    def test_domain_name_match_components(self):
        # Simple sanity check
        zone = Zappa.get_best_match_zone(
            all_zones={
                "HostedZones": [
                    {
                        "Name": "example.com.",
                        "Id": "zone-correct",
                        "Config": {"PrivateZone": False},
                    },
                    {
                        "Name": "beta.example.com.",
                        "Id": "zone-incorrect",
                        "Config": {"PrivateZone": False},
                    },
                ]
            },
            domain="some-beta.example.com",
        )
        assert zone == "zone-correct"

    def test_domain_name_match_components_short(self):
        zone = Zappa.get_best_match_zone(
            all_zones={
                "HostedZones": [
                    {
                        "Name": "beta.example.com.",
                        "Id": "zone-incorrect",
                        "Config": {"PrivateZone": False},
                    },
                    {
                        "Name": "example.com.",
                        "Id": "zone-correct",
                        "Config": {"PrivateZone": False},
                    },
                ]
            },
            domain="example.com",
        )
        assert zone == "zone-correct"

    ##
    # Let's Encrypt / ACME
    ##

    def test_lets_encrypt_sanity(self):
        # We need a fake account key and crt
        import subprocess

        devnull = open(os.devnull, "wb")
        out = subprocess.check_output(["openssl", "genrsa", "2048"], stderr=devnull)
        with open(os.path.join(gettempdir(), "account.key"), "wb") as f:
            f.write(out)

        cmd = [
            "openssl",
            "req",
            "-x509",
            "-newkey",
            "rsa:2048",
            "-subj",
            "/C=US/ST=Denial/L=Springfield/O=Dis/CN=www.example.com",
            "-passout",
            "pass:foo",
            "-keyout",
            os.path.join(gettempdir(), "key.key"),
            "-out",
            os.path.join(gettempdir(), "signed.crt"),
            "-days",
            "1",
        ]
        devnull = open(os.devnull, "wb")
        subprocess.check_call(cmd, stdout=devnull, stderr=devnull)

        DEFAULT_CA = "https://acme-staging.api.letsencrypt.org"
        CA = "https://acme-staging.api.letsencrypt.org"

        try:
            result = register_account()
        except ValueError as e:
            pass  # that's fine.

        create_domain_key()
        create_domain_csr("herp.derp.wtf")
        parse_account_key()
        parse_csr()
        create_chained_certificate()

        try:
            result = sign_certificate()
        except ValueError as e:
            pass  # that's fine.

        # This service fails due to remote "over-quota" errors,
        # so let's retire it until we can find a better provider.

        # result = verify_challenge('http://echo.jsontest.com/status/valid')
        # try:
        #     result = verify_challenge('http://echo.jsontest.com/status/fail')
        # except ValueError as e:
        #     pass # that's fine.
        # try:
        #     result = verify_challenge('http://bing.com')
        # except ValueError as e:
        #     pass # that's fine.

        encode_certificate(b"123")

        # without domain testing..
        zappa_cli = ZappaCLI()
        zappa_cli.api_stage = "ttt888"
        zappa_cli.load_settings("test_settings.json")
        get_cert_and_update_domain(zappa_cli, "kerplah", "zzzz", domain=None)

    def test_certify_sanity_checks(self):
        """
        Make sure 'zappa certify':
        * Errors out when a deployment hasn't taken place.
        * Writes errors when certificate settings haven't been specified.
        * Calls Zappa correctly for creates vs. updates.
        """
        zappa_cli = ZappaCLI()
        zappa_cli.domain = "test.example.com"
        try:
            zappa_cli.certify()
        except AttributeError:
            # Since zappa_cli.zappa isn't initialized, the certify() call
            # fails when it tries to inspect what Zappa has deployed.
            pass

        # Set up a core.Zappa mock and let us save some state about
        # domains and lambdas
        zappa_mock = mock.create_autospec(Zappa)
        zappa_mock.function_versions = []
        zappa_mock.domain_names = {}

        def get_lambda_function_versions(_function_name, *_args, **_kwargs):
            return zappa_mock.function_versions

        def get_domain_name(domain, *_args, **_kwargs):
            return zappa_mock.domain_names.get(domain)

        zappa_mock.get_domain_name.side_effect = get_domain_name
        zappa_mock.get_lambda_function_versions.side_effect = get_lambda_function_versions

        zappa_cli.zappa = zappa_mock
        self.assertRaises(ClickException, zappa_cli.certify)

        # Make sure we get an error if we don't configure the domain.
        zappa_cli.zappa.function_versions = ["$LATEST"]
        zappa_cli.api_stage = "stage"
        zappa_cli.zappa_settings = {"stage": {}}
        zappa_cli.api_stage = "stage"
        zappa_cli.domain = "test.example.com"

        try:
            zappa_cli.certify()
        except ClickException as e:
            log_output = str(e)
            self.assertIn("Can't certify a domain without", log_output)
            self.assertIn("domain", log_output)

        # Without any LetsEncrypt settings, we should get a message about
        # not having a lets_encrypt_key setting.
        zappa_cli.zappa_settings["stage"]["domain"] = "test.example.com"
        try:
            zappa_cli.certify()
            self.fail("Expected a ClickException")
        except ClickException as e:
            log_output = str(e)
            self.assertIn("Can't certify a domain without", log_output)
            self.assertIn("lets_encrypt_key", log_output)

        # With partial settings, we should get a message about not having
        # certificate, certificate_key, and certificate_chain
        zappa_cli.zappa_settings["stage"]["certificate"] = "foo"
        try:
            zappa_cli.certify()
            self.fail("Expected a ClickException")
        except ClickException as e:
            log_output = str(e)
            self.assertIn("Can't certify a domain without", log_output)
            self.assertIn("certificate_key", log_output)
            self.assertIn("certificate_chain", log_output)

        zappa_cli.zappa_settings["stage"]["certificate_key"] = "key"
        try:
            zappa_cli.certify()
            self.fail("Expected a ClickException")
        except ClickException as e:
            log_output = str(e)
            self.assertIn("Can't certify a domain without", log_output)
            self.assertIn("certificate_key", log_output)
            self.assertIn("certificate_chain", log_output)

        zappa_cli.zappa_settings["stage"]["certificate_chain"] = "chain"
        del zappa_cli.zappa_settings["stage"]["certificate_key"]
        try:
            zappa_cli.certify()
            self.fail("Expected a ClickException")
        except ClickException as e:
            log_output = str(e)
            self.assertIn("Can't certify a domain without", log_output)
            self.assertIn("certificate_key", log_output)
            self.assertIn("certificate_chain", log_output)

        # With all certificate settings, make sure Zappa's domain calls
        # are executed.
        cert_file = tempfile.NamedTemporaryFile()
        cert_file.write(b"Hello world")
        cert_file.flush()

        zappa_cli.zappa_settings["stage"].update(
            {
                "certificate": cert_file.name,
                "certificate_key": cert_file.name,
                "certificate_chain": cert_file.name,
            }
        )

        f = io.StringIO()
        with redirect_stdout(f):
            zappa_cli.certify()
            zappa_cli.zappa.create_domain_name.assert_called_once()
            zappa_cli.zappa.update_route53_records.assert_called_once()
            zappa_cli.zappa.update_domain_name.assert_not_called()
        log_output = f.getvalue()
        self.assertIn("Created a new domain name", log_output)

        zappa_cli.zappa.reset_mock()
        zappa_cli.zappa.domain_names["test.example.com"] = "*.example.com"

        f = io.StringIO()
        with redirect_stdout(f):
            zappa_cli.certify()
            zappa_cli.zappa.update_domain_name.assert_called_once()
            zappa_cli.zappa.update_route53_records.assert_not_called()
            zappa_cli.zappa.create_domain_name.assert_not_called()
        log_output = f.getvalue()
        self.assertNotIn("Created a new domain name", log_output)

        # Test creating domain without Route53
        zappa_cli.zappa_settings["stage"].update(
            {
                "route53_enabled": False,
            }
        )
        zappa_cli.zappa.reset_mock()
        zappa_cli.zappa.domain_names["test.example.com"] = ""

        f = io.StringIO()
        with redirect_stdout(f):
            zappa_cli.certify()
            zappa_cli.zappa.create_domain_name.assert_called_once()
            zappa_cli.zappa.update_route53_records.assert_not_called()
            zappa_cli.zappa.update_domain_name.assert_not_called()
        log_output = f.getvalue()
        self.assertIn("Created a new domain name", log_output)

    @mock.patch("troposphere.Template")
    @mock.patch("botocore.client")
    def test_get_domain_respects_route53_setting(self, client, template):
        zappa_core = Zappa(
            boto_session=mock.Mock(),
            profile_name="test",
            aws_region="test",
            load_credentials=False,
        )
        zappa_core.apigateway_client = mock.Mock()
        zappa_core.route53 = mock.Mock()

        # Check it returns valid and exits early
        record = zappa_core.get_domain_name("test_domain", route53=False)
        self.assertIsNotNone(record)
        zappa_core.apigateway_client.get_domain_name.assert_called_once()
        zappa_core.route53.list_hosted_zones.assert_not_called()

        zappa_core.apigateway_client.reset_mock()
        zappa_core.route53.reset_mock()

        # And that the route53 path still works
        zappa_core.route53.list_hosted_zones.return_value = {
            "IsTruncated": False,
            "HostedZones": [{"Id": "somezone"}],
        }
        zappa_core.route53.list_resource_record_sets.return_value = {
            "ResourceRecordSets": [{"Type": "A", "Name": "test_domain1"}]
        }

        record = zappa_core.get_domain_name("test_domain")
        self.assertIsNotNone(record)
        zappa_core.apigateway_client.get_domain_name.assert_called_once()
        zappa_core.route53.list_hosted_zones.assert_called_once()
        zappa_core.route53.list_resource_record_sets.assert_called_once_with(HostedZoneId="somezone")

    @mock.patch("botocore.client")
    def test_get_all_zones_normal_case(self, client):
        zappa_core = Zappa(
            boto_session=mock.Mock(),
            profile_name="test",
            aws_region="test",
            load_credentials=False,
        )
        zappa_core.route53 = mock.Mock()

        # Check that it handle the normal case
        zappa_core.route53.list_hosted_zones.return_value = {
            "IsTruncated": False,
            "HostedZones": [{"Id": "somezone"}],
        }

        zones = zappa_core.get_all_zones()
        zappa_core.route53.list_hosted_zones.assert_called_with(MaxItems="100")
        self.assertListEqual(zones["HostedZones"], [{"Id": "somezone"}])

    @mock.patch("botocore.client")
    def test_get_all_zones_two_pages(self, client):
        zappa_core = Zappa(
            boto_session=mock.Mock(),
            profile_name="test",
            aws_region="test",
            load_credentials=False,
        )
        zappa_core.route53 = mock.Mock()

        # Check that it handle the normal case
        zappa_core.route53.list_hosted_zones.side_effect = [
            {
                "IsTruncated": True,
                "HostedZones": [{"Id": "zone1"}],
                "NextMarker": "101",
            },
            {"IsTruncated": False, "HostedZones": [{"Id": "zone2"}]},
        ]

        zones = zappa_core.get_all_zones()
        zappa_core.route53.list_hosted_zones.assert_has_calls(
            [
                mock.call(MaxItems="100"),
                mock.call(MaxItems="100", Marker="101"),
            ]
        )
        self.assertListEqual(zones["HostedZones"], [{"Id": "zone1"}, {"Id": "zone2"}])

    def test_event_name(self):
        zappa = Zappa()
        truncated = zappa.get_event_name(
            "basldfkjalsdkfjalsdkfjaslkdfjalsdkfjadlsfkjasdlfkjasdlfkjasdflkjasdf-asdfasdfasdfasdfasdf",
            "this.is.my.dang.function.wassup.yeah.its.long",
        )
        self.assertTrue(len(truncated) <= 64)
        self.assertTrue(truncated.endswith("this.is.my.dang.function.wassup.yeah.its.long"))
        truncated = zappa.get_event_name(
            "basldfkjalsdkfjalsdkfjaslkdfjalsdkfjadlsfkjasdlfkjasdlfkjasdflkjasdf-asdfasdfasdfasdfasdf",
            "thisidoasdfaljksdfalskdjfalsdkfjasldkfjalsdkfjalsdkfjalsdfkjalasdfasdfasdfasdklfjasldkfjalsdkjfaslkdfjasldkfjasdflkjdasfskdj",
        )
        self.assertTrue(len(truncated) <= 64)
        truncated = zappa.get_event_name("a", "b")
        self.assertTrue(len(truncated) <= 64)
        self.assertEqual(truncated, "a-b")

    def test_get_scheduled_event_name(self):
        zappa = Zappa()
        event = {}
        function = "foo"
        lambda_name = "bar"
        self.assertEqual(
            zappa.get_scheduled_event_name(event, function, lambda_name),
            f"{lambda_name}-{function}",
        )

    def test_get_scheduled_event_name__has_name(self):
        zappa = Zappa()
        event = {"name": "my_event"}
        function = "foo"
        lambda_name = "bar"
        self.assertEqual(
            zappa.get_scheduled_event_name(event, function, lambda_name),
            f"{lambda_name}-{event['name']}-{function}",
        )

    def test_get_scheduled_event_name__has_index(self):
        zappa = Zappa()
        event = {}
        function = "foo"
        lambda_name = "bar"
        index = 1
        self.assertEqual(
            zappa.get_scheduled_event_name(event, function, lambda_name, index),
            f"{lambda_name}-{index}-{function}",
        )

    def test_get_scheduled_event_name__has_name__has_index(self):
        zappa = Zappa()
        event = {"name": "my_event"}
        function = "foo"
        lambda_name = "bar"
        index = 1
        self.assertEqual(
            zappa.get_scheduled_event_name(event, function, lambda_name, index),
            f"{lambda_name}-{index}-{event['name']}-{function}",
        )

    def test_get_scheduled_event_name__truncated(self):
        zappa = Zappa()
        event = {}
        function = "foo"
        lambda_name = "bar" * 100
        hashed_lambda_name = hashlib.sha1(lambda_name.encode()).hexdigest()
        self.assertEqual(
            zappa.get_scheduled_event_name(event, function, lambda_name),
            f"{hashed_lambda_name}-{function}",
        )

    def test_get_scheduled_event_name__truncated__has_name(self):
        zappa = Zappa()
        event = {"name": "my_event"}
        function = "foo"
        lambda_name = "bar" * 100
        hashed_lambda_name = hashlib.sha1(lambda_name.encode()).hexdigest()
        self.assertEqual(
            zappa.get_scheduled_event_name(event, function, lambda_name),
            f"{hashed_lambda_name}-{event['name']}-{function}",
        )

    def test_get_scheduled_event_name__truncated__has_name__has_index(self):
        zappa = Zappa()
        event = {"name": "my_event"}
        function = "foo"
        lambda_name = "bar" * 100
        index = 1
        hashed_lambda_name = hashlib.sha1(lambda_name.encode()).hexdigest()
        self.assertEqual(
            zappa.get_scheduled_event_name(event, function, lambda_name, index),
            f"{hashed_lambda_name}-{index}-{event['name']}-{function}",
        )

    def test_shameless(self):
        shamelessly_promote()

    def test_remote_env_package(self):
        zappa_cli = ZappaCLI()
        zappa_cli.api_stage = "deprecated_remote_env"
        zappa_cli.load_settings("test_settings.json")
        self.assertEqual("lmbda-env", zappa_cli.stage_config["remote_env_bucket"])
        self.assertEqual("dev/env.json", zappa_cli.stage_config["remote_env_file"])
        zappa_cli.create_package()
        with zipfile.ZipFile(zappa_cli.zip_path, "r") as lambda_zip:
            content = lambda_zip.read("zappa_settings.py")
        zappa_cli.remove_local_zip()
        # m = re.search("REMOTE_ENV='(.*)'", content)
        # self.assertEqual(m.group(1), 's3://lmbda-env/dev/env.json')

        zappa_cli = ZappaCLI()
        zappa_cli.api_stage = "remote_env"
        zappa_cli.load_settings("test_settings.json")
        self.assertEqual("s3://lmbda-env/prod/env.json", zappa_cli.stage_config["remote_env"])
        zappa_cli.create_package()
        with zipfile.ZipFile(zappa_cli.zip_path, "r") as lambda_zip:
            content = lambda_zip.read("zappa_settings.py")
        zappa_cli.remove_local_zip()
        # m = re.search("REMOTE_ENV='(.*)'", content)
        # self.assertEqual(m.group(1), 's3://lmbda-env/prod/env.json')

    def test_package_only(self):
        for delete_local_zip in [True, False]:
            zappa_cli = ZappaCLI()
            if delete_local_zip:
                zappa_cli.api_stage = "build_package_only_delete_local_zip_true"
            else:
                zappa_cli.api_stage = "build_package_only_delete_local_zip_false"
            zappa_cli.load_settings("test_settings.json")
            zappa_cli.package()
            zappa_cli.on_exit()  # simulate the command exits
            # the zip should never be removed
            self.assertEqual(os.path.isfile(zappa_cli.zip_path), True)

            # cleanup
            os.remove(zappa_cli.zip_path)

    def test_package_output(self):
        for delete_local_zip in [True]:
            zappa_cli = ZappaCLI()
            if delete_local_zip:
                zappa_cli.api_stage = "build_package_only_delete_local_zip_true"
            zappa_cli.load_settings("test_settings.json")
            zappa_cli.package(output="oh-boy.zip")
            zappa_cli.on_exit()  # simulate the command exits
            # the zip should never be removed
            self.assertEqual(os.path.isfile(zappa_cli.zip_path), True)

            # cleanup
            os.remove(zappa_cli.zip_path)

    def test_package_does_not_load_credentials(self):
        zappa_cli = ZappaCLI()
        zappa_cli.api_stage = "ttt888"

        with mock.patch("zappa.core.Zappa.load_credentials") as LoadCredentialsMock:
            # load_credentials is set in ZappaCLI.handler; simulates 'zappa package'
            zappa_cli.load_credentials = False
            zappa_cli.load_settings("test_settings.json")
            zappa_cli.package()
            zappa_cli.on_exit()  # simulate the command exits

            # credentials should not be loaded for package command
            self.assertFalse(zappa_cli.load_credentials)
            self.assertFalse(LoadCredentialsMock.called)

        # cleanup
        os.remove(zappa_cli.zip_path)

    def test_flask_logging_bug(self):
        """
        This checks whether Flask can write errors sanely.
        https://github.com/Miserlou/Zappa/issues/283
        """
        event = {
            "body": None,
            "headers": {},
            "pathParameters": {},
            "path": "/",
            "httpMethod": "GET",
            "queryStringParameters": {},
            "requestContext": {},
        }

        old_stderr = sys.stderr
        sys.stderr = BytesIO()
        try:
            environ = create_wsgi_request(event)
            app = flask.Flask(__name__)
            with app.request_context(environ):
                app.logger.error("This is a test")
                log_output = sys.stderr.getvalue()
        finally:
            sys.stderr = old_stderr

    def test_slim_handler(self):
        zappa_cli = ZappaCLI()
        zappa_cli.api_stage = "slim_handler"
        zappa_cli.load_settings("test_settings.json")

        # create_package builds the package from the latest zappa pypi release
        # If the *current* minor release is not available on pypi create_package() will fail
        # assumes that the latest pypi release has a tag matching "v?[0-9]+.[0-9]+.[0-9]+" defined in git.
        command = "git tag"
        command_output = check_output(command, shell=True).decode("utf8")

        # get valid versions from tags
        version_match_string = "v?[0-9]+.[0-9]+.[0-9]+"
        tags = [
            tag.strip() for tag in command_output.split("\n") if tag.strip() and re.match(version_match_string, tag.strip())
        ]

        latest_release_tag = sorted(tags, key=version.parse)[-1]
        zappa_cli.create_package(use_zappa_release=latest_release_tag)

        self.assertTrue(os.path.isfile(zappa_cli.handler_path))
        self.assertTrue(os.path.isfile(zappa_cli.zip_path))

        zappa_cli.remove_local_zip()

    def test_settings_py_generation(self):
        zappa_cli = ZappaCLI()
        zappa_cli.api_stage = "ttt888"
        zappa_cli.load_settings("test_settings.json")
        zappa_cli.create_package()
        with zipfile.ZipFile(zappa_cli.zip_path, "r") as lambda_zip:
            content = lambda_zip.read("zappa_settings.py").decode("utf-8")
            settings = {}
            exec(content, globals(), settings)

            # validate environment variables
            self.assertIn("ENVIRONMENT_VARIABLES", settings)
            self.assertEqual(settings["ENVIRONMENT_VARIABLES"]["TEST_ENV_VAR"], "test_value")

            # validate Context header mappings
            self.assertIn("CONTEXT_HEADER_MAPPINGS", settings)
            self.assertEqual(
                settings["CONTEXT_HEADER_MAPPINGS"]["CognitoIdentityId"],
                "identity.cognitoIdentityId",
            )
            self.assertEqual(settings["CONTEXT_HEADER_MAPPINGS"]["APIStage"], "stage")

        zappa_cli.remove_local_zip()

    def test_only_ascii_env_var_allowed(self):
        zappa_cli = ZappaCLI()
        zappa_cli.api_stage = "ttt888"
        zappa_cli.load_settings("tests/test_non_ascii_environment_var_key.json")
        with self.assertRaises(ValueError) as context:
            zappa_cli.create_package()
        self.assertEqual("Environment variable keys must be ascii.", str(context.exception))

    # TODO: encountered error when vpc_config["SubnetIds"] or vpc_config["SecurityGroupIds"] is missing
    # We need to make the code more robust in this case and avoid the KeyError
    def test_zappa_core_deploy_lambda_alb_missing_cert_arn(self):
        kwargs = {
            "lambda_arn": "adatok",
            "lambda_name": "test",
            "alb_vpc_config": {
                "SubnetIds": [],
                "SecurityGroupIds": [],
                "CertificateArn": None,
            },
            "timeout": "30",
        }

        zappa_core = Zappa(
            boto_session=mock.Mock(),
            profile_name="test",
            aws_region="test",
            load_credentials=False,
        )

        with self.assertRaises(EnvironmentError) as context:
            zappa_core.deploy_lambda_alb(**kwargs)

    def test_zappa_core_deploy_lambda_alb(self):
        kwargs = {
            "lambda_arn": str(uuid.uuid4()),
            "lambda_name": str(uuid.uuid4()),
            "alb_vpc_config": {
                "SubnetIds": [],
                "SecurityGroupIds": [],
                "CertificateArn": str(uuid.uuid4()),
            },
            "timeout": "30",
        }

        zappa_core = Zappa(
            boto_session=mock.Mock(),
            profile_name="test",
            aws_region="test",
            load_credentials=False,
        )
        zappa_core.elbv2_client = botocore.session.get_session().create_client("elbv2")
        zappa_core.lambda_client = botocore.session.get_session().create_client("lambda")
        elbv2_stubber = botocore.stub.Stubber(zappa_core.elbv2_client)
        lambda_stubber = botocore.stub.Stubber(zappa_core.lambda_client)

        loadbalancer_arn = str(uuid.uuid4())
        targetgroup_arn = str(uuid.uuid4())

        elbv2_stubber.add_response(
            "create_load_balancer",
            expected_params={
                "Name": kwargs["lambda_name"],
                "Subnets": kwargs["alb_vpc_config"]["SubnetIds"],
                "SecurityGroups": kwargs["alb_vpc_config"]["SecurityGroupIds"],
                "Scheme": "internet-facing",
                "Type": "application",
                "IpAddressType": "ipv4",
            },
            service_response={
                "LoadBalancers": [
                    {
                        "LoadBalancerArn": loadbalancer_arn,
                        "DNSName": "test",
                        "VpcId": "test",
                        "State": {"Code": "OK"},
                    }
                ]
            },
        )
        elbv2_stubber.add_response(
            "describe_load_balancers",
            expected_params={
                "LoadBalancerArns": [loadbalancer_arn],
            },
            service_response={"LoadBalancers": [{"LoadBalancerArn": loadbalancer_arn, "State": {"Code": "active"}}]},
        )
        elbv2_stubber.add_response(
            "modify_load_balancer_attributes",
            expected_params={
                "LoadBalancerArn": loadbalancer_arn,
                "Attributes": [{"Key": "idle_timeout.timeout_seconds", "Value": kwargs["timeout"]}],
            },
            service_response={"Attributes": [{"Key": "idle_timeout.timeout_seconds", "Value": kwargs["timeout"]}]},
        )

        elbv2_stubber.add_response(
            "create_target_group",
            expected_params={
                "Name": kwargs["lambda_name"],
                "TargetType": "lambda",
            },
            service_response={
                "TargetGroups": [
                    {
                        "TargetGroupArn": targetgroup_arn,
                    }
                ]
            },
        )
        elbv2_stubber.add_response(
            "modify_target_group_attributes",
            expected_params={
                "TargetGroupArn": targetgroup_arn,
                "Attributes": [{"Key": "lambda.multi_value_headers.enabled", "Value": "true"}],
            },
            service_response={
                "Attributes": [{"Key": "lambda.multi_value_headers.enabled", "Value": "true"}],
            },
        )

        lambda_stubber.add_response(
            "add_permission",
            expected_params={
                "Action": "lambda:InvokeFunction",
                "FunctionName": "{}:{}".format(kwargs["lambda_arn"], ALB_LAMBDA_ALIAS),
                "Principal": "elasticloadbalancing.amazonaws.com",
                "SourceArn": targetgroup_arn,
                "StatementId": kwargs["lambda_name"],
            },
            service_response={},
        )
        elbv2_stubber.add_response(
            "register_targets",
            expected_params={
                "TargetGroupArn": targetgroup_arn,
                "Targets": [{"Id": "{}:{}".format(kwargs["lambda_arn"], ALB_LAMBDA_ALIAS)}],
            },
            service_response={},
        )
        elbv2_stubber.add_response(
            "create_listener",
            expected_params={
                "Certificates": [
                    {
                        "CertificateArn": kwargs["alb_vpc_config"]["CertificateArn"],
                    }
                ],
                "DefaultActions": [
                    {
                        "Type": "forward",
                        "TargetGroupArn": targetgroup_arn,
                    }
                ],
                "LoadBalancerArn": loadbalancer_arn,
                "Protocol": "HTTPS",
                "Port": 443,
            },
            service_response={},
        )
        lambda_stubber.activate()
        elbv2_stubber.activate()
        zappa_core.deploy_lambda_alb(**kwargs)

    def test_zappa_core_undeploy_lambda_alb(self):
        kwargs = {
            "lambda_name": str(uuid.uuid4()),
        }

        zappa_core = Zappa(
            boto_session=mock.Mock(),
            profile_name="test",
            aws_region="test",
            load_credentials=False,
        )
        zappa_core.elbv2_client = botocore.session.get_session().create_client("elbv2")
        zappa_core.lambda_client = botocore.session.get_session().create_client("lambda")
        elbv2_stubber = botocore.stub.Stubber(zappa_core.elbv2_client)
        lambda_stubber = botocore.stub.Stubber(zappa_core.lambda_client)

        loadbalancer_arn = str(uuid.uuid4())
        listener_arn = str(uuid.uuid4())
        function_arn = str(uuid.uuid4())
        targetgroup_arn = str(uuid.uuid4())

        lambda_stubber.add_response(
            "remove_permission",
            expected_params={
                "FunctionName": kwargs["lambda_name"],
                "StatementId": kwargs["lambda_name"],
            },
            service_response={},
        )
        elbv2_stubber.add_response(
            "describe_load_balancers",
            expected_params={
                "Names": [kwargs["lambda_name"]],
            },
            service_response={
                "LoadBalancers": [
                    {
                        "LoadBalancerArn": loadbalancer_arn,
                    }
                ]
            },
        )
        elbv2_stubber.add_response(
            "describe_listeners",
            expected_params={
                "LoadBalancerArn": loadbalancer_arn,
            },
            service_response={
                "Listeners": [
                    {
                        "ListenerArn": listener_arn,
                    }
                ]
            },
        )
        elbv2_stubber.add_response(
            "delete_listener",
            expected_params={
                "ListenerArn": listener_arn,
            },
            service_response={},
        )
        elbv2_stubber.add_response(
            "delete_load_balancer",
            expected_params={
                "LoadBalancerArn": loadbalancer_arn,
            },
            service_response={},
        )
        elbv2_stubber.add_client_error(
            "describe_load_balancers",
            service_error_code="LoadBalancerNotFound",
        )
        lambda_stubber.add_response(
            "get_function",
            expected_params={
                "FunctionName": kwargs["lambda_name"],
            },
            service_response={"Configuration": {"FunctionArn": function_arn}},
        )
        elbv2_stubber.add_response(
            "describe_target_groups",
            expected_params={
                "Names": [kwargs["lambda_name"]],
            },
            service_response={
                "TargetGroups": [{"TargetGroupArn": targetgroup_arn}],
            },
        )
        elbv2_stubber.add_response(
            "deregister_targets",
            service_response={},
        )
        elbv2_stubber.add_client_error(
            "describe_target_health",
            service_error_code="InvalidTarget",
        )
        elbv2_stubber.add_response(
            "delete_target_group",
            expected_params={
                "TargetGroupArn": targetgroup_arn,
            },
            service_response={},
        )
        lambda_stubber.activate()
        elbv2_stubber.activate()
        zappa_core.undeploy_lambda_alb(**kwargs)

    @mock.patch("botocore.client")
    def test_set_lambda_concurrency(self, client):
        boto_mock = mock.MagicMock()
        zappa_core = Zappa(
            boto_session=boto_mock,
            profile_name="test",
            aws_region="test",
            load_credentials=True,
        )
        zappa_core.lambda_client.create_function.return_value = {
            "FunctionArn": "abc",
            "Version": 1,
        }
        access_logging_patch = zappa_core.create_lambda_function(
            concurrency=5,
        )
        boto_mock.client().put_function_concurrency.assert_called_with(
            FunctionName="abc",
            ReservedConcurrentExecutions=5,
        )

    @mock.patch("botocore.client")
    def test_update_lambda_concurrency(self, client):
        boto_mock = mock.MagicMock()
        zappa_core = Zappa(
            boto_session=boto_mock,
            profile_name="test",
            aws_region="test",
            load_credentials=True,
        )
        zappa_core.lambda_client.create_function.return_value = {
            "FunctionArn": "abc",
            "Version": 1,
        }
        access_logging_patch = zappa_core.update_lambda_function(
            bucket="test",
            function_name="abc",
            concurrency=5,
        )
        boto_mock.client().put_function_concurrency.assert_called_with(
            FunctionName="abc",
            ReservedConcurrentExecutions=5,
        )
        boto_mock.client().delete_function_concurrency.assert_not_called()

    @mock.patch("botocore.client")
    def test_delete_lambda_concurrency(self, client):
        boto_mock = mock.MagicMock()
        zappa_core = Zappa(
            boto_session=boto_mock,
            profile_name="test",
            aws_region="test",
            load_credentials=True,
        )
        zappa_core.lambda_client.create_function.return_value = {
            "FunctionArn": "abc",
            "Version": 1,
        }
        access_logging_patch = zappa_core.update_lambda_function(
            bucket="test",
            function_name="abc",
        )
        boto_mock.client().put_function_concurrency.assert_not_called()
        boto_mock.client().delete_function_concurrency.assert_called_with(
            FunctionName="abc",
        )

    @mock.patch("botocore.client")
    def test_deploy_lambda_function_url(self, client):
        boto_mock = mock.MagicMock()
        zappa_core = Zappa(
            boto_session=boto_mock,
            profile_name="test",
            aws_region="test",
            load_credentials=True,
        )
        function_name = "abc"
        function_url_config = {
            "authorizer": "NONE",
            "cors": {
                "allowedOrigins": ["*"],
                "allowedHeaders": ["*"],
                "allowedMethods": ["*"],
                "allowCredentials": False,
                "exposedResponseHeaders": ["*"],
                "maxAge": 0,
            },
        }
        zappa_core.lambda_client.create_function_url_config.return_value = {
            "ResponseMetadata": {
                "HTTPStatusCode": 201,
                "RetryAttempts": 0,
            },
            "FunctionUrl": "https://xxxxx.lambda-url.ap-southeast-1.on.aws/",
            "FunctionArn": "arn:aws:lambda:ap-southeast-1:123456789:function:{}".format(function_name),
        }
        zappa_core.lambda_client.add_permission.return_value = {
            "ResponseMetadata": {
                "RequestId": "cbe73d4e-007e-4476-a4a0-fbd07599570a",
                "HTTPStatusCode": 201,
                "RetryAttempts": 0,
            },
            "Statement": '{"Sid":"FunctionURLAllowPublicAccess","Effect":"Allow","Principal":"*","Action":"lambda:InvokeFunctionUrl","Resource":"arn:aws:lambda:ap-southeast-1:123456789:function:abc"}, "Condition":{"StringEquals":{"lambda: FunctionUrlAuthType":"NONE"}}',
        }

        zappa_core.deploy_lambda_function_url(function_name="abc", function_url_config=function_url_config)
        boto_mock.client().create_function_url_config.assert_called_with(
            FunctionName=function_name,
            AuthType=function_url_config["authorizer"],
            Cors={
                "AllowCredentials": function_url_config["cors"]["allowCredentials"],
                "AllowHeaders": function_url_config["cors"]["allowedHeaders"],
                "AllowMethods": function_url_config["cors"]["allowedMethods"],
                "AllowOrigins": function_url_config["cors"]["allowedOrigins"],
                "ExposeHeaders": function_url_config["cors"]["exposedResponseHeaders"],
                "MaxAge": function_url_config["cors"]["maxAge"],
            },
        )

        boto_mock.client().add_permission.assert_called_with(
            FunctionName=function_name,
            StatementId="FunctionURLAllowPublicAccess",
            Action="lambda:InvokeFunctionUrl",
            Principal="*",
            FunctionUrlAuthType=function_url_config["authorizer"],
        )

    @mock.patch("botocore.client")
    def test_update_lambda_function_url(self, client):
        boto_mock = mock.MagicMock()
        zappa_core = Zappa(
            boto_session=boto_mock,
            profile_name="test",
            aws_region="test",
            load_credentials=True,
        )
        function_name = "abc"
        function_arn = "arn:aws:lambda:ap-southeast-1:123456789:function:{}".format(function_name)
        function_url_config = {
            "authorizer": "NONE",
            "cors": {
                "allowedOrigins": ["*"],
                "allowedHeaders": ["*"],
                "allowedMethods": ["*"],
                "allowCredentials": False,
                "exposedResponseHeaders": ["*"],
                "maxAge": 0,
            },
        }
        zappa_core.lambda_client.list_function_url_configs.return_value = {
            "ResponseMetadata": {
                "HTTPStatusCode": 200,
            },
            "FunctionUrlConfigs": [
                {
                    "FunctionUrl": "https://123456789.lambda-url.ap-southeast-1.on.aws/",
                    "FunctionArn": function_arn,
                }
            ],
        }
        zappa_core.lambda_client.update_function_url_config.return_value = {
            "ResponseMetadata": {
                "HTTPStatusCode": 200,
            },
            "FunctionUrl": "https://123456789.lambda-url.ap-southeast-1.on.aws/",
            "FunctionArn": function_arn,
        }
        zappa_core.lambda_client.get_policy.return_value = {
            "ResponseMetadata": {
                "HTTPStatusCode": 200,
            },
            "Policy": '{"Version":"2012-10-17","Id":"default","Statement":[{"Sid":"FunctionURLAllowPublicAccess","Effect":"Allow","Principal":"*","Action":"lambda:InvokeFunction","Resource":""}]}',
        }

        zappa_core.update_lambda_function_url(function_name="abc", function_url_config=function_url_config)
        boto_mock.client().update_function_url_config.assert_called_with(
            FunctionName=function_arn,
            AuthType=function_url_config["authorizer"],
            Cors={
                "AllowCredentials": function_url_config["cors"]["allowCredentials"],
                "AllowHeaders": function_url_config["cors"]["allowedHeaders"],
                "AllowMethods": function_url_config["cors"]["allowedMethods"],
                "AllowOrigins": function_url_config["cors"]["allowedOrigins"],
                "ExposeHeaders": function_url_config["cors"]["exposedResponseHeaders"],
                "MaxAge": function_url_config["cors"]["maxAge"],
            },
        )

        boto_mock.client().get_policy.assert_called_with(
            FunctionName=function_arn,
        )
        boto_mock.client().add_permission.assert_not_called()
        boto_mock.client().create_function_url_config.assert_not_called()

    @mock.patch("botocore.client")
    def test_update_lambda_function_url_iam_authorizer(self, client):
        boto_mock = mock.MagicMock()
        zappa_core = Zappa(
            boto_session=boto_mock,
            profile_name="test",
            aws_region="test",
            load_credentials=True,
        )
        function_name = "abc"
        function_arn = "arn:aws:lambda:ap-southeast-1:123456789:function:{}".format(function_name)
        function_url_config = {
            "authorizer": "AWS_IAM",
            "cors": {
                "allowedOrigins": ["*"],
                "allowedHeaders": ["*"],
                "allowedMethods": ["*"],
                "allowCredentials": False,
                "exposedResponseHeaders": ["*"],
                "maxAge": 0,
            },
        }
        zappa_core.lambda_client.list_function_url_configs.return_value = {
            "ResponseMetadata": {
                "HTTPStatusCode": 200,
            },
            "FunctionUrlConfigs": [
                {
                    "FunctionUrl": "https://123456789.lambda-url.ap-southeast-1.on.aws/",
                    "FunctionArn": function_arn,
                }
            ],
        }
        zappa_core.lambda_client.update_function_url_config.return_value = {
            "ResponseMetadata": {
                "HTTPStatusCode": 200,
            },
            "FunctionUrl": "https://123456789.lambda-url.ap-southeast-1.on.aws/",
            "FunctionArn": function_arn,
        }
        zappa_core.lambda_client.get_policy.return_value = {
            "ResponseMetadata": {
                "HTTPStatusCode": 200,
            },
            "Policy": '{"Version":"2012-10-17","Id":"default","Statement":[{"Sid":"FunctionURLAllowPublicAccess","Effect":"Allow","Principal":"*","Action":"lambda:InvokeFunction","Resource":""}]}',
        }
        zappa_core.lambda_client.remove_permission.return_value = {
            "ResponseMetadata": {"HTTPStatusCode": 200},
            "Policy": '{"Version":"2012-10-17","Id":"default","Statement":[{"Sid":"FunctionURLAllowPublicAccess","Effect":"Allow","Principal":"*","Action":"lambda:InvokeFunction","Resource":"xxxxx"}]}',
        }
        zappa_core.update_lambda_function_url(function_name="abc", function_url_config=function_url_config)
        boto_mock.client().update_function_url_config.assert_called_with(
            FunctionName=function_arn,
            AuthType=function_url_config["authorizer"],
            Cors={
                "AllowCredentials": function_url_config["cors"]["allowCredentials"],
                "AllowHeaders": function_url_config["cors"]["allowedHeaders"],
                "AllowMethods": function_url_config["cors"]["allowedMethods"],
                "AllowOrigins": function_url_config["cors"]["allowedOrigins"],
                "ExposeHeaders": function_url_config["cors"]["exposedResponseHeaders"],
                "MaxAge": function_url_config["cors"]["maxAge"],
            },
        )

        boto_mock.client().get_policy.assert_called_with(
            FunctionName=function_arn,
        )
        boto_mock.client().delete_policy.remove_permission(
            FunctionName=function_arn, StatementId="FunctionURLAllowPublicAccess"
        )
        boto_mock.client().add_permission.assert_not_called()
        boto_mock.client().create_function_url_config.assert_not_called()

    @mock.patch("botocore.client")
    def test_delete_lambda_function_url(self, client):
        boto_mock = mock.MagicMock()
        zappa_core = Zappa(
            boto_session=boto_mock,
            profile_name="test",
            aws_region="test",
            load_credentials=True,
        )
        function_name = "abc"
        function_arn = "arn:aws:lambda:ap-southeast-1:123456789:function:{}".format(function_name)

        zappa_core.lambda_client.list_function_url_configs.return_value = {
            "ResponseMetadata": {
                "HTTPStatusCode": 200,
            },
            "FunctionUrlConfigs": [
                {
                    "FunctionUrl": "https://123456789.lambda-url.ap-southeast-1.on.aws/",
                    "FunctionArn": function_arn,
                }
            ],
        }
        zappa_core.lambda_client.delete_function_url_config.return_value = {
            "ResponseMetadata": {
                "HTTPStatusCode": 204,
            }
        }
        zappa_core.lambda_client.get_policy.return_value = {
            "ResponseMetadata": {
                "HTTPStatusCode": 200,
            },
            "Policy": '{"Version":"2012-10-17","Id":"default","Statement":[{"Sid":"FunctionURLAllowPublicAccess","Effect":"Allow","Principal":"*","Action":"lambda:InvokeFunction","Resource":""}]}',
        }
        zappa_core.lambda_client.remove_permission.return_value = {
            "ResponseMetadata": {
                "HTTPStatusCode": 204,
                "RetryAttempts": 0,
            }
        }
        zappa_core.delete_lambda_function_url(function_name=function_arn)
        boto_mock.client().delete_function_url_config.assert_called_with(
            FunctionName=function_arn,
        )

        boto_mock.client().get_policy.assert_called_with(
            FunctionName=function_arn,
        )
        boto_mock.client().delete_policy.remove_permission(
            FunctionName=function_arn, StatementId="FunctionURLAllowPublicAccess"
        )
        boto_mock.client().add_permission.assert_not_called()
        boto_mock.client().create_function_url_config.assert_not_called()
        boto_mock.client().update_function_url_config.assert_not_called()

    def test_function_url_create_custom_domain(self):
        cloud_front_response = {
            "ResponseMetadata": {
                "RequestId": "e4410b01-e391-45d4-abe8-4f86508e0619",
                "HTTPStatusCode": 201,
                "RetryAttempts": 0,
            },
            "Location": "https://cloudfront.amazonaws.com/2020-05-31/distribution/E1YIU775JNY3JV",
            "ETag": "E1YQ89D7I4GX4C",
            "Distribution": {
                "Id": "E1YIU775JNY3JV",
                "ARN": "arn:aws:cloudfront::123456789:distribution/E1YIU775JNY3JV",
                "Status": "InProgress",
                "InProgressInvalidationBatches": 0,
                "DomainName": "dolayrplf7f1.cloudfront.net",
                "ActiveTrustedSigners": {"Enabled": False, "Quantity": 0},
                "ActiveTrustedKeyGroups": {"Enabled": False, "Quantity": 0},
                "DistributionConfig": {
                    "CallerReference": "zappa-create-function-url-custom-domain",
                    "Aliases": {"Quantity": 0},
                    "DefaultRootObject": "",
                    "Origins": {
                        "Quantity": 1,
                        "Items": [
                            {
                                "Id": "LambdaFunctionURL",
                                "DomainName": "wwvjk2tpuvrr457k3xt4kuryby0qmmzs.lambda-url.ap-southeast-1.on.aws",
                                "OriginPath": "",
                                "CustomHeaders": {"Quantity": 0},
                                "CustomOriginConfig": {
                                    "HTTPPort": 80,
                                    "HTTPSPort": 443,
                                    "OriginProtocolPolicy": "https-only",
                                    "OriginSslProtocols": {"Quantity": 3, "Items": ["TLSv1", "TLSv1.1", "TLSv1.2"]},
                                    "OriginReadTimeout": 30,
                                    "OriginKeepaliveTimeout": 5,
                                },
                                "ConnectionAttempts": 3,
                                "ConnectionTimeout": 10,
                                "OriginShield": {"Enabled": False},
                                "OriginAccessControlId": "",
                            }
                        ],
                    },
                    "OriginGroups": {"Quantity": 0},
                    "DefaultCacheBehavior": {
                        "TargetOriginId": "LambdaFunctionURL",
                        "TrustedSigners": {"Enabled": False, "Quantity": 0},
                        "TrustedKeyGroups": {"Enabled": False, "Quantity": 0},
                        "ViewerProtocolPolicy": "redirect-to-https",
                        "AllowedMethods": {
                            "Quantity": 7,
                            "Items": ["HEAD", "DELETE", "POST", "GET", "OPTIONS", "PUT", "PATCH"],
                            "CachedMethods": {"Quantity": 3, "Items": ["HEAD", "GET", "OPTIONS"]},
                        },
                        "SmoothStreaming": False,
                        "Compress": True,
                        "LambdaFunctionAssociations": {"Quantity": 0},
                        "FunctionAssociations": {"Quantity": 0},
                        "FieldLevelEncryptionId": "",
                        "ForwardedValues": {
                            "QueryString": True,
                            "Cookies": {"Forward": "all"},
                            "Headers": {"Quantity": 3, "Items": ["Authorization", "Accept", "x-api-key"]},
                            "QueryStringCacheKeys": {"Quantity": 0},
                        },
                    },
                    "CacheBehaviors": {"Quantity": 0},
                    "CustomErrorResponses": {"Quantity": 0},
                    "Comment": "Lambda FunctionURL zappa-function-url-test-dev",
                    "Logging": {"Enabled": False, "IncludeCookies": False, "Bucket": "", "Prefix": ""},
                    "PriceClass": "PriceClass_100",
                    "Enabled": True,
                    "ViewerCertificate": {
                        "CloudFrontDefaultCertificate": True,
                        "SSLSupportMethod": "vip",
                        "MinimumProtocolVersion": "TLSv1",
                        "CertificateSource": "cloudfront",
                    },
                    "Restrictions": {"GeoRestriction": {"RestrictionType": "none", "Quantity": 0}},
                    "WebACLId": "",
                    "HttpVersion": "http2",
                    "IsIPV6Enabled": True,
                },
            },
        }
        boto_mock = mock.MagicMock()
        zappa_core = Zappa(
            boto_session=boto_mock,
            profile_name="test",
            aws_region="test",
            load_credentials=True,
        )
        function_name = "abc"
        function_arn = "arn:aws:lambda:ap-southeast-1:123456789:function:{}".format(function_name)
        function_domains = ["function-url-domain.example.com", "function-url-domain-1.example.com"]
        cert_arn = "arn:aws:acm:us-east-1:123456789:certificate/77bff5cb-03c7-4b11-ba8e-312e6f49a31f"
        cloudfront_config = {}
        zappa_core.lambda_client.list_function_url_configs.return_value = {
            "ResponseMetadata": {
                "HTTPStatusCode": 200,
            },
            "FunctionUrlConfigs": [
                {
                    "FunctionUrl": "https://123456789.lambda-url.ap-southeast-1.on.aws/",
                    "FunctionArn": function_arn,
                }
            ],
        }
        zappa_core.cloudfront_client.list_distributions.return_value ={
            "ResponseMetadata": {
                "HTTPStatusCode": 200,
            },
            "DistributionList": {
                "Items": []
            },

        }
        zappa_core.cloudfront_client.create_distribution.return_value = cloud_front_response
        domains = zappa_core.update_lambda_function_url_domains(
            function_arn, function_domains, cert_arn, cloudfront_config
        )
        boto_mock.client().list_function_url_configs.assert_called_with(
            FunctionName=function_arn, MaxItems=50
        )
        boto_mock.client().list_distributions.assert_called()
        boto_mock.client().create_distribution.assert_called()
        assert domains

    def test_function_url_update_custom_domain(self):
        cloud_front_distribution ={
                "Id": "E1YIU775JNY3JV",
                "ARN": "arn:aws:cloudfront::123456789:distribution/E1YIU775JNY3JV",
                "Status": "InProgress",
                "InProgressInvalidationBatches": 0,
                "DomainName": "dolayrplf7f1.cloudfront.net",
                "ActiveTrustedSigners": {"Enabled": False, "Quantity": 0},
                "ActiveTrustedKeyGroups": {"Enabled": False, "Quantity": 0},
                "Origins": {
                    "Quantity": 1,
                    "Items": [
                        {
                            "Id": "LambdaFunctionURL",
                            "DomainName": "123456789.lambda-url.ap-southeast-1.on.aws",
                        }
                    ],
                },
                "DistributionConfig": {
                    "CallerReference": "zappa-create-function-url-custom-domain",
                    "Aliases": {"Quantity": 0},
                    "DefaultRootObject": "",

                    "OriginGroups": {"Quantity": 0},
                    "DefaultCacheBehavior": {
                        "TargetOriginId": "LambdaFunctionURL",
                        "TrustedSigners": {"Enabled": False, "Quantity": 0},
                        "TrustedKeyGroups": {"Enabled": False, "Quantity": 0},
                        "ViewerProtocolPolicy": "redirect-to-https",
                        "AllowedMethods": {
                            "Quantity": 7,
                            "Items": ["HEAD", "DELETE", "POST", "GET", "OPTIONS", "PUT", "PATCH"],
                            "CachedMethods": {"Quantity": 3, "Items": ["HEAD", "GET", "OPTIONS"]},
                        },
                        "SmoothStreaming": False,
                        "Compress": True,
                        "LambdaFunctionAssociations": {"Quantity": 0},
                        "FunctionAssociations": {"Quantity": 0},
                        "FieldLevelEncryptionId": "",
                        "ForwardedValues": {
                            "QueryString": True,
                            "Cookies": {"Forward": "all"},
                            "Headers": {"Quantity": 3, "Items": ["Authorization", "Accept", "x-api-key"]},
                            "QueryStringCacheKeys": {"Quantity": 0},
                        },
                    },
                    "CacheBehaviors": {"Quantity": 0},
                    "CustomErrorResponses": {"Quantity": 0},
                    "Comment": "Lambda FunctionURL zappa-function-url-test-dev",
                    "Logging": {"Enabled": False, "IncludeCookies": False, "Bucket": "", "Prefix": ""},
                    "PriceClass": "PriceClass_100",
                    "Enabled": True,
                    "ViewerCertificate": {
                        "CloudFrontDefaultCertificate": True,
                        "SSLSupportMethod": "vip",
                        "MinimumProtocolVersion": "TLSv1",
                        "CertificateSource": "cloudfront",
                    },
                    "Restrictions": {"GeoRestriction": {"RestrictionType": "none", "Quantity": 0}},
                    "WebACLId": "",
                    "HttpVersion": "http2",
                    "IsIPV6Enabled": True,
                },
            }
        cloud_front_response = {
            "ResponseMetadata": {
                "RequestId": "e4410b01-e391-45d4-abe8-4f86508e0619",
                "HTTPStatusCode": 200,
                "RetryAttempts": 0,
            },
            "Location": "https://cloudfront.amazonaws.com/2020-05-31/distribution/E1YIU775JNY3JV",
            "ETag": "E1YQ89D7I4GX4C",
            "Distribution": cloud_front_distribution,
        }
        boto_mock = mock.MagicMock()
        zappa_core = Zappa(
            boto_session=boto_mock,
            profile_name="test",
            aws_region="test",
            load_credentials=True,
        )
        function_name = "abc"
        function_arn = "arn:aws:lambda:ap-southeast-1:123456789:function:{}".format(function_name)
        function_domains = ["function-url-domain.example.com", "function-url-domain-1.example.com"]
        cert_arn = "arn:aws:acm:us-east-1:123456789:certificate/77bff5cb-03c7-4b11-ba8e-312e6f49a31f"
        cloudfront_config = {}
        zappa_core.lambda_client.list_function_url_configs.return_value = {
            "ResponseMetadata": {
                "HTTPStatusCode": 200,
            },
            "FunctionUrlConfigs": [
                {
                    "FunctionUrl": "https://123456789.lambda-url.ap-southeast-1.on.aws/",
                    "FunctionArn": function_arn,
                }
            ],
        }
        zappa_core.cloudfront_client.list_distributions.return_value ={
            "ResponseMetadata": {
                "HTTPStatusCode": 200,
            },
            "DistributionList": {
                "Items": [cloud_front_distribution]
            },

        }
        zappa_core.cloudfront_client.update_distribution.return_value = cloud_front_response
        domains = zappa_core.update_lambda_function_url_domains(
            function_arn, function_domains, cert_arn, cloudfront_config
        )
        boto_mock.client().list_function_url_configs.assert_called_with(
            FunctionName=function_arn, MaxItems=50
        )
        boto_mock.client().list_distributions.assert_called()
        boto_mock.client().update_distribution.assert_called()
        assert domains

    @mock.patch("sys.version_info", new_callable=get_sys_versioninfo)
    def test_unsupported_version_error(self, *_):
        from importlib import reload

        with self.assertRaises(RuntimeError):
            import zappa

            reload(zappa)

    @mock.patch("os.getenv", return_value="True")
    @mock.patch("sys.version_info", new_callable=partial(get_sys_versioninfo, 6))
    def test_minor_version_only_check_when_in_docker(self, *_):
        from importlib import reload

        with self.assertRaises(RuntimeError):
            import zappa

            reload(zappa)

    @mock.patch("os.getenv", return_value="True")
    @mock.patch("sys.version_info", new_callable=partial(get_sys_versioninfo, 7))
    def test_no_runtimeerror_when_in_docker(self, *_):
        from importlib import reload

        try:
            import zappa

            reload(zappa)
        except RuntimeError:
            self.fail()

    def test_wsgi_query_string_unquoted(self):
        event = {
            "body": None,
            "headers": {},
            "pathParameters": {},
            "path": "/path/path1",
            "httpMethod": "GET",
            "queryStringParameters": {"a": "A,B", "b": "C#D"},
            "requestContext": {},
        }
        request = create_wsgi_request(event)
        self.assertEqual(request["QUERY_STRING"], "a=A,B&b=C#D")


if __name__ == "__main__":
    unittest.main()<|MERGE_RESOLUTION|>--- conflicted
+++ resolved
@@ -199,19 +199,11 @@
 
     def test_get_manylinux_python311(self):
         z = Zappa(runtime="python3.11")
-<<<<<<< HEAD
-        self.assertIsNotNone(z.get_cached_manylinux_wheel("psycopg2-binary", "2.9.1"))
-        self.assertIsNone(z.get_cached_manylinux_wheel("derp_no_such_thing", "0.0"))
-
-        # mock with a known manylinux wheel package so that code for downloading them gets invoked
-        mock_installed_packages = {"psycopg2-binary": "2.9.1"}
-=======
         self.assertIsNotNone(z.get_cached_manylinux_wheel("psycopg2-binary", "2.9.7"))
         self.assertIsNone(z.get_cached_manylinux_wheel("derp_no_such_thing", "0.0"))
 
         # mock with a known manylinux wheel package so that code for downloading them gets invoked
         mock_installed_packages = {"psycopg2-binary": "2.9.7"}
->>>>>>> 67b13778
         with mock.patch(
             "zappa.core.Zappa.get_installed_packages",
             return_value=mock_installed_packages,

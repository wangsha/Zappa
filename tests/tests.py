--- conflicted
+++ resolved
@@ -1329,18 +1329,6 @@
         m = re.search("REMOTE_ENV='(.*)'", content)
         self.assertEqual(m.group(1), 's3://lmbda-env/prod/env.json')
 
-<<<<<<< HEAD
-    def test_slim_handler(self):
-        zappa_cli = ZappaCLI()
-        zappa_cli.api_stage = 'slim_handler'
-        zappa_cli.load_settings('test_settings.json')
-        zappa_cli.create_package()
-
-        self.assertTrue(os.path.isfile(zappa_cli.handler_path))
-        self.assertTrue(os.path.isfile(zappa_cli.zip_path))
-
-        zappa_cli.remove_local_zip()
-=======
     def test_package_only(self):
 
         for delete_local_zip in [True, False]:
@@ -1387,7 +1375,17 @@
                     "Logged from file tests.py", log_output)
         finally:
             sys.stderr = old_stderr
->>>>>>> 953223bf
+
+    def test_slim_handler(self):
+        zappa_cli = ZappaCLI()
+        zappa_cli.api_stage = 'slim_handler'
+        zappa_cli.load_settings('test_settings.json')
+        zappa_cli.create_package()
+
+        self.assertTrue(os.path.isfile(zappa_cli.handler_path))
+        self.assertTrue(os.path.isfile(zappa_cli.zip_path))
+
+        zappa_cli.remove_local_zip()
 
 if __name__ == '__main__':
     unittest.main()
# -*- coding: utf8 -*-
import base64
import collections
import hashlib
import io
import json
import os
import random
import re
import shutil
import string
import subprocess
import sys
import tempfile
import unittest
import uuid
import zipfile
from contextlib import redirect_stdout
from functools import partial
from io import BytesIO
from pathlib import Path
from subprocess import check_output

import botocore
import botocore.stub
import flask
import mock
from click.exceptions import ClickException
from click.globals import resolve_color_default
from packaging import version

from zappa.cli import ZappaCLI, disable_click_colors, shamelessly_promote
from zappa.core import ALB_LAMBDA_ALIAS, ASSUME_POLICY, ATTACH_POLICY, Zappa
from zappa.letsencrypt import (
    create_chained_certificate,
    create_domain_csr,
    create_domain_key,
    encode_certificate,
    get_cert_and_update_domain,
    gettempdir,
    parse_account_key,
    parse_csr,
    register_account,
    sign_certificate,
)
from zappa.wsgi import common_log, create_wsgi_request

from .utils import get_sys_versioninfo


def random_string(length):
    return "".join(random.choice(string.printable) for _ in range(length))


class TestZappa(unittest.TestCase):
    def setUp(self):
        self.sleep_patch = mock.patch("time.sleep", return_value=None)
        # Tests expect us-east-1.
        # If the user has set a different region in env variables, we set it aside for now and use us-east-1
        self.users_current_region_name = os.environ.get("AWS_DEFAULT_REGION", None)
        os.environ["AWS_DEFAULT_REGION"] = "us-east-1"
        if not os.environ.get("PLACEBO_MODE") == "record":
            self.sleep_patch.start()

    def tearDown(self):
        if not os.environ.get("PLACEBO_MODE") == "record":
            self.sleep_patch.stop()
        del os.environ["AWS_DEFAULT_REGION"]
        if self.users_current_region_name is not None:
            # Give the user their AWS region back, we're done testing with us-east-1.
            os.environ["AWS_DEFAULT_REGION"] = self.users_current_region_name

    ##
    # Sanity Tests
    ##

    def test_test(self):
        self.assertTrue(True)

    ##
    # Basic Tests
    ##

    def test_zappa(self):
        self.assertTrue(True)
        Zappa()

    def test_disable_click_colors(self):
        disable_click_colors()
        assert resolve_color_default() is False

    def test_create_lambda_package(self):
        # mock the pkg_resources.WorkingSet() to include a known package in lambda_packages so that the code
        # for zipping pre-compiled packages gets called
        mock_installed_packages = {"psycopg": "3.1.17"}
        with mock.patch(
            "zappa.core.Zappa.get_installed_packages",
            return_value=mock_installed_packages,
        ):
            z = Zappa(runtime="python3.13")
            path = z.create_lambda_zip(handler_file=os.path.realpath(__file__))
            self.assertTrue(os.path.isfile(path))
            os.remove(path)

    def test_get_manylinux_python39(self):
        z = Zappa(runtime="python3.9")
        self.assertIsNotNone(z.get_cached_manylinux_wheel("psycopg2-binary", "2.9.1"))
        self.assertIsNone(z.get_cached_manylinux_wheel("derp_no_such_thing", "0.0"))

        # mock with a known manylinux wheel package so that code for downloading them gets invoked
        mock_installed_packages = {"psycopg2-binary": "2.9.1"}
        with mock.patch(
            "zappa.core.Zappa.get_installed_packages",
            return_value=mock_installed_packages,
        ):
            z = Zappa(runtime="python3.9")
            path = z.create_lambda_zip(handler_file=os.path.realpath(__file__))
            self.assertTrue(os.path.isfile(path))
            os.remove(path)

        # same, but with an ABI3 package
        mock_installed_packages = {"cryptography": "2.8"}
        with mock.patch(
            "zappa.core.Zappa.get_installed_packages",
            return_value=mock_installed_packages,
        ):
            z = Zappa(runtime="python3.9")
            path = z.create_lambda_zip(handler_file=os.path.realpath(__file__))
            self.assertTrue(os.path.isfile(path))
            os.remove(path)

    def test_get_manylinux_python310(self):
        z = Zappa(runtime="python3.10")
        self.assertIsNotNone(z.get_cached_manylinux_wheel("psycopg2-binary", "2.9.1"))
        self.assertIsNone(z.get_cached_manylinux_wheel("derp_no_such_thing", "0.0"))

        # mock with a known manylinux wheel package so that code for downloading them gets invoked
        mock_installed_packages = {"psycopg2-binary": "2.9.1"}
        with mock.patch(
            "zappa.core.Zappa.get_installed_packages",
            return_value=mock_installed_packages,
        ):
            z = Zappa(runtime="python3.10")
            path = z.create_lambda_zip(handler_file=os.path.realpath(__file__))
            self.assertTrue(os.path.isfile(path))
            os.remove(path)

        # same, but with an ABI3 package
        mock_installed_packages = {"cryptography": "2.8"}
        with mock.patch(
            "zappa.core.Zappa.get_installed_packages",
            return_value=mock_installed_packages,
        ):
            z = Zappa(runtime="python3.10")
            path = z.create_lambda_zip(handler_file=os.path.realpath(__file__))
            self.assertTrue(os.path.isfile(path))
            os.remove(path)

    def test_get_manylinux_python311(self):
        z = Zappa(runtime="python3.11")
        self.assertIsNotNone(z.get_cached_manylinux_wheel("psycopg2-binary", "2.9.7"))
        self.assertIsNone(z.get_cached_manylinux_wheel("derp_no_such_thing", "0.0"))

        # mock with a known manylinux wheel package so that code for downloading them gets invoked
        mock_installed_packages = {"psycopg2-binary": "2.9.7"}
        with mock.patch(
            "zappa.core.Zappa.get_installed_packages",
            return_value=mock_installed_packages,
        ):
            z = Zappa(runtime="python3.11")
            path = z.create_lambda_zip(handler_file=os.path.realpath(__file__))
            self.assertTrue(os.path.isfile(path))
            os.remove(path)

        # same, but with an ABI3 package
        mock_installed_packages = {"cryptography": "2.8"}
        with mock.patch(
            "zappa.core.Zappa.get_installed_packages",
            return_value=mock_installed_packages,
        ):
            z = Zappa(runtime="python3.11")
            path = z.create_lambda_zip(handler_file=os.path.realpath(__file__))
            self.assertTrue(os.path.isfile(path))
            os.remove(path)

    def test_get_manylinux_python312(self):
        z = Zappa(runtime="python3.12")
        self.assertIsNotNone(z.get_cached_manylinux_wheel("psycopg-binary", "3.1.17"))
        self.assertIsNone(z.get_cached_manylinux_wheel("derp_no_such_thing", "0.0"))

        # mock with a known manylinux wheel package so that code for downloading them gets invoked
        mock_installed_packages = {"psycopg-binary": "3.1.17"}
        with mock.patch(
            "zappa.core.Zappa.get_installed_packages",
            return_value=mock_installed_packages,
        ):
            z = Zappa(runtime="python3.12")
            path = z.create_lambda_zip(handler_file=os.path.realpath(__file__))
            self.assertTrue(os.path.isfile(path))
            os.remove(path)

        # same, but with an ABI3 package
        mock_installed_packages = {"cryptography": "41.0.7"}
        with mock.patch(
            "zappa.core.Zappa.get_installed_packages",
            return_value=mock_installed_packages,
        ):
            z = Zappa(runtime="python3.12")
            path = z.create_lambda_zip(handler_file=os.path.realpath(__file__))
            self.assertTrue(os.path.isfile(path))
            os.remove(path)

    def test_get_manylinux_python313(self):
        z = Zappa(runtime="python3.13")
        self.assertIsNotNone(z.get_cached_manylinux_wheel("psycopg-binary", "3.2.5"))
        self.assertIsNone(z.get_cached_manylinux_wheel("derp_no_such_thing", "0.0"))

        # mock with a known manylinux wheel package so that code for downloading them gets invoked
        mock_installed_packages = {"psycopg-binary": "3.2.5"}
        with mock.patch(
            "zappa.core.Zappa.get_installed_packages",
            return_value=mock_installed_packages,
        ):
            z = Zappa(runtime="python3.13")
            path = z.create_lambda_zip(handler_file=os.path.realpath(__file__))
            self.assertTrue(os.path.isfile(path))
            os.remove(path)

        # same, but with an ABI3 package
        mock_installed_packages = {"cryptography": "44.0.2"}
        with mock.patch(
            "zappa.core.Zappa.get_installed_packages",
            return_value=mock_installed_packages,
        ):
            z = Zappa(runtime="python3.13")
            path = z.create_lambda_zip(handler_file=os.path.realpath(__file__))
            self.assertTrue(os.path.isfile(path))
            os.remove(path)

    def test_verify_downloaded_manylinux_wheel(self):
        z = Zappa(runtime="python3.10")
        cached_wheels_dir = os.path.join(tempfile.gettempdir(), "cached_wheels")
        expected_wheel_path = os.path.join(
            cached_wheels_dir,
            "pycryptodome-3.16.0-cp35-abi3-manylinux_2_5_x86_64.manylinux1_x86_64.manylinux_2_12_x86_64.manylinux2010_x86_64.whl",
        )

        # check with a known manylinux wheel package
        actual_wheel_path = z.get_cached_manylinux_wheel("pycryptodome", "3.16.0")
        self.assertEqual(actual_wheel_path, expected_wheel_path)
        os.remove(actual_wheel_path)

    def test_verify_manylinux_filename_is_lowered(self):
        z = Zappa(runtime="python3.10")
        expected_filename = "markupsafe-2.1.3-cp310-cp310-manylinux_2_17_x86_64.manylinux2014_x86_64.whl"

        mock_package_data = {
            "releases": {
                "2.1.3": [
                    {
                        "url": "https://files.pythonhosted.org/packages/a6/56/f1d4ee39e898a9e63470cbb7fae1c58cce6874f25f54220b89213a47f273/MarkupSafe-2.1.3-cp310-cp310-manylinux_2_17_aarch64.manylinux2014_aarch64.whl",
                        "filename": "MarkupSafe-2.1.3-cp310-cp310-manylinux_2_17_aarch64.manylinux2014_aarch64.whl",
                    },
                    {
                        "url": "https://files.pythonhosted.org/packages/12/b3/d9ed2c0971e1435b8a62354b18d3060b66c8cb1d368399ec0b9baa7c0ee5/MarkupSafe-2.1.3-cp310-cp310-manylinux_2_17_x86_64.manylinux2014_x86_64.whl",
                        "filename": "MarkupSafe-2.1.3-cp310-cp310-manylinux_2_17_x86_64.manylinux2014_x86_64.whl",
                    },
                    {
                        "url": "https://files.pythonhosted.org/packages/bf/b7/c5ba9b7ad9ad21fc4a60df226615cf43ead185d328b77b0327d603d00cc5/MarkupSafe-2.1.3-cp310-cp310-manylinux_2_5_i686.manylinux1_i686.manylinux_2_17_i686.manylinux2014_i686.whl",
                        "filename": "MarkupSafe-2.1.3-cp310-cp310-manylinux_2_5_i686.manylinux1_i686.manylinux_2_17_i686.manylinux2014_i686.whl",
                    },
                ]
            }
        }

        with mock.patch("zappa.core.requests.get") as mock_get:
            mock_get.return_value.json.return_value = mock_package_data
            wheel_url, file_name = z.get_manylinux_wheel_url("markupsafe", "2.1.3", ignore_cache=True)

            self.assertEqual(file_name, expected_filename)
            mock_get.assert_called_once_with(
                "https://pypi.python.org/pypi/markupsafe/json", timeout=float(os.environ.get("PIP_TIMEOUT", 1.5))
            )

        # Clean the generated files
        cached_pypi_info_dir = os.path.join(tempfile.gettempdir(), "cached_pypi_info")
        os.remove(os.path.join(cached_pypi_info_dir, "markupsafe-2.1.3.json"))

    def test_get_exclude_glob__file_not_deleted(self):
        z = Zappa(runtime="python3.11")
        self.assertIsNotNone(z.get_cached_manylinux_wheel("psycopg2-binary", "2.9.7"))
        self.assertIsNone(z.get_cached_manylinux_wheel("derp_no_such_thing", "0.0"))

        with tempfile.TemporaryDirectory() as tmpdir:
            file_to_not_delete = Path(tmpdir) / "invalid"
            file_to_not_delete.touch()
            assert file_to_not_delete.exists()
            mock_installed_packages = {"psycopg2-binary": "2.9.7"}
            with mock.patch(
                "zappa.core.Zappa.get_installed_packages",
                return_value=mock_installed_packages,
            ):
                z = Zappa(runtime="python3.11")
                path = z.create_lambda_zip(handler_file=os.path.realpath(__file__), exclude_glob=[str(file_to_not_delete)])
                self.assertTrue(os.path.isfile(path))
                self.assertTrue(file_to_not_delete.exists())
                os.remove(file_to_not_delete)
                os.remove(path)

    def test_getting_installed_packages(self, *args):
        z = Zappa(runtime="python3.8")

        # mock pkg_resources call to be same as what our mocked site packages dir has
        mock_package = collections.namedtuple("mock_package", ["project_name", "version", "location"])
        mock_pip_installed_packages = [mock_package("super_package", "0.1", "/venv/site-packages")]

        with mock.patch("os.path.isdir", return_value=True):
            with mock.patch("os.listdir", return_value=["super_package"]):
                import pkg_resources  # this gets called in non-test Zappa mode

                with mock.patch("pkg_resources.WorkingSet", return_value=mock_pip_installed_packages):
                    self.assertDictEqual(z.get_installed_packages("", ""), {"super_package": "0.1"})

    def test_get_current_venv(self, *args):
        z = Zappa()

        expected = "/expected/versions/path"

        # VIRTUL_ENV test
        os_env = {"VIRTUAL_ENV": expected}
        with mock.patch.dict("os.environ", os_env):
            current_venv = z.get_current_venv()
            self.assertEqual(current_venv, expected)

        # pyenv test
        with mock.patch.dict("os.environ", {}, clear=True):
            with mock.patch("subprocess.check_output", side_effect=[None, b"/expected", b"path"]):
                current_venv = z.get_current_venv()
                self.assertEqual(current_venv, expected)

            with mock.patch("subprocess.check_output", side_effect=OSError("No pyenv!")):
                current_venv = z.get_current_venv()
                self.assertEqual(current_venv, None)

    def test_getting_installed_packages_mixed_case_location(self, *args):
        z = Zappa(runtime="python3.8")

        # mock pip packages call to be same as what our mocked site packages dir has
        mock_package = collections.namedtuple("mock_package", ["project_name", "version", "location"])
        mock_pip_installed_packages = [
            mock_package("SuperPackage", "0.1", "/Venv/site-packages"),
            mock_package("SuperPackage64", "0.1", "/Venv/site-packages64"),
        ]

        with mock.patch("os.path.isdir", return_value=True):
            with mock.patch("os.listdir", return_value=[]):
                import pkg_resources  # this gets called in non-test Zappa mode

                with mock.patch("pkg_resources.WorkingSet", return_value=mock_pip_installed_packages):
                    self.assertDictEqual(
                        z.get_installed_packages("/venv/Site-packages", "/venv/site-packages64"),
                        {
                            "superpackage": "0.1",
                            "superpackage64": "0.1",
                        },
                    )

    def test_getting_installed_packages_mixed_case(self, *args):
        z = Zappa(runtime="python3.8")

        # mock pkg_resources call to be same as what our mocked site packages dir has
        mock_package = collections.namedtuple("mock_package", ["project_name", "version", "location"])
        mock_pip_installed_packages = [mock_package("SuperPackage", "0.1", "/venv/site-packages")]

        with mock.patch("os.path.isdir", return_value=True):
            with mock.patch("os.listdir", return_value=["superpackage"]):
                import pkg_resources  # this gets called in non-test Zappa mode

                with mock.patch("pkg_resources.WorkingSet", return_value=mock_pip_installed_packages):
                    self.assertDictEqual(z.get_installed_packages("", ""), {"superpackage": "0.1"})

    def test_load_credentials(self):
        z = Zappa()
        z.aws_region = "us-east-1"
        z.load_credentials()
        self.assertEqual(z.boto_session.region_name, "us-east-1")
        self.assertEqual(z.aws_region, "us-east-1")

        z.aws_region = "eu-west-1"
        z.profile_name = "default"
        z.load_credentials()
        self.assertEqual(z.boto_session.region_name, "eu-west-1")
        self.assertEqual(z.aws_region, "eu-west-1")

        creds = {
            "AWS_ACCESS_KEY_ID": "AK123",
            "AWS_SECRET_ACCESS_KEY": "JKL456",
            "AWS_DEFAULT_REGION": "us-west-1",
        }
        with mock.patch.dict("os.environ", creds):
            z.aws_region = None
            z.load_credentials()
            loaded_creds = z.boto_session._session.get_credentials()

        self.assertEqual(loaded_creds.access_key, "AK123")
        self.assertEqual(loaded_creds.secret_key, "JKL456")
        self.assertEqual(z.boto_session.region_name, "us-west-1")

    def test_create_api_gateway_routes_with_different_auth_methods(self):
        z = Zappa()
        z.parameter_depth = 1
        z.integration_response_codes = [200]
        z.method_response_codes = [200]
        z.http_methods = ["GET"]
        z.credentials_arn = "arn:aws:iam::12345:role/ZappaLambdaExecution"
        lambda_arn = "arn:aws:lambda:us-east-1:12345:function:helloworld"

        # No auth at all
        z.create_stack_template(lambda_arn, "helloworld", False, False, None)
        parsable_template = json.loads(z.cf_template.to_json())
        self.assertEqual(
            "NONE",
            parsable_template["Resources"]["GET0"]["Properties"]["AuthorizationType"],
        )
        self.assertEqual(
            "NONE",
            parsable_template["Resources"]["GET1"]["Properties"]["AuthorizationType"],
        )
        self.assertEqual(
            False,
            parsable_template["Resources"]["GET0"]["Properties"]["ApiKeyRequired"],
        )
        self.assertEqual(
            False,
            parsable_template["Resources"]["GET1"]["Properties"]["ApiKeyRequired"],
        )

        # IAM auth
        z.create_stack_template(lambda_arn, "helloworld", False, True, None)
        parsable_template = json.loads(z.cf_template.to_json())
        self.assertEqual(
            "AWS_IAM",
            parsable_template["Resources"]["GET0"]["Properties"]["AuthorizationType"],
        )
        self.assertEqual(
            "AWS_IAM",
            parsable_template["Resources"]["GET1"]["Properties"]["AuthorizationType"],
        )
        self.assertEqual(
            False,
            parsable_template["Resources"]["GET0"]["Properties"]["ApiKeyRequired"],
        )
        self.assertEqual(
            False,
            parsable_template["Resources"]["GET1"]["Properties"]["ApiKeyRequired"],
        )

        # CORS with auth
        z.create_stack_template(lambda_arn, "helloworld", False, True, None, True)
        parsable_template = json.loads(z.cf_template.to_json())
        self.assertEqual(
            "AWS_IAM",
            parsable_template["Resources"]["GET0"]["Properties"]["AuthorizationType"],
        )
        self.assertEqual(
            "AWS_IAM",
            parsable_template["Resources"]["GET1"]["Properties"]["AuthorizationType"],
        )
        self.assertEqual(
            "NONE",
            parsable_template["Resources"]["OPTIONS0"]["Properties"]["AuthorizationType"],
        )
        self.assertEqual(
            "NONE",
            parsable_template["Resources"]["OPTIONS1"]["Properties"]["AuthorizationType"],
        )
        self.assertEqual(
            "MOCK",
            parsable_template["Resources"]["OPTIONS0"]["Properties"]["Integration"]["Type"],
        )
        self.assertEqual(
            "MOCK",
            parsable_template["Resources"]["OPTIONS1"]["Properties"]["Integration"]["Type"],
        )
        self.assertEqual(
            "'Content-Type,X-Amz-Date,Authorization,X-Api-Key,X-Amz-Security-Token'",
            parsable_template["Resources"]["OPTIONS0"]["Properties"]["Integration"]["IntegrationResponses"][0][
                "ResponseParameters"
            ]["method.response.header.Access-Control-Allow-Headers"],
        )
        self.assertEqual(
            "'Content-Type,X-Amz-Date,Authorization,X-Api-Key,X-Amz-Security-Token'",
            parsable_template["Resources"]["OPTIONS1"]["Properties"]["Integration"]["IntegrationResponses"][0][
                "ResponseParameters"
            ]["method.response.header.Access-Control-Allow-Headers"],
        )
        self.assertTrue(
            parsable_template["Resources"]["OPTIONS0"]["Properties"]["MethodResponses"][0]["ResponseParameters"][
                "method.response.header.Access-Control-Allow-Headers"
            ]
        )
        self.assertTrue(
            parsable_template["Resources"]["OPTIONS1"]["Properties"]["MethodResponses"][0]["ResponseParameters"][
                "method.response.header.Access-Control-Allow-Headers"
            ]
        )
        self.assertEqual(
            False,
            parsable_template["Resources"]["GET0"]["Properties"]["ApiKeyRequired"],
        )
        self.assertEqual(
            False,
            parsable_template["Resources"]["GET1"]["Properties"]["ApiKeyRequired"],
        )

        # API Key auth
        z.create_stack_template(lambda_arn, "helloworld", True, True, None)
        parsable_template = json.loads(z.cf_template.to_json())
        self.assertEqual(
            "AWS_IAM",
            parsable_template["Resources"]["GET0"]["Properties"]["AuthorizationType"],
        )
        self.assertEqual(
            "AWS_IAM",
            parsable_template["Resources"]["GET1"]["Properties"]["AuthorizationType"],
        )
        self.assertEqual(True, parsable_template["Resources"]["GET0"]["Properties"]["ApiKeyRequired"])
        self.assertEqual(True, parsable_template["Resources"]["GET1"]["Properties"]["ApiKeyRequired"])

        # Authorizer and IAM
        authorizer = {
            "function": "runapi.authorization.gateway_authorizer.evaluate_token",
            "result_ttl": 300,
            "token_header": "Authorization",
            "validation_expression": "xxx",
        }
        z.create_stack_template(lambda_arn, "helloworld", False, True, authorizer)
        parsable_template = json.loads(z.cf_template.to_json())
        self.assertEqual(
            "AWS_IAM",
            parsable_template["Resources"]["GET0"]["Properties"]["AuthorizationType"],
        )
        self.assertEqual(
            "AWS_IAM",
            parsable_template["Resources"]["GET1"]["Properties"]["AuthorizationType"],
        )
        with self.assertRaises(KeyError):
            parsable_template["Resources"]["Authorizer"]

        # Authorizer with validation expression
        invocations_uri = "arn:aws:apigateway:us-east-1:lambda:path/2015-03-31/functions/" + lambda_arn + "/invocations"
        z.create_stack_template(lambda_arn, "helloworld", False, False, authorizer)
        parsable_template = json.loads(z.cf_template.to_json())
        self.assertEqual(
            "CUSTOM",
            parsable_template["Resources"]["GET0"]["Properties"]["AuthorizationType"],
        )
        self.assertEqual(
            "CUSTOM",
            parsable_template["Resources"]["GET1"]["Properties"]["AuthorizationType"],
        )
        self.assertEqual("TOKEN", parsable_template["Resources"]["Authorizer"]["Properties"]["Type"])
        self.assertEqual(
            "ZappaAuthorizer",
            parsable_template["Resources"]["Authorizer"]["Properties"]["Name"],
        )
        self.assertEqual(
            300,
            parsable_template["Resources"]["Authorizer"]["Properties"]["AuthorizerResultTtlInSeconds"],
        )
        self.assertEqual(
            invocations_uri,
            parsable_template["Resources"]["Authorizer"]["Properties"]["AuthorizerUri"],
        )
        self.assertEqual(
            z.credentials_arn,
            parsable_template["Resources"]["Authorizer"]["Properties"]["AuthorizerCredentials"],
        )
        self.assertEqual(
            "xxx",
            parsable_template["Resources"]["Authorizer"]["Properties"]["IdentityValidationExpression"],
        )

        # Authorizer without validation expression
        authorizer.pop("validation_expression", None)
        z.create_stack_template(lambda_arn, "helloworld", False, False, authorizer)
        parsable_template = json.loads(z.cf_template.to_json())
        self.assertEqual(
            "CUSTOM",
            parsable_template["Resources"]["GET0"]["Properties"]["AuthorizationType"],
        )
        self.assertEqual(
            "CUSTOM",
            parsable_template["Resources"]["GET1"]["Properties"]["AuthorizationType"],
        )
        self.assertEqual("TOKEN", parsable_template["Resources"]["Authorizer"]["Properties"]["Type"])
        with self.assertRaises(KeyError):
            parsable_template["Resources"]["Authorizer"]["Properties"]["IdentityValidationExpression"]

        # Authorizer with arn
        authorizer = {
            "arn": "arn:aws:lambda:us-east-1:123456789012:function:my-function",
        }
        z.create_stack_template(lambda_arn, "helloworld", False, False, authorizer)
        parsable_template = json.loads(z.cf_template.to_json())
        self.assertEqual(
            "arn:aws:apigateway:us-east-1:lambda:path/2015-03-31/functions/arn:aws:lambda:us-east-1:123456789012:function:my-function/invocations",
            parsable_template["Resources"]["Authorizer"]["Properties"]["AuthorizerUri"],
        )

    def test_policy_json(self):
        # ensure the policy docs are valid JSON
        json.loads(ASSUME_POLICY)
        json.loads(ATTACH_POLICY)

    def test_schedule_events(self):
        z = Zappa()
        path = os.getcwd()

    # z.schedule_events # TODO

    def test_update_aws_env_vars(self):
        z = Zappa()
        z.credentials_arn = object()

        with mock.patch.object(z, "lambda_client") as mock_client:
            # Simulate already having some AWS env vars remotely
            mock_client.get_function_configuration.return_value = {
                "PackageType": "Zip",
                "Environment": {"Variables": {"REMOTE_ONLY": "AAA", "CHANGED_REMOTE": "BBB"}},
            }
            z.update_lambda_configuration(
                "test",
                "test",
                "test",
                aws_environment_variables={"CHANGED_REMOTE": "ZZ", "LOCAL_ONLY": "YY"},
            )
            end_result_should_be = {
                "REMOTE_ONLY": "AAA",
                "CHANGED_REMOTE": "ZZ",
                "LOCAL_ONLY": "YY",
            }
            self.assertEqual(
                mock_client.update_function_configuration.call_args[1]["Environment"],
                {"Variables": end_result_should_be},
            )

        with mock.patch.object(z, "lambda_client") as mock_client:
            # Simulate already having some AWS env vars remotely but none set in aws_environment_variables
            mock_client.get_function_configuration.return_value = {
                "PackageType": "Zip",
                "Environment": {"Variables": {"REMOTE_ONLY_1": "AAA", "REMOTE_ONLY_2": "BBB"}},
            }
            z.update_lambda_configuration("test", "test", "test")
            end_result_should_be = {"REMOTE_ONLY_1": "AAA", "REMOTE_ONLY_2": "BBB"}
            self.assertEqual(
                mock_client.update_function_configuration.call_args[1]["Environment"],
                {"Variables": end_result_should_be},
            )

    def test_update_layers(self):
        z = Zappa()
        z.credentials_arn = object()

        with mock.patch.object(z, "lambda_client") as mock_client:
            mock_client.get_function_configuration.return_value = {"PackageType": "Zip"}
            z.update_lambda_configuration("test", "test", "test", layers=["Layer1", "Layer2"])
            self.assertEqual(
                mock_client.update_function_configuration.call_args[1]["Layers"],
                ["Layer1", "Layer2"],
            )
        with mock.patch.object(z, "lambda_client") as mock_client:
            mock_client.get_function_configuration.return_value = {"PackageType": "Zip"}
            z.update_lambda_configuration("test", "test", "test")
            self.assertEqual(mock_client.update_function_configuration.call_args[1]["Layers"], [])

    def test_snap_start_configuration(self):
        """
        Test that SnapStart configuration is correctly set in Lambda configuration.
        """
        # Test with SnapStart explicitly enabled
        zappa_cli = ZappaCLI()
        zappa_cli.api_stage = "snap_start_enabled"
<<<<<<< HEAD
        zappa_cli.load_settings("test_settings.yaml")
=======
        zappa_cli.load_settings("tests/test_settings.yaml")
>>>>>>> 48314795
        self.assertEqual("PublishedVersions", zappa_cli.snap_start)

        # Test with SnapStart explicitly disabled
        zappa_cli = ZappaCLI()
        zappa_cli.api_stage = "snap_start_disabled"
<<<<<<< HEAD
        zappa_cli.load_settings("test_settings.yaml")
        self.assertEqual("None", zappa_cli.snap_start)

        # Test that SnapStart is properly passed to boto3
        with mock.patch.object(Zappa, "create_lambda_function") as mock_create_lambda:
            zappa_cli = ZappaCLI()
            zappa_cli.api_stage = "snap_start_enabled"
            zappa_cli.load_settings("test_settings.yaml")
            zappa_cli.zappa = Zappa()
            zappa_cli.deploy("test.zip", None)

            # Check that the SnapStart setting was correctly passed
            create_args = mock_create_lambda.call_args[1]
            self.assertEqual("PublishedVersions", create_args["snap_start"])

        # Test that SnapStart is properly passed to Lambda update
        with mock.patch.object(Zappa, "update_lambda_configuration") as mock_update_lambda:
            zappa_cli = ZappaCLI()
            zappa_cli.api_stage = "snap_start_enabled"
            zappa_cli.load_settings("test_settings.json")
            zappa_cli.zappa = Zappa()
            zappa_cli.update(None, True, None)

            # Check that the SnapStart setting was correctly passed
            update_args = mock_update_lambda.call_args[1]
            self.assertEqual("PublishedVersions", update_args["snap_start"])

=======
        zappa_cli.load_settings("tests/test_settings.yaml")
        self.assertEqual("None", zappa_cli.snap_start)

>>>>>>> 48314795
    def test_update_empty_aws_env_hash(self):
        z = Zappa()
        z.credentials_arn = object()

        with mock.patch.object(z, "lambda_client") as mock_client:
            # Simulate having no AWS env vars remotely
            mock_client.get_function_configuration.return_value = {"PackageType": "Zip"}
            z.update_lambda_configuration(
                "test",
                "test",
                "test",
                aws_environment_variables={"LOCAL_ONLY": "LZ", "SHOW_AND_TELL": "SHA"},
            )
            end_result_should_be = {"LOCAL_ONLY": "LZ", "SHOW_AND_TELL": "SHA"}
            self.assertEqual(
                mock_client.update_function_configuration.call_args[1]["Environment"],
                {"Variables": end_result_should_be},
            )

    ##
    # WSGI
    ##

    def test_wsgi_event(self):
        ## This is a pre-proxy+ event
        # event = {
        #     "body": "",
        #     "headers": {
        #         "Via": "1.1 e604e934e9195aaf3e36195adbcb3e18.cloudfront.net (CloudFront)",
        #         "Accept-Language": "en-US,en;q=0.5",
        #         "Accept-Encoding": "gzip",
        #         "CloudFront-Is-SmartTV-Viewer": "false",
        #         "CloudFront-Forwarded-Proto": "https",
        #         "X-Forwarded-For": "109.81.209.118, 216.137.58.43",
        #         "CloudFront-Viewer-Country": "CZ",
        #         "Accept": "text/html,application/xhtml+xml,application/xml;q=0.9,*/*;q=0.8",
        #         "X-Forwarded-Proto": "https",
        #         "X-Amz-Cf-Id": "LZeP_TZxBgkDt56slNUr_H9CHu1Us5cqhmRSswOh1_3dEGpks5uW-g==",
        #         "CloudFront-Is-Tablet-Viewer": "false",
        #         "X-Forwarded-Port": "443",
        #         "CloudFront-Is-Mobile-Viewer": "false",
        #         "CloudFront-Is-Desktop-Viewer": "true",
        #         "Content-Type": "application/json"
        #     },
        #     "params": {
        #         "parameter_1": "asdf1",
        #         "parameter_2": "asdf2",
        #     },
        #     "method": "POST",
        #     "query": {
        #         "dead": "beef"
        #     }
        # }

        event = {
            "body": None,
            "resource": "/",
            "requestContext": {
                "resourceId": "6cqjw9qu0b",
                "apiId": "9itr2lba55",
                "resourcePath": "/",
                "httpMethod": "GET",
                "requestId": "c17cb1bf-867c-11e6-b938-ed697406e3b5",
                "accountId": "724336686645",
                "identity": {
                    "apiKey": None,
                    "userArn": None,
                    "cognitoAuthenticationType": None,
                    "caller": None,
                    "userAgent": "Mozilla/5.0 (Macintosh; Intel Mac OS X 10.10; rv:48.0) Gecko/20100101 Firefox/48.0",
                    "user": None,
                    "cognitoIdentityPoolId": None,
                    "cognitoIdentityId": None,
                    "cognitoAuthenticationProvider": None,
                    "sourceIp": "50.191.225.98",
                    "accountId": None,
                },
                "stage": "devorr",
            },
            "queryStringParameters": None,
            "httpMethod": "GET",
            "pathParameters": None,
            "headers": {
                "Via": "1.1 6801928d54163af944bf854db8d5520e.cloudfront.net (CloudFront)",
                "Accept-Language": "en-US,en;q=0.5",
                "Accept-Encoding": "gzip, deflate, br",
                "CloudFront-Is-SmartTV-Viewer": "false",
                "CloudFront-Forwarded-Proto": "https",
                "X-Forwarded-For": "50.191.225.98, 204.246.168.101",
                "CloudFront-Viewer-Country": "US",
                "Accept": "text/html,application/xhtml+xml,application/xml;q=0.9,*/*;q=0.8",
                "Upgrade-Insecure-Requests": "1",
                "Host": "9itr2lba55.execute-api.us-east-1.amazonaws.com",
                "X-Forwarded-Proto": "https",
                "X-Amz-Cf-Id": "qgNdqKT0_3RMttu5KjUdnvHI3OKm1BWF8mGD2lX8_rVrJQhhp-MLDw==",
                "CloudFront-Is-Tablet-Viewer": "false",
                "X-Forwarded-Port": "443",
                "User-Agent": "Mozilla/5.0 (Macintosh; Intel Mac OS X 10.10; rv:48.0) Gecko/20100101 Firefox/48.0",
                "CloudFront-Is-Mobile-Viewer": "false",
                "CloudFront-Is-Desktop-Viewer": "true",
            },
            "stageVariables": None,
            "path": "/",
        }

        request = create_wsgi_request(event)

    def test_wsgi_event_handle_space_in_xforwardedfor(self):
        event = {
            "body": None,
            "resource": "/",
            "requestContext": {
                "resourceId": "6cqjw9qu0b",
                "apiId": "9itr2lba55",
                "resourcePath": "/",
                "httpMethod": "GET",
                "requestId": "c17cb1bf-867c-11e6-b938-ed697406e3b5",
                "accountId": "724336686645",
                "identity": {
                    "apiKey": None,
                    "userArn": None,
                    "cognitoAuthenticationType": None,
                    "caller": None,
                    "userAgent": "Mozilla/5.0 (Macintosh; Intel Mac OS X 10.10; rv:48.0) Gecko/20100101 Firefox/48.0",
                    "user": None,
                    "cognitoIdentityPoolId": None,
                    "cognitoIdentityId": None,
                    "cognitoAuthenticationProvider": None,
                    "sourceIp": "50.191.225.98",
                    "accountId": None,
                },
                "stage": "devorr",
            },
            "queryStringParameters": None,
            "httpMethod": "GET",
            "pathParameters": None,
            "headers": {
                "Via": "1.1 6801928d54163af944bf854db8d5520e.cloudfront.net (CloudFront)",
                "Accept-Language": "en-US,en;q=0.5",
                "Accept-Encoding": "gzip, deflate, br",
                "CloudFront-Is-SmartTV-Viewer": "false",
                "CloudFront-Forwarded-Proto": "https",
                "X-Forwarded-For": "50.191.225.98 , 204.246.168.101",
                "CloudFront-Viewer-Country": "US",
                "Accept": "text/html,application/xhtml+xml,application/xml;q=0.9,*/*;q=0.8",
                "Upgrade-Insecure-Requests": "1",
                "Host": "9itr2lba55.execute-api.us-east-1.amazonaws.com",
                "X-Forwarded-Proto": "https",
                "X-Amz-Cf-Id": "qgNdqKT0_3RMttu5KjUdnvHI3OKm1BWF8mGD2lX8_rVrJQhhp-MLDw==",
                "CloudFront-Is-Tablet-Viewer": "false",
                "X-Forwarded-Port": "443",
                "User-Agent": "Mozilla/5.0 (Macintosh; Intel Mac OS X 10.10; rv:48.0) Gecko/20100101 Firefox/48.0",
                "CloudFront-Is-Mobile-Viewer": "false",
                "CloudFront-Is-Desktop-Viewer": "true",
            },
            "stageVariables": None,
            "path": "/",
        }
        expected = "50.191.225.98"
        request = create_wsgi_request(event)
        actual = request["REMOTE_ADDR"]
        self.assertEqual(actual, expected)

    def test_wsgi_path_info_unquoted(self):
        event = {
            "body": None,
            "headers": {},
            "pathParameters": {},
            "path": "/path%3A1",  # encoded /path:1
            "httpMethod": "GET",
            "queryStringParameters": {},
            "requestContext": {},
        }
        request = create_wsgi_request(event, trailing_slash=True)
        self.assertEqual("/path:1", request["PATH_INFO"])

    def test_wsgi_latin1(self):
        event = {
            "body": None,
            "headers": {},
            "pathParameters": {},
            "path": "/path/%E4%BB%8A%E6%97%A5%E3%81%AF",
            "httpMethod": "GET",
            "queryStringParameters": {"a": "%E4%BB%8A%E6%97%A5%E3%81%AF"},
            "requestContext": {},
        }
        request = create_wsgi_request(event, script_name="%E4%BB%8A%E6%97%A5%E3%81%AF")
        # verify that the path, query params and script name can be encoded in iso-8859-1
        request["PATH_INFO"].encode("iso-8859-1")
        request["QUERY_STRING"].encode("iso-8859-1")
        request["SCRIPT_NAME"].encode("iso-8859-1")

    def test_wsgi_logging(self):
        # event = {
        #     "body": None,
        #     "headers": {},
        #     "params": {
        #         "parameter_1": "asdf1",
        #         "parameter_2": "asdf2",
        #     },
        #     "httpMethod": "GET",
        #     "query": {}
        # }

        event = {
            "body": None,
            "resource": "/{proxy+}",
            "requestContext": {
                "resourceId": "dg451y",
                "apiId": "79gqbxq31c",
                "resourcePath": "/{proxy+}",
                "httpMethod": "GET",
                "requestId": "766df67f-8991-11e6-b2c4-d120fedb94e5",
                "accountId": "724336686645",
                "identity": {
                    "apiKey": None,
                    "userArn": None,
                    "cognitoAuthenticationType": None,
                    "caller": None,
                    "userAgent": "Mozilla/5.0 (Macintosh; Intel Mac OS X 10.10; rv:49.0) Gecko/20100101 Firefox/49.0",
                    "user": None,
                    "cognitoIdentityPoolId": None,
                    "cognitoIdentityId": None,
                    "cognitoAuthenticationProvider": None,
                    "sourceIp": "96.90.37.59",
                    "accountId": None,
                },
                "stage": "devorr",
            },
            "queryStringParameters": None,
            "httpMethod": "GET",
            "pathParameters": {"proxy": "asdf1/asdf2"},
            "headers": {
                "Via": "1.1 b2aeb492548a8a2d4036401355f928dd.cloudfront.net (CloudFront)",
                "Accept-Language": "en-US,en;q=0.5",
                "Accept-Encoding": "gzip, deflate, br",
                "X-Forwarded-Port": "443",
                "X-Forwarded-For": "96.90.37.59, 54.240.144.50",
                "CloudFront-Viewer-Country": "US",
                "Accept": "text/html,application/xhtml+xml,application/xml;q=0.9,*/*;q=0.8",
                "Upgrade-Insecure-Requests": "1",
                "Host": "79gqbxq31c.execute-api.us-east-1.amazonaws.com",
                "X-Forwarded-Proto": "https",
                "X-Amz-Cf-Id": "BBFP-RhGDrQGOzoCqjnfB2I_YzWt_dac9S5vBcSAEaoM4NfYhAQy7Q==",
                "User-Agent": "Mozilla/5.0 (Macintosh; Intel Mac OS X 10.10; rv:49.0) Gecko/20100101 Firefox/49.0",
                "CloudFront-Forwarded-Proto": "https",
            },
            "stageVariables": None,
            "path": "/asdf1/asdf2",
        }

        environ = create_wsgi_request(event, trailing_slash=False)
        response_tuple = collections.namedtuple("Response", ["status_code", "content"])
        response = response_tuple(200, "hello")
        le = common_log(environ, response, response_time=True)
        le = common_log(environ, response, response_time=False)

    def test_wsgi_multipart(self):
        # event = {'body': 'LS0tLS0tLS0tLS0tLS0tLS0tLS0tLS0tLS0tLS03Njk1MjI4NDg0Njc4MTc2NTgwNjMwOTYxDQpDb250ZW50LURpc3Bvc2l0aW9uOiBmb3JtLWRhdGE7IG5hbWU9Im15c3RyaW5nIg0KDQpkZGQNCi0tLS0tLS0tLS0tLS0tLS0tLS0tLS0tLS0tLS0tNzY5NTIyODQ4NDY3ODE3NjU4MDYzMDk2MS0tDQo=', 'headers': {'Content-Type': 'multipart/form-data; boundary=---------------------------7695228484678176580630961', 'Via': '1.1 38205a04d96d60185e88658d3185ccee.cloudfront.net (CloudFront)', 'Accept-Language': 'en-US,en;q=0.5', 'Accept-Encoding': 'gzip, deflate, br', 'CloudFront-Is-SmartTV-Viewer': 'false', 'CloudFront-Forwarded-Proto': 'https', 'X-Forwarded-For': '71.231.27.57, 104.246.180.51', 'CloudFront-Viewer-Country': 'US', 'Accept': 'text/html,application/xhtml+xml,application/xml;q=0.9,*/*;q=0.8', 'User-Agent': 'Mozilla/5.0 (Macintosh; Intel Mac OS X 10.10; rv:45.0) Gecko/20100101 Firefox/45.0', 'Host': 'xo2z7zafjh.execute-api.us-east-1.amazonaws.com', 'X-Forwarded-Proto': 'https', 'Cookie': 'zappa=AQ4', 'CloudFront-Is-Tablet-Viewer': 'false', 'X-Forwarded-Port': '443', 'Referer': 'https://xo8z7zafjh.execute-api.us-east-1.amazonaws.com/former/post', 'CloudFront-Is-Mobile-Viewer': 'false', 'X-Amz-Cf-Id': '31zxcUcVyUxBOMk320yh5NOhihn5knqrlYQYpGGyOngKKwJb0J0BAQ==', 'CloudFront-Is-Desktop-Viewer': 'true'}, 'params': {'parameter_1': 'post'}, 'method': 'POST', 'query': {}}

        event = {
            "body": "LS0tLS0tLS0tLS0tLS0tLS0tLS0tLS0tLS0tLS03Njk1MjI4NDg0Njc4MTc2NTgwNjMwOTYxDQpDb250ZW50LURpc3Bvc2l0aW9uOiBmb3JtLWRhdGE7IG5hbWU9Im15c3RyaW5nIg0KDQpkZGQNCi0tLS0tLS0tLS0tLS0tLS0tLS0tLS0tLS0tLS0tNzY5NTIyODQ4NDY3ODE3NjU4MDYzMDk2MS0tDQo=".encode(),
            "resource": "/",
            "requestContext": {
                "resourceId": "6cqjw9qu0b",
                "apiId": "9itr2lba55",
                "resourcePath": "/",
                "httpMethod": "POST",
                "requestId": "c17cb1bf-867c-11e6-b938-ed697406e3b5",
                "accountId": "724336686645",
                "identity": {
                    "apiKey": None,
                    "userArn": None,
                    "cognitoAuthenticationType": None,
                    "caller": None,
                    "userAgent": "Mozilla/5.0 (Macintosh; Intel Mac OS X 10.10; rv:48.0) Gecko/20100101 Firefox/48.0",
                    "user": None,
                    "cognitoIdentityPoolId": None,
                    "cognitoIdentityId": None,
                    "cognitoAuthenticationProvider": None,
                    "sourceIp": "50.191.225.98",
                    "accountId": None,
                },
                "stage": "devorr",
            },
            "queryStringParameters": None,
            "httpMethod": "POST",
            "pathParameters": None,
            "headers": {
                "Content-Type": "multipart/form-data; boundary=---------------------------7695228484678176580630961",
                "Via": "1.1 38205a04d96d60185e88658d3185ccee.cloudfront.net (CloudFront)",
                "Accept-Language": "en-US,en;q=0.5",
                "Accept-Encoding": "gzip, deflate, br",
                "CloudFront-Is-SmartTV-Viewer": "false",
                "CloudFront-Forwarded-Proto": "https",
                "X-Forwarded-For": "71.231.27.57, 104.246.180.51",
                "CloudFront-Viewer-Country": "US",
                "Accept": "text/html,application/xhtml+xml,application/xml;q=0.9,*/*;q=0.8",
                "User-Agent": "Mozilla/5.0 (Macintosh; Intel Mac OS X 10.10; rv:45.0) Gecko/20100101 Firefox/45.0",
                "Host": "xo2z7zafjh.execute-api.us-east-1.amazonaws.com",
                "X-Forwarded-Proto": "https",
                "Cookie": "zappa=AQ4",
                "CloudFront-Is-Tablet-Viewer": "false",
                "X-Forwarded-Port": "443",
                "Referer": "https://xo8z7zafjh.execute-api.us-east-1.amazonaws.com/former/post",
                "CloudFront-Is-Mobile-Viewer": "false",
                "X-Amz-Cf-Id": "31zxcUcVyUxBOMk320yh5NOhihn5knqrlYQYpGGyOngKKwJb0J0BAQ==",
                "CloudFront-Is-Desktop-Viewer": "true",
            },
            "stageVariables": None,
            "path": "/",
        }

        environ = create_wsgi_request(event, trailing_slash=False)
        response_tuple = collections.namedtuple("Response", ["status_code", "content"])
        response = response_tuple(200, "hello")

    def test_wsgi_without_body(self):
        event = {
            "body": None,
            "resource": "/",
            "requestContext": {
                "resourceId": "6cqjw9qu0b",
                "apiId": "9itr2lba55",
                "resourcePath": "/",
                "httpMethod": "POST",
                "requestId": "c17cb1bf-867c-11e6-b938-ed697406e3b5",
                "accountId": "724336686645",
                "identity": {
                    "apiKey": None,
                    "userArn": None,
                    "cognitoAuthenticationType": None,
                    "caller": None,
                    "userAgent": "Mozilla/5.0 (Macintosh; Intel Mac OS X 10.10; rv:48.0) Gecko/20100101 Firefox/48.0",
                    "user": None,
                    "cognitoIdentityPoolId": None,
                    "cognitoIdentityId": None,
                    "cognitoAuthenticationProvider": None,
                    "sourceIp": "50.191.225.98",
                    "accountId": None,
                },
                "stage": "devorr",
            },
            "queryStringParameters": None,
            "httpMethod": "POST",
            "pathParameters": None,
            "headers": {
                "Via": "1.1 38205a04d96d60185e88658d3185ccee.cloudfront.net (CloudFront)",
                "Accept-Language": "en-US,en;q=0.5",
                "Accept-Encoding": "gzip, deflate, br",
                "CloudFront-Is-SmartTV-Viewer": "false",
                "CloudFront-Forwarded-Proto": "https",
                "X-Forwarded-For": "71.231.27.57, 104.246.180.51",
                "CloudFront-Viewer-Country": "US",
                "Accept": "text/html,application/xhtml+xml,application/xml;q=0.9,*/*;q=0.8",
                "User-Agent": "Mozilla/5.0 (Macintosh; Intel Mac OS X 10.10; rv:45.0) Gecko/20100101 Firefox/45.0",
                "Host": "xo2z7zafjh.execute-api.us-east-1.amazonaws.com",
                "X-Forwarded-Proto": "https",
                "Cookie": "zappa=AQ4",
                "CloudFront-Is-Tablet-Viewer": "false",
                "X-Forwarded-Port": "443",
                "Referer": "https://xo8z7zafjh.execute-api.us-east-1.amazonaws.com/former/post",
                "CloudFront-Is-Mobile-Viewer": "false",
                "X-Amz-Cf-Id": "31zxcUcVyUxBOMk320yh5NOhihn5knqrlYQYpGGyOngKKwJb0J0BAQ==",
                "CloudFront-Is-Desktop-Viewer": "true",
            },
            "stageVariables": None,
            "path": "/",
            "isBase64Encoded": True,
        }

        environ = create_wsgi_request(event, trailing_slash=False)
        response_tuple = collections.namedtuple("Response", ["status_code", "content"])
        response = response_tuple(200, "hello")

    def test_wsgi_without_requestcontext(self):
        event = {
            "body": None,
            "resource": "/",
            "queryStringParameters": None,
            "pathParameters": None,
            "headers": {
                "Via": "1.1 38205a04d96d60185e88658d3185ccee.cloudfront.net (CloudFront)",
                "Accept-Language": "en-US,en;q=0.5",
                "Accept-Encoding": "gzip, deflate, br",
                "CloudFront-Is-SmartTV-Viewer": "false",
                "CloudFront-Forwarded-Proto": "https",
                "X-Forwarded-For": "71.231.27.57, 104.246.180.51",
                "CloudFront-Viewer-Country": "US",
                "Accept": "text/html,application/xhtml+xml,application/xml;q=0.9,*/*;q=0.8",
                "User-Agent": "Mozilla/5.0 (Macintosh; Intel Mac OS X 10.10; rv:45.0) Gecko/20100101 Firefox/45.0",
                "Host": "xo2z7zafjh.execute-api.us-east-1.amazonaws.com",
                "X-Forwarded-Proto": "https",
                "Cookie": "zappa=AQ4",
                "CloudFront-Is-Tablet-Viewer": "false",
                "X-Forwarded-Port": "443",
                "Referer": "https://xo8z7zafjh.execute-api.us-east-1.amazonaws.com/former/post",
                "CloudFront-Is-Mobile-Viewer": "false",
                "X-Amz-Cf-Id": "31zxcUcVyUxBOMk320yh5NOhihn5knqrlYQYpGGyOngKKwJb0J0BAQ==",
                "CloudFront-Is-Desktop-Viewer": "true",
            },
            "stageVariables": None,
            "path": "/",
            "isBase64Encoded": True,
        }
        environ = create_wsgi_request(event, trailing_slash=False)
        self.assertTrue(environ)

    def test_wsgi_with_authorizer(self):
        expected_remote_user = "remote-user"
        authorizer = {
            "principalId": expected_remote_user,
        }
        event = {
            "body": None,
            "resource": "/",
            "requestContext": {
                "resourceId": "6cqjw9qu0b",
                "apiId": "9itr2lba55",
                "resourcePath": "/",
                "httpMethod": "POST",
                "requestId": "c17cb1bf-867c-11e6-b938-ed697406e3b5",
                "accountId": "724336686645",
                "authorizer": authorizer,
                "stage": "devorr",
            },
            "queryStringParameters": None,
            "httpMethod": "POST",
            "pathParameters": None,
            "headers": {
                "Via": "1.1 38205a04d96d60185e88658d3185ccee.cloudfront.net (CloudFront)",
                "Accept-Language": "en-US,en;q=0.5",
                "Accept-Encoding": "gzip, deflate, br",
                "CloudFront-Is-SmartTV-Viewer": "false",
                "CloudFront-Forwarded-Proto": "https",
                "X-Forwarded-For": "71.231.27.57, 104.246.180.51",
                "CloudFront-Viewer-Country": "US",
                "Accept": "text/html,application/xhtml+xml,application/xml;q=0.9,*/*;q=0.8",
                "User-Agent": "Mozilla/5.0 (Macintosh; Intel Mac OS X 10.10; rv:45.0) Gecko/20100101 Firefox/45.0",
                "Host": "xo2z7zafjh.execute-api.us-east-1.amazonaws.com",
                "X-Forwarded-Proto": "https",
                "Cookie": "zappa=AQ4",
                "CloudFront-Is-Tablet-Viewer": "false",
                "X-Forwarded-Port": "443",
                "Referer": "https://xo8z7zafjh.execute-api.us-east-1.amazonaws.com/former/post",
                "CloudFront-Is-Mobile-Viewer": "false",
                "X-Amz-Cf-Id": "31zxcUcVyUxBOMk320yh5NOhihn5knqrlYQYpGGyOngKKwJb0J0BAQ==",
                "CloudFront-Is-Desktop-Viewer": "true",
            },
            "stageVariables": None,
            "path": "/",
            "isBase64Encoded": True,
        }

        environ = create_wsgi_request(event, trailing_slash=False)
        self.assertEqual(environ["REMOTE_USER"], expected_remote_user)
        self.assertDictEqual(environ["API_GATEWAY_AUTHORIZER"], authorizer)

    def test_wsgi_from_apigateway_testbutton(self):
        """
        API Gateway resources have a "test bolt" button on methods.
        This button sends some empty dicts as 'null' instead of '{}'.
        """
        event = {
            "resource": "/",
            "path": "/",
            "httpMethod": "GET",
            "headers": None,
            "queryStringParameters": None,
            "pathParameters": None,
            "stageVariables": None,
            "requestContext": {
                "accountId": "0123456",
                "resourceId": "qwertyasdf",
                "stage": "test-invoke-stage",
                "requestId": "test-invoke-request",
                "identity": {
                    "cognitoIdentityPoolId": None,
                    "accountId": "0123456",
                    "cognitoIdentityId": None,
                    "caller": "MYCALLERID",
                    "apiKey": "test-invoke-api-key",
                    "sourceIp": "test-invoke-source-ip",
                    "accessKey": "MYACCESSKEY",
                    "cognitoAuthenticationType": None,
                    "cognitoAuthenticationProvider": None,
                    "userArn": "arn:aws:iam::fooo:user/my.username",
                    "userAgent": "Apache-HttpClient/4.5.x (Java/1.8.0_112)",
                    "user": "MYCALLERID",
                },
                "resourcePath": "/",
                "httpMethod": "GET",
                "apiId": "myappid",
            },
            "body": None,
            "isBase64Encoded": False,
        }

        environ = create_wsgi_request(event, trailing_slash=False)
        response_tuple = collections.namedtuple("Response", ["status_code", "content"])
        response = response_tuple(200, "hello")

    def test_wsgi_from_v2_event(self):
        event = {
            "version": "2.0",
            "routeKey": "ANY /{proxy+}",
<<<<<<< HEAD
            "rawPath": "/",
=======
            "rawPath": "/api/",
>>>>>>> 48314795
            "rawQueryString": "",
            "headers": {
                "accept": "*/*",
                "accept-encoding": "gzip, deflate, br",
                "accept-language": "en-US,en;q=0.9",
                "cache-control": "no-cache",
                "content-length": "0",
                "dnt": "1",
                "host": "qw8klxioji.execute-api.eu-west-1.amazonaws.com",
                "pragma": "no-cache",
                "upgrade-insecure-requests": "1",
                "user-agent": "Mozilla/5.0 (X11; Linux x86_64) AppleWebKit/537.36 (KHTML, like Gecko) Chrome/105.0.0.0 Safari/537.36",
                "x-forwarded-for": "50.191.225.98",
                "x-forwarded-port": "443",
                "x-forwarded-proto": "https",
            },
            "requestContext": {
                "accountId": "724336686645",
                "apiId": "qw8klxioji",
                "domainName": "qw8klxioji.execute-api.eu-west-1.amazonaws.com",
                "domainPrefix": "qw8klxioji",
                "http": {
                    "method": "GET",
<<<<<<< HEAD
                    "path": "/",
=======
                    "path": "/api",
>>>>>>> 48314795
                    "protocol": "HTTP/1.1",
                    "sourceIp": "50.191.225.98",
                    "userAgent": "Mozilla/5.0 (X11; Linux x86_64) AppleWebKit/537.36 (KHTML, like Gecko) Chrome/105.0.0.0 Safari/537.36",
                },
                "requestId": "xTG4wqXdSQ0RHpA=",
                "routeKey": "ANY /{proxy+}",
                "stage": "$default",
                "time": "16/Oct/2022:11:17:12 +0000",
                "timeEpoch": 1665919032135,
            },
            "pathParameters": {"proxy": ""},
            "isBase64Encoded": False,
        }
<<<<<<< HEAD
        environ = create_wsgi_request(event, event_version="2.0")
        self.assertTrue(environ)
=======
        environ = create_wsgi_request(event)
        self.assertTrue(environ)
        self.assertEqual(environ["PATH_INFO"], "/api/")
        self.assertEqual(environ["QUERY_STRING"], "")
>>>>>>> 48314795

    def test_wsgi_from_v2_event_with_lambda_authorizer(self):
        principal_id = "user|a1b2c3d4"
        authorizer = {"lambda": {"bool": True, "key": "value", "number": 1, "principalId": principal_id}}
        event = {
            "version": "2.0",
            "routeKey": "ANY /{proxy+}",
            "rawPath": "/",
            "rawQueryString": "",
            "headers": {
                "accept": "*/*",
                "accept-encoding": "gzip, deflate, br",
                "authorization": "Bearer 1232314343",
                "content-length": "28",
                "content-type": "application/json",
                "host": "qw8klxioji.execute-api.eu-west-1.amazonaws.com",
                "user-agent": "Mozilla/5.0 (X11; Linux x86_64) AppleWebKit/537.36 (KHTML, like Gecko) Chrome/105.0.0.0 Safari/537.36",
                "x-forwarded-for": "50.191.225.98",
                "x-forwarded-port": "443",
                "x-forwarded-proto": "https",
            },
            "requestContext": {
                "accountId": "724336686645",
                "apiId": "qw8klxioji",
                "authorizer": authorizer,
                "domainName": "qw8klxioji.execute-api.eu-west-1.amazonaws.com",
                "domainPrefix": "qw8klxioji",
                "http": {
                    "method": "POST",
                    "path": "/",
                    "protocol": "HTTP/1.1",
                    "sourceIp": "50.191.225.98",
                    "userAgent": "Mozilla/5.0 (X11; Linux x86_64) AppleWebKit/537.36 (KHTML, like Gecko) Chrome/105.0.0.0 Safari/537.36",
                },
                "requestId": "aJ6Rqi93zQ0GPng=",
                "routeKey": "ANY /{proxy+}",
                "stage": "$default",
                "time": "17/Oct/2022:14:58:44 +0000",
                "timeEpoch": 1666018724000,
            },
            "pathParameters": {"proxy": ""},
            "body": "{'data':'0123456789'}",
            "isBase64Encoded": False,
        }
<<<<<<< HEAD
        environ = create_wsgi_request(event, event_version="2.0")
=======
        environ = create_wsgi_request(event)
>>>>>>> 48314795
        self.assertEqual(environ["API_GATEWAY_AUTHORIZER"], authorizer)
        self.assertEqual(environ["REMOTE_USER"], principal_id)

    def test_wsgi_from_v2_event_with_iam_authorizer(self):
        user_arn = "arn:aws:sts::724336686645:assumed-role/SAMLUSER/user.name"
        authorizer = {
            "iam": {
                "accessKey": "AWSACCESSKEYID",
                "accountId": "724336686645",
                "callerId": "KFDJSURSUC8FU3ITCWEDJ:user.name",
                "cognitoIdentity": None,
                "principalOrgId": "aws:PrincipalOrgID",
                "userArn": user_arn,
                "userId": "KFDJSURSUC8FU3ITCWEDJ:user.name",
            }
        }
        event = {
            "version": "2.0",
            "routeKey": "ANY /{proxy+}",
            "rawPath": "/",
            "rawQueryString": "",
            "headers": {
                "accept": "*/*",
                "accept-encoding": "gzip, deflate",
                "authorization": "AWS4-HMAC-SHA256 Credential=AWSACCESSKEYID/20221017/eu-west-1/execute-api/aws4_request, SignedHeaders=host;x-amz-date;x-amz-security-token, Signature=foosignature",
                "content-length": "17",
                "content-type": "application/json",
                "host": "qw8klxioji.execute-api.eu-west-1.amazonaws.com",
                "user-agent": "python-requests/2.28.1",
                "x-amz-content-sha256": "foobar",
                "x-amz-date": "20221017T150616Z",
                "x-amz-security-token": "footoken",
                "x-forwarded-for": "50.191.225.98",
                "x-forwarded-port": "443",
                "x-forwarded-proto": "https",
            },
            "requestContext": {
                "accountId": "724336686645",
                "apiId": "qw8klxioji",
                "authorizer": authorizer,
                "domainName": "qw8klxioji.execute-api.eu-west-1.amazonaws.com",
                "domainPrefix": "qw8klxioji",
                "http": {
                    "method": "POST",
                    "path": "/",
                    "protocol": "HTTP/1.1",
                    "sourceIp": "50.191.225.98",
                    "userAgent": "python-requests/2.28.1",
                },
                "requestId": "aJ5ZZgeYiQ0Rz-A=",
                "routeKey": "ANY /{proxy+}",
                "stage": "$default",
                "time": "17/Oct/2022:15:06:16 +0000",
                "timeEpoch": 1666019176656,
            },
            "pathParameters": {"proxy": ""},
            "body": "{'data': '12345'}",
            "isBase64Encoded": False,
        }
<<<<<<< HEAD
        environ = create_wsgi_request(event, event_version="2.0")
=======
        environ = create_wsgi_request(event)
>>>>>>> 48314795
        self.assertEqual(environ["API_GATEWAY_AUTHORIZER"], authorizer)
        self.assertEqual(environ["REMOTE_USER"], user_arn)

    ##
    # Handler
    ##

    ##
    # CLI
    ##

    def test_zappa_init(self):
        # delete if file exists
        if os.path.exists("zappa_settings.json"):
            os.remove("zappa_settings.json")

        process = subprocess.Popen(
            ["zappa", "init"], stdin=subprocess.PIPE, stdout=subprocess.PIPE, stderr=subprocess.PIPE, universal_newlines=True
        )
        process.communicate("dev\nmy-zappa-bucket\ntest_settings\ndefault\nn\ny\n")
        self.assertTrue(os.path.exists("zappa_settings.json"))

        with open("zappa_settings.json", "r") as f:
            zappa_settings = json.load(f)
            self.assertEqual(zappa_settings["dev"]["s3_bucket"], "my-zappa-bucket")
            self.assertEqual(zappa_settings["dev"]["django_settings"], "test_settings")
            self.assertEqual(zappa_settings["dev"]["exclude"], ["boto3", "dateutil", "botocore", "s3transfer", "concurrent"])

        # delete the file
        if os.path.exists("zappa_settings.json"):
            os.remove("zappa_settings.json")

    def test_cli_sanity(self):
        zappa_cli = ZappaCLI()
        return

    def test_load_settings(self):
        zappa_cli = ZappaCLI()
        zappa_cli.api_stage = "ttt888"
        zappa_cli.load_settings("test_settings.json")
        self.assertEqual(False, zappa_cli.stage_config["touch"])

    def test_load_settings_ephemeral_storage_overwrite(self):
        zappa_cli = ZappaCLI()
        zappa_cli.api_stage = "ttt888"
        zappa_cli.load_settings("test_settings.json")
        self.assertEqual(zappa_cli.stage_config["ephemeral_storage"]["Size"], 1024)

    def test_load_settings_ephemeral_storage_out_of_range(self):
        zappa_cli = ZappaCLI()
        zappa_cli.api_stage = "invalid_ephemeral_storage_out_of_range"
        with self.assertRaises(ClickException) as err:
            zappa_cli.load_settings("test_settings.json")

    def test_load_settings_ephemeral_storage_missing_key(self):
        zappa_cli = ZappaCLI()
        zappa_cli.api_stage = "invalid_ephemeral_storage_missing_key"
        with self.assertRaises(ClickException) as err:
            zappa_cli.load_settings("test_settings.json")

    def test_load_extended_settings(self):
        zappa_cli = ZappaCLI()
        zappa_cli.api_stage = "extendo"
        zappa_cli.load_settings("test_settings.json")
        self.assertEqual("lmbda", zappa_cli.stage_config["s3_bucket"])
        self.assertEqual(True, zappa_cli.stage_config["touch"])

        zappa_cli = ZappaCLI()
        zappa_cli.api_stage = "extendofail"
        with self.assertRaises(ClickException):
            zappa_cli.load_settings("test_settings.json")

        zappa_cli = ZappaCLI()
        zappa_cli.api_stage = "ttt888"
        with self.assertRaises(RuntimeError):
            zappa_cli.load_settings("tests/test_bad_circular_extends_settings.json")

        zappa_cli = ZappaCLI()
        zappa_cli.api_stage = "extendo2"
        zappa_cli.load_settings("test_settings.json")
        self.assertEqual("lmbda2", zappa_cli.stage_config["s3_bucket"])  # Second Extension
        self.assertTrue(zappa_cli.stage_config["touch"])  # First Extension
        self.assertTrue(zappa_cli.stage_config["delete_local_zip"])  # The base

    def test_load_settings__lambda_concurrency_enabled(self):
        zappa_cli = ZappaCLI()
        zappa_cli.api_stage = "lambda_concurrency_enabled"
        zappa_cli.load_settings("test_settings.json")
        self.assertEqual(6, zappa_cli.stage_config["lambda_concurrency"])

    def test_load_settings__function_url_enabled(self):
        zappa_cli = ZappaCLI()
        zappa_cli.api_stage = "function_url_enabled"
        zappa_cli.load_settings("test_settings.json")
        self.assertEqual(True, zappa_cli.stage_config["function_url_enabled"])

    def test_load_settings_yml(self):
        zappa_cli = ZappaCLI()
        zappa_cli.api_stage = "ttt888"
        zappa_cli.load_settings("tests/test_settings.yml")
        self.assertEqual(False, zappa_cli.stage_config["touch"])

        zappa_cli = ZappaCLI()
        zappa_cli.api_stage = "extendo"
        zappa_cli.load_settings("tests/test_settings.yml")
        self.assertEqual("lmbda", zappa_cli.stage_config["s3_bucket"])
        self.assertEqual(True, zappa_cli.stage_config["touch"])

    def test_load_settings_yaml(self):
        zappa_cli = ZappaCLI()
        zappa_cli.api_stage = "ttt888"
        zappa_cli.load_settings("tests/test_settings.yaml")
        self.assertEqual(False, zappa_cli.stage_config["touch"])

        zappa_cli = ZappaCLI()
        zappa_cli.api_stage = "extendo"
        zappa_cli.load_settings("tests/test_settings.yaml")
        self.assertEqual("lmbda", zappa_cli.stage_config["s3_bucket"])
        self.assertEqual(True, zappa_cli.stage_config["touch"])

    def test_load_settings_toml(self):
        zappa_cli = ZappaCLI()
        zappa_cli.api_stage = "ttt888"
        zappa_cli.load_settings("tests/test_settings.toml")
        self.assertEqual(False, zappa_cli.stage_config["touch"])

    def test_load_settings_bad_additional_text_mimetypes(self):
        zappa_cli = ZappaCLI()
        zappa_cli.api_stage = "nobinarysupport"
        with self.assertRaises(ClickException):
            zappa_cli.load_settings("tests/test_bad_additional_text_mimetypes_settings.json")

    def test_load_settings_additional_text_mimetypes(self):
        zappa_cli = ZappaCLI()
        zappa_cli.api_stage = "addtextmimetypes"
        zappa_cli.load_settings("test_settings.json")
        expected_additional_text_mimetypes = ["application/custommimetype"]
        self.assertEqual(expected_additional_text_mimetypes, zappa_cli.stage_config["additional_text_mimetypes"])
        self.assertEqual(True, zappa_cli.stage_config["binary_support"])

    def test_settings_extension(self):
        """
        Make sure Zappa uses settings in the proper order: JSON, TOML, YAML.
        """
        tempdir = tempfile.mkdtemp(prefix="zappa-test-settings")
        shutil.copy("tests/test_one_env.json", tempdir + "/zappa_settings.json")
        shutil.copy("tests/test_settings.yml", tempdir + "/zappa_settings.yml")
        shutil.copy("tests/test_settings.yml", tempdir + "/zappa_settings.yaml")
        shutil.copy("tests/test_settings.toml", tempdir + "/zappa_settings.toml")

        orig_cwd = os.getcwd()
        os.chdir(tempdir)
        try:
            zappa_cli = ZappaCLI()

            # With all three, we should get the JSON file first.
            self.assertEqual(zappa_cli.get_json_or_yaml_settings(), "zappa_settings.json")
            zappa_cli.load_settings_file()
            self.assertIn("lonely", zappa_cli.zappa_settings)
            os.unlink("zappa_settings.json")

            # Without the JSON file, we should get the TOML file.
            self.assertEqual(zappa_cli.get_json_or_yaml_settings(), "zappa_settings.toml")
            zappa_cli.load_settings_file()
            self.assertIn("ttt888", zappa_cli.zappa_settings)
            self.assertNotIn("devor", zappa_cli.zappa_settings)
            os.unlink("zappa_settings.toml")

            # With just the YAML file, we should get it.
            self.assertEqual(zappa_cli.get_json_or_yaml_settings(), "zappa_settings.yml")
            zappa_cli.load_settings_file()
            self.assertIn("ttt888", zappa_cli.zappa_settings)
            self.assertIn("devor", zappa_cli.zappa_settings)
            os.unlink("zappa_settings.yml")

            self.assertEqual(zappa_cli.get_json_or_yaml_settings(), "zappa_settings.yaml")
            zappa_cli.load_settings_file()
            self.assertIn("ttt888", zappa_cli.zappa_settings)
            self.assertIn("devor", zappa_cli.zappa_settings)
            os.unlink("zappa_settings.yaml")

            # Without anything, we should get an exception.
            self.assertRaises(ClickException, zappa_cli.get_json_or_yaml_settings)
        finally:
            os.chdir(orig_cwd)
            shutil.rmtree(tempdir)

    def test_cli_utility(self):
        zappa_cli = ZappaCLI()
        zappa_cli.api_stage = "ttt888"
        zappa_cli.load_settings("test_settings.json")
        zappa_cli.create_package()
        zappa_cli.remove_local_zip()
        logs = [
            {"timestamp": "12345", "message": "[START RequestId] test"},
            {"timestamp": "12345", "message": "[REPORT RequestId] test"},
            {"timestamp": "12345", "message": "[END RequestId] test"},
            {"timestamp": "12345", "message": "test"},
            {
                "timestamp": "1480001341214",
                "message": '[INFO] 2016-11-24T15:29:13.326Z c0cb52d1-b25a-11e6-9b73-f940ce24319a 59.111.125.48 - -  [24/Nov/2016:15:29:13 +0000] "GET / HTTP/1.1" 200 2590 "" "python-requests/2.11.0" 0/4.672',
            },
            {
                "timestamp": "1480001341214",
                "message": '[INFO] 2016-11-24T15:29:13.326Z c0cb52d1-b25a-11e6-9b73-f940ce24319a 59.111.125.48 - -  [24/Nov/2016:15:29:13 +0000] "GET / HTTP/1.1" 400 2590 "" "python-requests/2.11.0" 0/4.672',
            },
            {
                "timestamp": "1480001341215",
                "message": "[1480001341258] [DEBUG] 2016-11-24T15:29:01.258Z b890d8f6-b25a-11e6-b6bc-718f7ec807df Zappa Event: {}",
            },
        ]
        zappa_cli.print_logs(logs)
        zappa_cli.print_logs(logs, colorize=False)
        zappa_cli.print_logs(logs, colorize=False, http=True)
        zappa_cli.print_logs(logs, colorize=True, http=True)
        zappa_cli.print_logs(logs, colorize=True, http=False)
        zappa_cli.print_logs(logs, colorize=True, non_http=True)
        zappa_cli.print_logs(logs, colorize=True, non_http=False)
        zappa_cli.print_logs(logs, colorize=True, non_http=True, http=True)
        zappa_cli.print_logs(logs, colorize=True, non_http=False, http=False)
        zappa_cli.print_logs(logs, colorize=False, force_colorize=False)
        zappa_cli.print_logs(logs, colorize=False, force_colorize=True)
        zappa_cli.print_logs(logs, colorize=True, force_colorize=False)
        zappa_cli.print_logs(logs, colorize=True, non_http=False, http=False, force_colorize=True)
        zappa_cli.check_for_update()

    def test_cli_format_invoke_command(self):
        zappa_cli = ZappaCLI()
        plain_string = "START RequestId: def8808e-5223-11e7-b3b7-4919f6e7dd4f Version: $LATEST\n[DEBUG]\t2017-06-15T23:39:27.638Z\tdef8808e-5223-11e7-b3b7-4919f6e7dd4f\tZappa Event: {'raw_command': 'import datetime; print(datetime.datetime.now())'}\n2017-06-15 23:39:27.638296\nEND RequestId: def8808e-5223-11e7-b3b7-4919f6e7dd4f\nREPORT RequestId: def8808e-5223-11e7-b3b7-4919f6e7dd4f\tDuration: 0.59 ms\tBilled Duration: 100 ms \tMemory Size: 512 MB\tMax Memory Used: 53 MB\t\n"
        final_string = "START RequestId: def8808e-5223-11e7-b3b7-4919f6e7dd4f Version: $LATEST\n[DEBUG] 2017-06-15T23:39:27.638Z def8808e-5223-11e7-b3b7-4919f6e7dd4f Zappa Event: {'raw_command': 'import datetime; print(datetime.datetime.now())'}\n2017-06-15 23:39:27.638296\nEND RequestId: def8808e-5223-11e7-b3b7-4919f6e7dd4f\nREPORT RequestId: def8808e-5223-11e7-b3b7-4919f6e7dd4f\nDuration: 0.59 ms\nBilled Duration: 100 ms \nMemory Size: 512 MB\nMax Memory Used: 53 MB\n"

        formated_string = zappa_cli.format_invoke_command(plain_string)
        self.assertEqual(final_string, formated_string)

    def test_cli_colorize_invoke_command(self):
        zappa_cli = ZappaCLI()
        plain_string = "START RequestId: dd81d3de-5225-11e7-a24f-59014f430ab3 Version: $LATEST\n[DEBUG] 2017-06-15T23:53:44.194Z dd81d3de-5225-11e7-a24f-59014f430ab3 Zappa Event: {'raw_command': 'import datetime; print(datetime.datetime.now())'}\n2017-06-15 23:53:44.195012\nEND RequestId: dd81d3de-5225-11e7-a24f-59014f430ab3\nREPORT RequestId: dd81d3de-5225-11e7-a24f-59014f430ab3\nDuration: 0.63 ms\nBilled Duration: 100 ms \nMemory Size: 512 MB\nMax Memory Used: 53 MB\n"
        final_string = "\x1b[36m\x1b[1m[START]\x1b[0m \x1b[32m\x1b[1mRequestId:\x1b[0m \x1b[35m\x1b[35mdd81d3de-5225-11e7-a24f-59014f430ab3\x1b[0m\x1b[0m \x1b[32m\x1b[1mVersion:\x1b[0m $LATEST\n\x1b[36m\x1b[1m[DEBUG]\x1b[0m 2017-06-15T23:53:44.194Z \x1b[35m\x1b[35mdd81d3de-5225-11e7-a24f-59014f430ab3\x1b[0m\x1b[0m \x1b[32m\x1b[1mZappa Event:\x1b[0m {'raw_command': 'import datetime; print(datetime.datetime.now())'}\n2017-06-15 23:53:44.195012\n\x1b[36m\x1b[1m[END]\x1b[0m \x1b[32m\x1b[1mRequestId:\x1b[0m \x1b[35m\x1b[35mdd81d3de-5225-11e7-a24f-59014f430ab3\x1b[0m\x1b[0m\n\x1b[36m\x1b[1m[REPORT]\x1b[0m \x1b[32m\x1b[1mRequestId:\x1b[0m \x1b[35m\x1b[35mdd81d3de-5225-11e7-a24f-59014f430ab3\x1b[0m\x1b[0m\n\x1b[32m\x1b[1mDuration:\x1b[0m 0.63 ms\n\x1b[32m\x1b[1mBilled\x1b[0m \x1b[32m\x1b[1mDuration:\x1b[0m 100 ms \n\x1b[32m\x1b[1mMemory Size:\x1b[0m 512 MB\n\x1b[32m\x1b[1mMax Memory Used:\x1b[0m 53 MB\n"

        colorized_string = zappa_cli.colorize_invoke_command(plain_string)
        self.assertEqual(final_string, colorized_string)

    def test_cli_colorize_whole_words_only(self):
        zappa_cli = ZappaCLI()
        plain_string = "START RESTART END RENDER report [DEBUG] TEXT[DEBUG]TEXT"
        final_string = "\x1b[36m\x1b[1m[START]\x1b[0m RESTART \x1b[36m\x1b[1m[END]\x1b[0m RENDER report \x1b[36m\x1b[1m[DEBUG]\x1b[0m TEXT\x1b[36m\x1b[1m[DEBUG]\x1b[0mTEXT"

        colorized_string = zappa_cli.colorize_invoke_command(plain_string)
        self.assertEqual(final_string, colorized_string)

    def test_cli_colorize_invoke_command_bad_string(self):
        zappa_cli = ZappaCLI()
        plain_string = "Hey, I'm a plain string, won't be colorized"
        final_string = "Hey, I'm a plain string, won't be colorized"

        colorized_string = zappa_cli.colorize_invoke_command(plain_string)
        self.assertEqual(final_string, colorized_string)

    @mock.patch("zappa.cli.ZappaCLI.colorize_invoke_command")
    @mock.patch("zappa.cli.ZappaCLI.format_invoke_command")
    def test_cli_format_lambda_response(self, mock_format, mock_colorize):
        format_msg = "formatted string"
        colorize_msg = "colorized string"
        mock_format.return_value = format_msg
        mock_colorize.return_value = colorize_msg
        zappa_cli = ZappaCLI()

        response_without_logresult = {"StatusCode": 200, "FunctionError": "some_err"}
        self.assertEqual(
            zappa_cli.format_lambda_response(response_without_logresult),
            response_without_logresult,
        )

        bad_utf8 = b"\xfc\xfc\xfc"
        bad_utf8_logresult = {
            "StatusCode": 200,
            "LogResult": base64.b64encode(bad_utf8),
        }
        self.assertEqual(zappa_cli.format_lambda_response(bad_utf8_logresult), bad_utf8)

        log_msg = "Function output logs go here"
        regular_logresult = {
            "StatusCode": 200,
            "LogResult": base64.b64encode(log_msg.encode()),
        }
        with mock.patch.object(sys.stdout, "isatty") as mock_isatty:
            mock_isatty.return_value = True
            formatted = zappa_cli.format_lambda_response(regular_logresult, True)
        mock_format.assert_called_once_with(log_msg)
        mock_colorize.assert_called_once_with(format_msg)
        self.assertEqual(formatted, colorize_msg)
        mock_format.reset_mock()
        mock_colorize.reset_mock()

        with mock.patch.object(sys.stdout, "isatty") as mock_isatty:
            mock_isatty.return_value = False
            formatted = zappa_cli.format_lambda_response(regular_logresult, True)
        mock_format.assert_not_called()
        mock_colorize.assert_not_called()
        self.assertEqual(formatted, log_msg)

        formatted = zappa_cli.format_lambda_response(regular_logresult, False)
        mock_format.assert_not_called()
        mock_colorize.assert_not_called()
        self.assertEqual(formatted, log_msg)

    def test_cli_save_python_settings_file(self):
        zappa_cli = ZappaCLI()
        zappa_cli.api_stage = "ttt888"
        zappa_cli.load_settings("test_settings.json")

        temp_dir = tempfile.mkdtemp()
        good_output_path = os.path.join(temp_dir, "zappa_settings.py")
        assert not os.path.exists(good_output_path)
        zappa_cli.save_python_settings_file(good_output_path)
        assert os.path.exists(good_output_path)

        bad_output_path = os.path.join(temp_dir, "settings.py")
        with self.assertRaises(ValueError):
            zappa_cli.save_python_settings_file(bad_output_path)

    def test_bad_json_catch(self):
        zappa_cli = ZappaCLI()
        self.assertRaises(ValueError, zappa_cli.load_settings_file, "tests/test_bad_settings.json")

    def test_bad_stage_name_catch(self):
        zappa_cli = ZappaCLI()
        zappa_cli.api_stage = "ttt-888"
        zappa_cli.load_settings("tests/test_bad_stage_name_settings.json")
        self.assertRaises(ValueError, zappa_cli.dispatch_command, "deploy", "ttt-888")

    def test_bad_environment_vars_catch(self):
        zappa_cli = ZappaCLI()
        zappa_cli.api_stage = "ttt888"
        self.assertRaises(ValueError, zappa_cli.load_settings, "tests/test_bad_environment_vars.json")

    def test_domain_name_match(self):
        # Simple sanity check
        zone = Zappa.get_best_match_zone(
            all_zones={
                "HostedZones": [
                    {
                        "Name": "example.com.au.",
                        "Id": "zone-correct",
                        "Config": {"PrivateZone": False},
                    }
                ]
            },
            domain="www.example.com.au",
        )
        assert zone == "zone-correct"

        # No match test
        zone = Zappa.get_best_match_zone(
            all_zones={
                "HostedZones": [
                    {
                        "Name": "example.com.au.",
                        "Id": "zone-incorrect",
                        "Config": {"PrivateZone": False},
                    }
                ]
            },
            domain="something-else.com.au",
        )
        assert zone is None

        # More involved, better match should win.
        zone = Zappa.get_best_match_zone(
            all_zones={
                "HostedZones": [
                    {
                        "Name": "example.com.au.",
                        "Id": "zone-incorrect",
                        "Config": {"PrivateZone": False},
                    },
                    {
                        "Name": "subdomain.example.com.au.",
                        "Id": "zone-correct",
                        "Config": {"PrivateZone": False},
                    },
                ]
            },
            domain="www.subdomain.example.com.au",
        )
        assert zone == "zone-correct"

        # Check private zone is not matched
        zone = Zappa.get_best_match_zone(
            all_zones={
                "HostedZones": [
                    {
                        "Name": "example.com.au.",
                        "Id": "zone-private",
                        "Config": {"PrivateZone": True},
                    }
                ]
            },
            domain="www.example.com.au",
        )
        assert zone is None

        # More involved, should ignore the private zone and match the public.
        zone = Zappa.get_best_match_zone(
            all_zones={
                "HostedZones": [
                    {
                        "Name": "subdomain.example.com.au.",
                        "Id": "zone-private",
                        "Config": {"PrivateZone": True},
                    },
                    {
                        "Name": "subdomain.example.com.au.",
                        "Id": "zone-public",
                        "Config": {"PrivateZone": False},
                    },
                ]
            },
            domain="www.subdomain.example.com.au",
        )
        assert zone == "zone-public"

    def test_domain_name_match_components(self):
        # Simple sanity check
        zone = Zappa.get_best_match_zone(
            all_zones={
                "HostedZones": [
                    {
                        "Name": "example.com.",
                        "Id": "zone-correct",
                        "Config": {"PrivateZone": False},
                    },
                    {
                        "Name": "beta.example.com.",
                        "Id": "zone-incorrect",
                        "Config": {"PrivateZone": False},
                    },
                ]
            },
            domain="some-beta.example.com",
        )
        assert zone == "zone-correct"

    def test_domain_name_match_components_short(self):
        zone = Zappa.get_best_match_zone(
            all_zones={
                "HostedZones": [
                    {
                        "Name": "beta.example.com.",
                        "Id": "zone-incorrect",
                        "Config": {"PrivateZone": False},
                    },
                    {
                        "Name": "example.com.",
                        "Id": "zone-correct",
                        "Config": {"PrivateZone": False},
                    },
                ]
            },
            domain="example.com",
        )
        assert zone == "zone-correct"

    ##
    # Let's Encrypt / ACME
    ##

    def test_lets_encrypt_sanity(self):
        # We need a fake account key and crt
        import subprocess

        devnull = open(os.devnull, "wb")
        out = subprocess.check_output(["openssl", "genrsa", "2048"], stderr=devnull)
        with open(os.path.join(gettempdir(), "account.key"), "wb") as f:
            f.write(out)

        cmd = [
            "openssl",
            "req",
            "-x509",
            "-newkey",
            "rsa:2048",
            "-subj",
            "/C=US/ST=Denial/L=Springfield/O=Dis/CN=www.example.com",
            "-passout",
            "pass:foo",
            "-keyout",
            os.path.join(gettempdir(), "key.key"),
            "-out",
            os.path.join(gettempdir(), "signed.crt"),
            "-days",
            "1",
        ]
        devnull = open(os.devnull, "wb")
        subprocess.check_call(cmd, stdout=devnull, stderr=devnull)

        DEFAULT_CA = "https://acme-staging.api.letsencrypt.org"
        CA = "https://acme-staging.api.letsencrypt.org"

        try:
            result = register_account()
        except ValueError as e:
            pass  # that's fine.

        create_domain_key()
        create_domain_csr("herp.derp.wtf")
        parse_account_key()
        parse_csr()
        create_chained_certificate()

        try:
            result = sign_certificate()
        except ValueError as e:
            pass  # that's fine.

        # This service fails due to remote "over-quota" errors,
        # so let's retire it until we can find a better provider.

        # result = verify_challenge('http://echo.jsontest.com/status/valid')
        # try:
        #     result = verify_challenge('http://echo.jsontest.com/status/fail')
        # except ValueError as e:
        #     pass # that's fine.
        # try:
        #     result = verify_challenge('http://bing.com')
        # except ValueError as e:
        #     pass # that's fine.

        encode_certificate(b"123")

        # without domain testing..
        zappa_cli = ZappaCLI()
        zappa_cli.api_stage = "ttt888"
        zappa_cli.load_settings("test_settings.json")
        get_cert_and_update_domain(zappa_cli, "kerplah", "zzzz", domain=None)

    def test_certify_sanity_checks(self):
        """
        Make sure 'zappa certify':
        * Errors out when a deployment hasn't taken place.
        * Writes errors when certificate settings haven't been specified.
        * Calls Zappa correctly for creates vs. updates.
        """
        zappa_cli = ZappaCLI()
        zappa_cli.domain = "test.example.com"
        try:
            zappa_cli.certify()
        except AttributeError:
            # Since zappa_cli.zappa isn't initialized, the certify() call
            # fails when it tries to inspect what Zappa has deployed.
            pass

        # Set up a core.Zappa mock and let us save some state about
        # domains and lambdas
        zappa_mock = mock.create_autospec(Zappa)
        zappa_mock.function_versions = []
        zappa_mock.domain_names = {}

        def get_lambda_function_versions(_function_name, *_args, **_kwargs):
            return zappa_mock.function_versions

        def get_domain_name(domain, *_args, **_kwargs):
            return zappa_mock.domain_names.get(domain)

        zappa_mock.get_domain_name.side_effect = get_domain_name
        zappa_mock.get_lambda_function_versions.side_effect = get_lambda_function_versions

        zappa_cli.zappa = zappa_mock
        self.assertRaises(ClickException, zappa_cli.certify)

        # Make sure we get an error if we don't configure the domain.
        zappa_cli.zappa.function_versions = ["$LATEST"]
        zappa_cli.api_stage = "stage"
        zappa_cli.zappa_settings = {"stage": {}}
        zappa_cli.api_stage = "stage"
        zappa_cli.domain = "test.example.com"

        try:
            zappa_cli.certify()
        except ClickException as e:
            log_output = str(e)
            self.assertIn("Can't certify a domain without", log_output)
            self.assertIn("domain", log_output)

        # Without any LetsEncrypt settings, we should get a message about
        # not having a lets_encrypt_key setting.
        zappa_cli.zappa_settings["stage"]["domain"] = "test.example.com"
        try:
            zappa_cli.certify()
            self.fail("Expected a ClickException")
        except ClickException as e:
            log_output = str(e)
            self.assertIn("Can't certify a domain without", log_output)
            self.assertIn("lets_encrypt_key", log_output)

        # With partial settings, we should get a message about not having
        # certificate, certificate_key, and certificate_chain
        zappa_cli.zappa_settings["stage"]["certificate"] = "foo"
        try:
            zappa_cli.certify()
            self.fail("Expected a ClickException")
        except ClickException as e:
            log_output = str(e)
            self.assertIn("Can't certify a domain without", log_output)
            self.assertIn("certificate_key", log_output)
            self.assertIn("certificate_chain", log_output)

        zappa_cli.zappa_settings["stage"]["certificate_key"] = "key"
        try:
            zappa_cli.certify()
            self.fail("Expected a ClickException")
        except ClickException as e:
            log_output = str(e)
            self.assertIn("Can't certify a domain without", log_output)
            self.assertIn("certificate_key", log_output)
            self.assertIn("certificate_chain", log_output)

        zappa_cli.zappa_settings["stage"]["certificate_chain"] = "chain"
        del zappa_cli.zappa_settings["stage"]["certificate_key"]
        try:
            zappa_cli.certify()
            self.fail("Expected a ClickException")
        except ClickException as e:
            log_output = str(e)
            self.assertIn("Can't certify a domain without", log_output)
            self.assertIn("certificate_key", log_output)
            self.assertIn("certificate_chain", log_output)

        # With all certificate settings, make sure Zappa's domain calls
        # are executed.
        cert_file = tempfile.NamedTemporaryFile()
        cert_file.write(b"Hello world")
        cert_file.flush()

        zappa_cli.zappa_settings["stage"].update(
            {
                "certificate": cert_file.name,
                "certificate_key": cert_file.name,
                "certificate_chain": cert_file.name,
            }
        )

        f = io.StringIO()
        with redirect_stdout(f):
            zappa_cli.certify()
            zappa_cli.zappa.create_domain_name.assert_called_once()
            zappa_cli.zappa.update_route53_records.assert_called_once()
            zappa_cli.zappa.update_domain_name.assert_not_called()
        log_output = f.getvalue()
        self.assertIn("Created a new domain name", log_output)

        zappa_cli.zappa.reset_mock()
        zappa_cli.zappa.domain_names["test.example.com"] = "*.example.com"

        f = io.StringIO()
        with redirect_stdout(f):
            zappa_cli.certify()
            zappa_cli.zappa.update_domain_name.assert_called_once()
            zappa_cli.zappa.update_route53_records.assert_not_called()
            zappa_cli.zappa.create_domain_name.assert_not_called()
        log_output = f.getvalue()
        self.assertNotIn("Created a new domain name", log_output)

        # Test creating domain without Route53
        zappa_cli.zappa_settings["stage"].update(
            {
                "route53_enabled": False,
            }
        )
        zappa_cli.zappa.reset_mock()
        zappa_cli.zappa.domain_names["test.example.com"] = ""

        f = io.StringIO()
        with redirect_stdout(f):
            zappa_cli.certify()
            zappa_cli.zappa.create_domain_name.assert_called_once()
            zappa_cli.zappa.update_route53_records.assert_not_called()
            zappa_cli.zappa.update_domain_name.assert_not_called()
        log_output = f.getvalue()
        self.assertIn("Created a new domain name", log_output)

    @mock.patch("troposphere.Template")
    @mock.patch("botocore.client")
    def test_get_domain_respects_route53_setting(self, client, template):
        zappa_core = Zappa(
            boto_session=mock.Mock(),
            profile_name="test",
            aws_region="test",
            load_credentials=False,
        )
        zappa_core.apigateway_client = mock.Mock()
        zappa_core.route53 = mock.Mock()

        # Check it returns valid and exits early
        record = zappa_core.get_domain_name("test_domain", route53=False)
        self.assertIsNotNone(record)
        zappa_core.apigateway_client.get_domain_name.assert_called_once()
        zappa_core.route53.list_hosted_zones.assert_not_called()

        zappa_core.apigateway_client.reset_mock()
        zappa_core.route53.reset_mock()

        # And that the route53 path still works
        zappa_core.route53.list_hosted_zones.return_value = {
            "IsTruncated": False,
            "HostedZones": [{"Id": "somezone"}],
        }
        zappa_core.route53.list_resource_record_sets.return_value = {
            "ResourceRecordSets": [{"Type": "A", "Name": "test_domain1"}]
        }

        record = zappa_core.get_domain_name("test_domain")
        self.assertIsNotNone(record)
        zappa_core.apigateway_client.get_domain_name.assert_called_once()
        zappa_core.route53.list_hosted_zones.assert_called_once()
        zappa_core.route53.list_resource_record_sets.assert_called_once_with(HostedZoneId="somezone")

    @mock.patch("botocore.client")
    def test_get_all_zones_normal_case(self, client):
        zappa_core = Zappa(
            boto_session=mock.Mock(),
            profile_name="test",
            aws_region="test",
            load_credentials=False,
        )
        zappa_core.route53 = mock.Mock()

        # Check that it handle the normal case
        zappa_core.route53.list_hosted_zones.return_value = {
            "IsTruncated": False,
            "HostedZones": [{"Id": "somezone"}],
        }

        zones = zappa_core.get_all_zones()
        zappa_core.route53.list_hosted_zones.assert_called_with(MaxItems="100")
        self.assertListEqual(zones["HostedZones"], [{"Id": "somezone"}])

    @mock.patch("botocore.client")
    def test_get_all_zones_two_pages(self, client):
        zappa_core = Zappa(
            boto_session=mock.Mock(),
            profile_name="test",
            aws_region="test",
            load_credentials=False,
        )
        zappa_core.route53 = mock.Mock()

        # Check that it handle the normal case
        zappa_core.route53.list_hosted_zones.side_effect = [
            {
                "IsTruncated": True,
                "HostedZones": [{"Id": "zone1"}],
                "NextMarker": "101",
            },
            {"IsTruncated": False, "HostedZones": [{"Id": "zone2"}]},
        ]

        zones = zappa_core.get_all_zones()
        zappa_core.route53.list_hosted_zones.assert_has_calls(
            [
                mock.call(MaxItems="100"),
                mock.call(MaxItems="100", Marker="101"),
            ]
        )
        self.assertListEqual(zones["HostedZones"], [{"Id": "zone1"}, {"Id": "zone2"}])

    def test_event_name(self):
        zappa = Zappa()
        truncated = zappa.get_event_name(
            "basldfkjalsdkfjalsdkfjaslkdfjalsdkfjadlsfkjasdlfkjasdlfkjasdflkjasdf-asdfasdfasdfasdfasdf",
            "this.is.my.dang.function.wassup.yeah.its.long",
        )
        self.assertTrue(len(truncated) <= 64)
        self.assertTrue(truncated.endswith("this.is.my.dang.function.wassup.yeah.its.long"))
        truncated = zappa.get_event_name(
            "basldfkjalsdkfjalsdkfjaslkdfjalsdkfjadlsfkjasdlfkjasdlfkjasdflkjasdf-asdfasdfasdfasdfasdf",
            "thisidoasdfaljksdfalskdjfalsdkfjasldkfjalsdkfjalsdkfjalsdfkjalasdfasdfasdfasdklfjasldkfjalsdkjfaslkdfjasldkfjasdflkjdasfskdj",
        )
        self.assertTrue(len(truncated) <= 64)
        truncated = zappa.get_event_name("a", "b")
        self.assertTrue(len(truncated) <= 64)
        self.assertEqual(truncated, "a-b")

    def test_get_scheduled_event_name(self):
        zappa = Zappa()
        event = {}
        function = "foo"
        lambda_name = "bar"
        self.assertEqual(
            zappa.get_scheduled_event_name(event, function, lambda_name),
            f"{lambda_name}-{function}",
        )

    def test_get_scheduled_event_name__has_name(self):
        zappa = Zappa()
        event = {"name": "my_event"}
        function = "foo"
        lambda_name = "bar"
        self.assertEqual(
            zappa.get_scheduled_event_name(event, function, lambda_name),
            f"{lambda_name}-{event['name']}-{function}",
        )

    def test_get_scheduled_event_name__has_index(self):
        zappa = Zappa()
        event = {}
        function = "foo"
        lambda_name = "bar"
        index = 1
        self.assertEqual(
            zappa.get_scheduled_event_name(event, function, lambda_name, index),
            f"{lambda_name}-{index}-{function}",
        )

    def test_get_scheduled_event_name__has_name__has_index(self):
        zappa = Zappa()
        event = {"name": "my_event"}
        function = "foo"
        lambda_name = "bar"
        index = 1
        self.assertEqual(
            zappa.get_scheduled_event_name(event, function, lambda_name, index),
            f"{lambda_name}-{index}-{event['name']}-{function}",
        )

    def test_get_scheduled_event_name__truncated(self):
        zappa = Zappa()
        event = {}
        function = "foo"
        lambda_name = "bar" * 100
        hashed_lambda_name = hashlib.sha1(lambda_name.encode()).hexdigest()
        self.assertEqual(
            zappa.get_scheduled_event_name(event, function, lambda_name),
            f"{hashed_lambda_name}-{function}",
        )

    def test_get_scheduled_event_name__truncated__has_name(self):
        zappa = Zappa()
        event = {"name": "my_event"}
        function = "foo"
        lambda_name = "bar" * 100
        hashed_lambda_name = hashlib.sha1(lambda_name.encode()).hexdigest()
        self.assertEqual(
            zappa.get_scheduled_event_name(event, function, lambda_name),
            f"{hashed_lambda_name}-{event['name']}-{function}",
        )

    def test_get_scheduled_event_name__truncated__has_name__has_index(self):
        zappa = Zappa()
        event = {"name": "my_event"}
        function = "foo"
        lambda_name = "bar" * 100
        index = 1
        hashed_lambda_name = hashlib.sha1(lambda_name.encode()).hexdigest()
        self.assertEqual(
            zappa.get_scheduled_event_name(event, function, lambda_name, index),
            f"{hashed_lambda_name}-{index}-{event['name']}-{function}",
        )

    def test_get_scheduled_event_name__using_invalid_character(self):
        zappa = Zappa()
        event = {}
        function = "foo$"
        lambda_name = "bar"
        with self.assertRaises(EnvironmentError):
            zappa.get_scheduled_event_name(event, function, lambda_name)

    def test_get_scheduled_event_name__using_hyphen(self):
        zappa = Zappa()
        event = {}
        function = "foo-2"
        lambda_name = "bar"
        with self.assertRaises(EnvironmentError):
            zappa.get_scheduled_event_name(event, function, lambda_name)

    def test_get_scheduled_event_name__max_function_name(self):
        zappa = Zappa()
        event = {}
        function = "a" * 63
        lambda_name = "bar"

        self.assertEqual(
            zappa.get_scheduled_event_name(event, function, lambda_name),
            f"-{function}",
        )

    def test_get_scheduled_event_name__over_function_name(self):
        zappa = Zappa()
        event = {}
        function = "a" * 64
        lambda_name = "bar"

        with self.assertRaises(EnvironmentError):
            zappa.get_scheduled_event_name(event, function, lambda_name)

    def test_get_scheduled_event_name__over_name_with_index(self):
        zappa = Zappa()
        event = {}
        function = "a" * 62
        index = 1
        lambda_name = "bar"

        with self.assertRaises(EnvironmentError):
            zappa.get_scheduled_event_name(event, function, lambda_name, index)

    def test_shameless(self):
        shamelessly_promote()

    def test_remote_env_package(self):
        zappa_cli = ZappaCLI()
        zappa_cli.api_stage = "deprecated_remote_env"
        zappa_cli.load_settings("test_settings.json")
        self.assertEqual("lmbda-env", zappa_cli.stage_config["remote_env_bucket"])
        self.assertEqual("dev/env.json", zappa_cli.stage_config["remote_env_file"])
        zappa_cli.create_package()
        with zipfile.ZipFile(zappa_cli.zip_path, "r") as lambda_zip:
            content = lambda_zip.read("zappa_settings.py")
        zappa_cli.remove_local_zip()
        # m = re.search("REMOTE_ENV='(.*)'", content)
        # self.assertEqual(m.group(1), 's3://lmbda-env/dev/env.json')

        zappa_cli = ZappaCLI()
        zappa_cli.api_stage = "remote_env"
        zappa_cli.load_settings("test_settings.json")
        self.assertEqual("s3://lmbda-env/prod/env.json", zappa_cli.stage_config["remote_env"])
        zappa_cli.create_package()
        with zipfile.ZipFile(zappa_cli.zip_path, "r") as lambda_zip:
            content = lambda_zip.read("zappa_settings.py")
        zappa_cli.remove_local_zip()
        # m = re.search("REMOTE_ENV='(.*)'", content)
        # self.assertEqual(m.group(1), 's3://lmbda-env/prod/env.json')

    def test_package_only(self):
        for delete_local_zip in [True, False]:
            zappa_cli = ZappaCLI()
            if delete_local_zip:
                zappa_cli.api_stage = "build_package_only_delete_local_zip_true"
            else:
                zappa_cli.api_stage = "build_package_only_delete_local_zip_false"
            zappa_cli.load_settings("test_settings.json")
            zappa_cli.package()
            zappa_cli.on_exit()  # simulate the command exits
            # the zip should never be removed
            self.assertEqual(os.path.isfile(zappa_cli.zip_path), True)

            # cleanup
            os.remove(zappa_cli.zip_path)

    def test_package_output(self):
        for delete_local_zip in [True]:
            zappa_cli = ZappaCLI()
            if delete_local_zip:
                zappa_cli.api_stage = "build_package_only_delete_local_zip_true"
            zappa_cli.load_settings("test_settings.json")
            zappa_cli.package(output="oh-boy.zip")
            zappa_cli.on_exit()  # simulate the command exits
            # the zip should never be removed
            self.assertEqual(os.path.isfile(zappa_cli.zip_path), True)

            # cleanup
            os.remove(zappa_cli.zip_path)

    def test_package_does_not_load_credentials(self):
        zappa_cli = ZappaCLI()
        zappa_cli.api_stage = "ttt888"

        with mock.patch("zappa.core.Zappa.load_credentials") as LoadCredentialsMock:
            # load_credentials is set in ZappaCLI.handler; simulates 'zappa package'
            zappa_cli.load_credentials = False
            zappa_cli.load_settings("test_settings.json")
            zappa_cli.package()
            zappa_cli.on_exit()  # simulate the command exits

            # credentials should not be loaded for package command
            self.assertFalse(zappa_cli.load_credentials)
            self.assertFalse(LoadCredentialsMock.called)

        # cleanup
        os.remove(zappa_cli.zip_path)

    def test_flask_logging_bug(self):
        """
        This checks whether Flask can write errors sanely.
        https://github.com/Miserlou/Zappa/issues/283
        """
        event = {
            "body": None,
            "headers": {},
            "pathParameters": {},
            "path": "/",
            "httpMethod": "GET",
            "queryStringParameters": {},
            "requestContext": {},
        }

        old_stderr = sys.stderr
        sys.stderr = BytesIO()
        try:
            environ = create_wsgi_request(event)
            app = flask.Flask(__name__)
            with app.request_context(environ):
                app.logger.error("This is a test")
                log_output = sys.stderr.getvalue()
        finally:
            sys.stderr = old_stderr

    def test_slim_handler(self):
        zappa_cli = ZappaCLI()
        zappa_cli.api_stage = "slim_handler"
        zappa_cli.load_settings("test_settings.json")

        # create_package builds the package from the latest zappa pypi release
        # If the *current* minor release is not available on pypi create_package() will fail
        # assumes that the latest pypi release has a tag matching "v?[0-9]+.[0-9]+.[0-9]+" defined in git.
        command = "git tag"
        command_output = check_output(command, shell=True).decode("utf8")

        # get valid versions from tags
        version_match_string = "v?[0-9]+.[0-9]+.[0-9]+"
        tags = [
            tag.strip() for tag in command_output.split("\n") if tag.strip() and re.match(version_match_string, tag.strip())
        ]

        latest_release_tag = sorted(tags, key=version.parse)[-1]
        zappa_cli.create_package(use_zappa_release=latest_release_tag)

        self.assertTrue(os.path.isfile(zappa_cli.handler_path))
        self.assertTrue(os.path.isfile(zappa_cli.zip_path))

        zappa_cli.remove_local_zip()

    def test_settings_py_generation(self):
        zappa_cli = ZappaCLI()
        zappa_cli.api_stage = "ttt888"
        zappa_cli.load_settings("test_settings.json")
        zappa_cli.create_package()
        with zipfile.ZipFile(zappa_cli.zip_path, "r") as lambda_zip:
            content = lambda_zip.read("zappa_settings.py").decode("utf-8")
            settings = {}
            exec(content, globals(), settings)

            # validate environment variables
            self.assertIn("ENVIRONMENT_VARIABLES", settings)
            self.assertEqual(settings["ENVIRONMENT_VARIABLES"]["TEST_ENV_VAR"], "test_value")

            # validate Context header mappings
            self.assertIn("CONTEXT_HEADER_MAPPINGS", settings)
            self.assertEqual(
                settings["CONTEXT_HEADER_MAPPINGS"]["CognitoIdentityId"],
                "identity.cognitoIdentityId",
            )
            self.assertEqual(settings["CONTEXT_HEADER_MAPPINGS"]["APIStage"], "stage")

        zappa_cli.remove_local_zip()

    def test_only_ascii_env_var_allowed(self):
        zappa_cli = ZappaCLI()
        zappa_cli.api_stage = "ttt888"
        zappa_cli.load_settings("tests/test_non_ascii_environment_var_key.json")
        with self.assertRaises(ValueError) as context:
            zappa_cli.create_package()
        self.assertEqual("Environment variable keys must be ascii.", str(context.exception))

    # TODO: encountered error when vpc_config["SubnetIds"] or vpc_config["SecurityGroupIds"] is missing
    # We need to make the code more robust in this case and avoid the KeyError
    def test_zappa_core_deploy_lambda_alb_missing_cert_arn(self):
        kwargs = {
            "lambda_arn": "adatok",
            "lambda_name": "test",
            "alb_vpc_config": {
                "SubnetIds": [],
                "SecurityGroupIds": [],
                "CertificateArn": None,
            },
            "timeout": "30",
        }

        zappa_core = Zappa(
            boto_session=mock.Mock(),
            profile_name="test",
            aws_region="test",
            load_credentials=False,
        )

        with self.assertRaises(EnvironmentError) as context:
            zappa_core.deploy_lambda_alb(**kwargs)

    def test_zappa_core_deploy_lambda_alb(self):
        kwargs = {
            "lambda_arn": str(uuid.uuid4()),
            "lambda_name": str(uuid.uuid4()),
            "alb_vpc_config": {
                "SubnetIds": [],
                "SecurityGroupIds": [],
                "CertificateArn": str(uuid.uuid4()),
            },
            "timeout": "30",
        }

        zappa_core = Zappa(
            boto_session=mock.Mock(),
            profile_name="test",
            aws_region="test",
            load_credentials=False,
        )
        zappa_core.elbv2_client = botocore.session.get_session().create_client("elbv2")
        zappa_core.lambda_client = botocore.session.get_session().create_client("lambda")
        elbv2_stubber = botocore.stub.Stubber(zappa_core.elbv2_client)
        lambda_stubber = botocore.stub.Stubber(zappa_core.lambda_client)

        loadbalancer_arn = str(uuid.uuid4())
        targetgroup_arn = str(uuid.uuid4())

        elbv2_stubber.add_response(
            "create_load_balancer",
            expected_params={
                "Name": kwargs["lambda_name"],
                "Subnets": kwargs["alb_vpc_config"]["SubnetIds"],
                "SecurityGroups": kwargs["alb_vpc_config"]["SecurityGroupIds"],
                "Scheme": "internet-facing",
                "Type": "application",
                "IpAddressType": "ipv4",
            },
            service_response={
                "LoadBalancers": [
                    {
                        "LoadBalancerArn": loadbalancer_arn,
                        "DNSName": "test",
                        "VpcId": "test",
                        "State": {"Code": "OK"},
                    }
                ]
            },
        )
        elbv2_stubber.add_response(
            "describe_load_balancers",
            expected_params={
                "LoadBalancerArns": [loadbalancer_arn],
            },
            service_response={"LoadBalancers": [{"LoadBalancerArn": loadbalancer_arn, "State": {"Code": "active"}}]},
        )
        elbv2_stubber.add_response(
            "modify_load_balancer_attributes",
            expected_params={
                "LoadBalancerArn": loadbalancer_arn,
                "Attributes": [{"Key": "idle_timeout.timeout_seconds", "Value": kwargs["timeout"]}],
            },
            service_response={"Attributes": [{"Key": "idle_timeout.timeout_seconds", "Value": kwargs["timeout"]}]},
        )

        elbv2_stubber.add_response(
            "create_target_group",
            expected_params={
                "Name": kwargs["lambda_name"],
                "TargetType": "lambda",
            },
            service_response={
                "TargetGroups": [
                    {
                        "TargetGroupArn": targetgroup_arn,
                    }
                ]
            },
        )
        elbv2_stubber.add_response(
            "modify_target_group_attributes",
            expected_params={
                "TargetGroupArn": targetgroup_arn,
                "Attributes": [{"Key": "lambda.multi_value_headers.enabled", "Value": "true"}],
            },
            service_response={
                "Attributes": [{"Key": "lambda.multi_value_headers.enabled", "Value": "true"}],
            },
        )

        lambda_stubber.add_response(
            "add_permission",
            expected_params={
                "Action": "lambda:InvokeFunction",
                "FunctionName": "{}:{}".format(kwargs["lambda_arn"], ALB_LAMBDA_ALIAS),
                "Principal": "elasticloadbalancing.amazonaws.com",
                "SourceArn": targetgroup_arn,
                "StatementId": kwargs["lambda_name"],
            },
            service_response={},
        )
        elbv2_stubber.add_response(
            "register_targets",
            expected_params={
                "TargetGroupArn": targetgroup_arn,
                "Targets": [{"Id": "{}:{}".format(kwargs["lambda_arn"], ALB_LAMBDA_ALIAS)}],
            },
            service_response={},
        )
        elbv2_stubber.add_response(
            "create_listener",
            expected_params={
                "Certificates": [
                    {
                        "CertificateArn": kwargs["alb_vpc_config"]["CertificateArn"],
                    }
                ],
                "DefaultActions": [
                    {
                        "Type": "forward",
                        "TargetGroupArn": targetgroup_arn,
                    }
                ],
                "LoadBalancerArn": loadbalancer_arn,
                "Protocol": "HTTPS",
                "Port": 443,
            },
            service_response={},
        )
        lambda_stubber.activate()
        elbv2_stubber.activate()
        zappa_core.deploy_lambda_alb(**kwargs)

    def test_zappa_core_undeploy_lambda_alb(self):
        kwargs = {
            "lambda_name": str(uuid.uuid4()),
        }

        zappa_core = Zappa(
            boto_session=mock.Mock(),
            profile_name="test",
            aws_region="test",
            load_credentials=False,
        )
        zappa_core.elbv2_client = botocore.session.get_session().create_client("elbv2")
        zappa_core.lambda_client = botocore.session.get_session().create_client("lambda")
        elbv2_stubber = botocore.stub.Stubber(zappa_core.elbv2_client)
        lambda_stubber = botocore.stub.Stubber(zappa_core.lambda_client)

        loadbalancer_arn = str(uuid.uuid4())
        listener_arn = str(uuid.uuid4())
        function_arn = str(uuid.uuid4())
        targetgroup_arn = str(uuid.uuid4())

        lambda_stubber.add_response(
            "remove_permission",
            expected_params={
                "FunctionName": kwargs["lambda_name"],
                "StatementId": kwargs["lambda_name"],
            },
            service_response={},
        )
        elbv2_stubber.add_response(
            "describe_load_balancers",
            expected_params={
                "Names": [kwargs["lambda_name"]],
            },
            service_response={
                "LoadBalancers": [
                    {
                        "LoadBalancerArn": loadbalancer_arn,
                    }
                ]
            },
        )
        elbv2_stubber.add_response(
            "describe_listeners",
            expected_params={
                "LoadBalancerArn": loadbalancer_arn,
            },
            service_response={
                "Listeners": [
                    {
                        "ListenerArn": listener_arn,
                    }
                ]
            },
        )
        elbv2_stubber.add_response(
            "delete_listener",
            expected_params={
                "ListenerArn": listener_arn,
            },
            service_response={},
        )
        elbv2_stubber.add_response(
            "delete_load_balancer",
            expected_params={
                "LoadBalancerArn": loadbalancer_arn,
            },
            service_response={},
        )
        elbv2_stubber.add_client_error(
            "describe_load_balancers",
            service_error_code="LoadBalancerNotFound",
        )
        lambda_stubber.add_response(
            "get_function",
            expected_params={
                "FunctionName": kwargs["lambda_name"],
            },
            service_response={"Configuration": {"FunctionArn": function_arn}},
        )
        elbv2_stubber.add_response(
            "describe_target_groups",
            expected_params={
                "Names": [kwargs["lambda_name"]],
            },
            service_response={
                "TargetGroups": [{"TargetGroupArn": targetgroup_arn}],
            },
        )
        elbv2_stubber.add_response(
            "deregister_targets",
            service_response={},
        )
        elbv2_stubber.add_client_error(
            "describe_target_health",
            service_error_code="InvalidTarget",
        )
        elbv2_stubber.add_response(
            "delete_target_group",
            expected_params={
                "TargetGroupArn": targetgroup_arn,
            },
            service_response={},
        )
        lambda_stubber.activate()
        elbv2_stubber.activate()
        zappa_core.undeploy_lambda_alb(**kwargs)

    @mock.patch("botocore.client")
    def test_set_lambda_concurrency(self, client):
        boto_mock = mock.MagicMock()
        zappa_core = Zappa(
            boto_session=boto_mock,
            profile_name="test",
            aws_region="test",
            load_credentials=True,
        )
        zappa_core.lambda_client.create_function.return_value = {
            "FunctionArn": "abc",
            "Version": 1,
        }
        access_logging_patch = zappa_core.create_lambda_function(
            concurrency=5,
        )
        boto_mock.client().put_function_concurrency.assert_called_with(
            FunctionName="abc",
            ReservedConcurrentExecutions=5,
        )

    @mock.patch("botocore.client")
    def test_update_lambda_concurrency(self, client):
        boto_mock = mock.MagicMock()
        zappa_core = Zappa(
            boto_session=boto_mock,
            profile_name="test",
            aws_region="test",
            load_credentials=True,
        )
        zappa_core.lambda_client.create_function.return_value = {
            "FunctionArn": "abc",
            "Version": 1,
        }
        access_logging_patch = zappa_core.update_lambda_function(
            bucket="test",
            function_name="abc",
            concurrency=5,
        )
        boto_mock.client().put_function_concurrency.assert_called_with(
            FunctionName="abc",
            ReservedConcurrentExecutions=5,
        )
        boto_mock.client().delete_function_concurrency.assert_not_called()

    @mock.patch("botocore.client")
    def test_delete_lambda_concurrency(self, client):
        boto_mock = mock.MagicMock()
        zappa_core = Zappa(
            boto_session=boto_mock,
            profile_name="test",
            aws_region="test",
            load_credentials=True,
        )
        zappa_core.lambda_client.create_function.return_value = {
            "FunctionArn": "abc",
            "Version": 1,
        }
        access_logging_patch = zappa_core.update_lambda_function(
            bucket="test",
            function_name="abc",
        )
        boto_mock.client().put_function_concurrency.assert_not_called()
        boto_mock.client().delete_function_concurrency.assert_called_with(
            FunctionName="abc",
        )

    @mock.patch("botocore.client")
    def test_deploy_lambda_function_url(self, client):
        boto_mock = mock.MagicMock()
        zappa_core = Zappa(
            boto_session=boto_mock,
            profile_name="test",
            aws_region="test",
            load_credentials=True,
        )
        function_name = "abc"
        function_url_config = {
            "authorizer": "NONE",
            "cors": {
                "allowedOrigins": ["*"],
                "allowedHeaders": ["*"],
                "allowedMethods": ["*"],
                "allowCredentials": False,
                "exposedResponseHeaders": ["*"],
                "maxAge": 0,
            },
        }
        zappa_core.lambda_client.create_function_url_config.return_value = {
            "ResponseMetadata": {
                "HTTPStatusCode": 201,
                "RetryAttempts": 0,
            },
            "FunctionUrl": "https://xxxxx.lambda-url.ap-southeast-1.on.aws/",
            "FunctionArn": "arn:aws:lambda:ap-southeast-1:123456789:function:{}".format(function_name),
        }
        zappa_core.lambda_client.add_permission.return_value = {
            "ResponseMetadata": {
                "RequestId": "cbe73d4e-007e-4476-a4a0-fbd07599570a",
                "HTTPStatusCode": 201,
                "RetryAttempts": 0,
            },
            "Statement": '{"Sid":"FunctionURLAllowPublicAccess","Effect":"Allow","Principal":"*","Action":"lambda:InvokeFunctionUrl","Resource":"arn:aws:lambda:ap-southeast-1:123456789:function:abc"}, "Condition":{"StringEquals":{"lambda: FunctionUrlAuthType":"NONE"}}',
        }

        zappa_core.deploy_lambda_function_url(function_name="abc", function_url_config=function_url_config)
        boto_mock.client().create_function_url_config.assert_called_with(
            FunctionName=function_name,
            AuthType=function_url_config["authorizer"],
            Cors={
                "AllowCredentials": function_url_config["cors"]["allowCredentials"],
                "AllowHeaders": function_url_config["cors"]["allowedHeaders"],
                "AllowMethods": function_url_config["cors"]["allowedMethods"],
                "AllowOrigins": function_url_config["cors"]["allowedOrigins"],
                "ExposeHeaders": function_url_config["cors"]["exposedResponseHeaders"],
                "MaxAge": function_url_config["cors"]["maxAge"],
            },
        )

        boto_mock.client().add_permission.assert_called_with(
            FunctionName=function_name,
            StatementId="FunctionURLAllowPublicAccess",
            Action="lambda:InvokeFunctionUrl",
            Principal="*",
            FunctionUrlAuthType=function_url_config["authorizer"],
        )

    @mock.patch("botocore.client")
    def test_update_lambda_function_url(self, client):
        boto_mock = mock.MagicMock()
        zappa_core = Zappa(
            boto_session=boto_mock,
            profile_name="test",
            aws_region="test",
            load_credentials=True,
        )
        function_name = "abc"
        function_arn = "arn:aws:lambda:ap-southeast-1:123456789:function:{}".format(function_name)
        function_url_config = {
            "authorizer": "NONE",
            "cors": {
                "allowedOrigins": ["*"],
                "allowedHeaders": ["*"],
                "allowedMethods": ["*"],
                "allowCredentials": False,
                "exposedResponseHeaders": ["*"],
                "maxAge": 0,
            },
        }
        zappa_core.lambda_client.list_function_url_configs.return_value = {
            "ResponseMetadata": {
                "HTTPStatusCode": 200,
            },
            "FunctionUrlConfigs": [
                {
                    "FunctionUrl": "https://123456789.lambda-url.ap-southeast-1.on.aws/",
                    "FunctionArn": function_arn,
                }
            ],
        }
        zappa_core.lambda_client.update_function_url_config.return_value = {
            "ResponseMetadata": {
                "HTTPStatusCode": 200,
            },
            "FunctionUrl": "https://123456789.lambda-url.ap-southeast-1.on.aws/",
            "FunctionArn": function_arn,
        }
        zappa_core.lambda_client.get_policy.return_value = {
            "ResponseMetadata": {
                "HTTPStatusCode": 200,
            },
            "Policy": '{"Version":"2012-10-17","Id":"default","Statement":[{"Sid":"FunctionURLAllowPublicAccess","Effect":"Allow","Principal":"*","Action":"lambda:InvokeFunction","Resource":""}]}',
        }

        zappa_core.update_lambda_function_url(function_name="abc", function_url_config=function_url_config)
        boto_mock.client().update_function_url_config.assert_called_with(
            FunctionName=function_arn,
            AuthType=function_url_config["authorizer"],
            Cors={
                "AllowCredentials": function_url_config["cors"]["allowCredentials"],
                "AllowHeaders": function_url_config["cors"]["allowedHeaders"],
                "AllowMethods": function_url_config["cors"]["allowedMethods"],
                "AllowOrigins": function_url_config["cors"]["allowedOrigins"],
                "ExposeHeaders": function_url_config["cors"]["exposedResponseHeaders"],
                "MaxAge": function_url_config["cors"]["maxAge"],
            },
        )

        boto_mock.client().get_policy.assert_called_with(
            FunctionName=function_arn,
        )
        boto_mock.client().add_permission.assert_not_called()
        boto_mock.client().create_function_url_config.assert_not_called()

    @mock.patch("botocore.client")
    def test_update_lambda_function_url_iam_authorizer(self, client):
        boto_mock = mock.MagicMock()
        zappa_core = Zappa(
            boto_session=boto_mock,
            profile_name="test",
            aws_region="test",
            load_credentials=True,
        )
        function_name = "abc"
        function_arn = "arn:aws:lambda:ap-southeast-1:123456789:function:{}".format(function_name)
        function_url_config = {
            "authorizer": "AWS_IAM",
            "cors": {
                "allowedOrigins": ["*"],
                "allowedHeaders": ["*"],
                "allowedMethods": ["*"],
                "allowCredentials": False,
                "exposedResponseHeaders": ["*"],
                "maxAge": 0,
            },
        }
        zappa_core.lambda_client.list_function_url_configs.return_value = {
            "ResponseMetadata": {
                "HTTPStatusCode": 200,
            },
            "FunctionUrlConfigs": [
                {
                    "FunctionUrl": "https://123456789.lambda-url.ap-southeast-1.on.aws/",
                    "FunctionArn": function_arn,
                }
            ],
        }
        zappa_core.lambda_client.update_function_url_config.return_value = {
            "ResponseMetadata": {
                "HTTPStatusCode": 200,
            },
            "FunctionUrl": "https://123456789.lambda-url.ap-southeast-1.on.aws/",
            "FunctionArn": function_arn,
        }
        zappa_core.lambda_client.get_policy.return_value = {
            "ResponseMetadata": {
                "HTTPStatusCode": 200,
            },
            "Policy": '{"Version":"2012-10-17","Id":"default","Statement":[{"Sid":"FunctionURLAllowPublicAccess","Effect":"Allow","Principal":"*","Action":"lambda:InvokeFunction","Resource":""}]}',
        }
        zappa_core.lambda_client.remove_permission.return_value = {
            "ResponseMetadata": {"HTTPStatusCode": 200},
            "Policy": '{"Version":"2012-10-17","Id":"default","Statement":[{"Sid":"FunctionURLAllowPublicAccess","Effect":"Allow","Principal":"*","Action":"lambda:InvokeFunction","Resource":"xxxxx"}]}',
        }
        zappa_core.update_lambda_function_url(function_name="abc", function_url_config=function_url_config)
        boto_mock.client().update_function_url_config.assert_called_with(
            FunctionName=function_arn,
            AuthType=function_url_config["authorizer"],
            Cors={
                "AllowCredentials": function_url_config["cors"]["allowCredentials"],
                "AllowHeaders": function_url_config["cors"]["allowedHeaders"],
                "AllowMethods": function_url_config["cors"]["allowedMethods"],
                "AllowOrigins": function_url_config["cors"]["allowedOrigins"],
                "ExposeHeaders": function_url_config["cors"]["exposedResponseHeaders"],
                "MaxAge": function_url_config["cors"]["maxAge"],
            },
        )

        boto_mock.client().get_policy.assert_called_with(
            FunctionName=function_arn,
        )
        boto_mock.client().delete_policy.remove_permission(
            FunctionName=function_arn, StatementId="FunctionURLAllowPublicAccess"
        )
        boto_mock.client().add_permission.assert_not_called()
        boto_mock.client().create_function_url_config.assert_not_called()

    @mock.patch("botocore.client")
    def test_delete_lambda_function_url(self, client):
        boto_mock = mock.MagicMock()
        zappa_core = Zappa(
            boto_session=boto_mock,
            profile_name="test",
            aws_region="test",
            load_credentials=True,
        )
        function_name = "abc"
        function_arn = "arn:aws:lambda:ap-southeast-1:123456789:function:{}".format(function_name)

        zappa_core.lambda_client.list_function_url_configs.return_value = {
            "ResponseMetadata": {
                "HTTPStatusCode": 200,
            },
            "FunctionUrlConfigs": [
                {
                    "FunctionUrl": "https://123456789.lambda-url.ap-southeast-1.on.aws/",
                    "FunctionArn": function_arn,
                }
            ],
        }
        zappa_core.lambda_client.delete_function_url_config.return_value = {
            "ResponseMetadata": {
                "HTTPStatusCode": 204,
            }
        }
        zappa_core.lambda_client.get_policy.return_value = {
            "ResponseMetadata": {
                "HTTPStatusCode": 200,
            },
            "Policy": '{"Version":"2012-10-17","Id":"default","Statement":[{"Sid":"FunctionURLAllowPublicAccess","Effect":"Allow","Principal":"*","Action":"lambda:InvokeFunction","Resource":""}]}',
        }
        zappa_core.lambda_client.remove_permission.return_value = {
            "ResponseMetadata": {
                "HTTPStatusCode": 204,
                "RetryAttempts": 0,
            }
        }
        zappa_core.delete_lambda_function_url(function_name=function_arn)
        boto_mock.client().delete_function_url_config.assert_called_with(
            FunctionName=function_arn,
        )

        boto_mock.client().get_policy.assert_called_with(
            FunctionName=function_arn,
        )
        boto_mock.client().delete_policy.remove_permission(
            FunctionName=function_arn, StatementId="FunctionURLAllowPublicAccess"
        )
        boto_mock.client().add_permission.assert_not_called()
        boto_mock.client().create_function_url_config.assert_not_called()
        boto_mock.client().update_function_url_config.assert_not_called()

    def test_function_url_create_custom_domain(self):
        cloud_front_response = {
            "ResponseMetadata": {
                "RequestId": "e4410b01-e391-45d4-abe8-4f86508e0619",
                "HTTPStatusCode": 201,
                "RetryAttempts": 0,
            },
            "Location": "https://cloudfront.amazonaws.com/2020-05-31/distribution/E1YIU775JNY3JV",
            "ETag": "E1YQ89D7I4GX4C",
            "Distribution": {
                "Id": "E1YIU775JNY3JV",
                "ARN": "arn:aws:cloudfront::123456789:distribution/E1YIU775JNY3JV",
                "Status": "InProgress",
                "InProgressInvalidationBatches": 0,
                "DomainName": "dolayrplf7f1.cloudfront.net",
                "ActiveTrustedSigners": {"Enabled": False, "Quantity": 0},
                "ActiveTrustedKeyGroups": {"Enabled": False, "Quantity": 0},
                "DistributionConfig": {
                    "CallerReference": "zappa-create-function-url-custom-domain",
                    "Aliases": {"Quantity": 0},
                    "DefaultRootObject": "",
                    "Origins": {
                        "Quantity": 1,
                        "Items": [
                            {
                                "Id": "LambdaFunctionURL",
                                "DomainName": "wwvjk2tpuvrr457k3xt4kuryby0qmmzs.lambda-url.ap-southeast-1.on.aws",
                                "OriginPath": "",
                                "CustomHeaders": {"Quantity": 0},
                                "CustomOriginConfig": {
                                    "HTTPPort": 80,
                                    "HTTPSPort": 443,
                                    "OriginProtocolPolicy": "https-only",
                                    "OriginSslProtocols": {"Quantity": 3, "Items": ["TLSv1", "TLSv1.1", "TLSv1.2"]},
                                    "OriginReadTimeout": 30,
                                    "OriginKeepaliveTimeout": 5,
                                },
                                "ConnectionAttempts": 3,
                                "ConnectionTimeout": 10,
                                "OriginShield": {"Enabled": False},
                                "OriginAccessControlId": "",
                            }
                        ],
                    },
                    "OriginGroups": {"Quantity": 0},
                    "DefaultCacheBehavior": {
                        "TargetOriginId": "LambdaFunctionURL",
                        "TrustedSigners": {"Enabled": False, "Quantity": 0},
                        "TrustedKeyGroups": {"Enabled": False, "Quantity": 0},
                        "ViewerProtocolPolicy": "redirect-to-https",
                        "AllowedMethods": {
                            "Quantity": 7,
                            "Items": ["HEAD", "DELETE", "POST", "GET", "OPTIONS", "PUT", "PATCH"],
                            "CachedMethods": {"Quantity": 3, "Items": ["HEAD", "GET", "OPTIONS"]},
                        },
                        "SmoothStreaming": False,
                        "Compress": True,
                        "LambdaFunctionAssociations": {"Quantity": 0},
                        "FunctionAssociations": {"Quantity": 0},
                        "FieldLevelEncryptionId": "",
                        "ForwardedValues": {
                            "QueryString": True,
                            "Cookies": {"Forward": "all"},
                            "Headers": {"Quantity": 3, "Items": ["Authorization", "Accept", "x-api-key"]},
                            "QueryStringCacheKeys": {"Quantity": 0},
                        },
                    },
                    "CacheBehaviors": {"Quantity": 0},
                    "CustomErrorResponses": {"Quantity": 0},
                    "Comment": "Lambda FunctionURL zappa-function-url-test-dev",
                    "Logging": {"Enabled": False, "IncludeCookies": False, "Bucket": "", "Prefix": ""},
                    "PriceClass": "PriceClass_100",
                    "Enabled": True,
                    "ViewerCertificate": {
                        "CloudFrontDefaultCertificate": True,
                        "SSLSupportMethod": "vip",
                        "MinimumProtocolVersion": "TLSv1",
                        "CertificateSource": "cloudfront",
                    },
                    "Restrictions": {"GeoRestriction": {"RestrictionType": "none", "Quantity": 0}},
                    "WebACLId": "",
                    "HttpVersion": "http2",
                    "IsIPV6Enabled": True,
                },
            },
        }
        boto_mock = mock.MagicMock()
        zappa_core = Zappa(
            boto_session=boto_mock,
            profile_name="test",
            aws_region="test",
            load_credentials=True,
        )
        function_name = "abc"
        function_arn = "arn:aws:lambda:ap-southeast-1:123456789:function:{}".format(function_name)
        function_domains = ["function-url-domain.example.com", "function-url-domain-1.example.com"]
        cert_arn = "arn:aws:acm:us-east-1:123456789:certificate/77bff5cb-03c7-4b11-ba8e-312e6f49a31f"
        cloudfront_config = {}
        zappa_core.lambda_client.list_function_url_configs.return_value = {
            "ResponseMetadata": {
                "HTTPStatusCode": 200,
            },
            "FunctionUrlConfigs": [
                {
                    "FunctionUrl": "https://123456789.lambda-url.ap-southeast-1.on.aws/",
                    "FunctionArn": function_arn,
                }
            ],
        }
        zappa_core.cloudfront_client.list_distributions.return_value ={
            "ResponseMetadata": {
                "HTTPStatusCode": 200,
            },
            "DistributionList": {
                "Items": []
            },

        }
        zappa_core.cloudfront_client.create_distribution.return_value = cloud_front_response
        domains = zappa_core.update_lambda_function_url_domains(
            function_arn, function_domains, cert_arn, cloudfront_config
        )
        boto_mock.client().list_function_url_configs.assert_called_with(
            FunctionName=function_arn, MaxItems=50
        )
        boto_mock.client().list_distributions.assert_called()
        boto_mock.client().create_distribution.assert_called()
        assert domains

    def test_function_url_update_custom_domain(self):
        cloud_front_distribution ={
                "Id": "E1YIU775JNY3JV",
                "ARN": "arn:aws:cloudfront::123456789:distribution/E1YIU775JNY3JV",
                "Status": "InProgress",
                "InProgressInvalidationBatches": 0,
                "DomainName": "dolayrplf7f1.cloudfront.net",
                "ActiveTrustedSigners": {"Enabled": False, "Quantity": 0},
                "ActiveTrustedKeyGroups": {"Enabled": False, "Quantity": 0},
                "Origins": {
                    "Quantity": 1,
                    "Items": [
                        {
                            "Id": "LambdaFunctionURL",
                            "DomainName": "123456789.lambda-url.ap-southeast-1.on.aws",
                        }
                    ],
                },
                "DistributionConfig": {
                    "CallerReference": "zappa-create-function-url-custom-domain",
                    "Aliases": {"Quantity": 0},
                    "DefaultRootObject": "",

                    "OriginGroups": {"Quantity": 0},
                    "DefaultCacheBehavior": {
                        "TargetOriginId": "LambdaFunctionURL",
                        "TrustedSigners": {"Enabled": False, "Quantity": 0},
                        "TrustedKeyGroups": {"Enabled": False, "Quantity": 0},
                        "ViewerProtocolPolicy": "redirect-to-https",
                        "AllowedMethods": {
                            "Quantity": 7,
                            "Items": ["HEAD", "DELETE", "POST", "GET", "OPTIONS", "PUT", "PATCH"],
                            "CachedMethods": {"Quantity": 3, "Items": ["HEAD", "GET", "OPTIONS"]},
                        },
                        "SmoothStreaming": False,
                        "Compress": True,
                        "LambdaFunctionAssociations": {"Quantity": 0},
                        "FunctionAssociations": {"Quantity": 0},
                        "FieldLevelEncryptionId": "",
                        "ForwardedValues": {
                            "QueryString": True,
                            "Cookies": {"Forward": "all"},
                            "Headers": {"Quantity": 3, "Items": ["Authorization", "Accept", "x-api-key"]},
                            "QueryStringCacheKeys": {"Quantity": 0},
                        },
                    },
                    "CacheBehaviors": {"Quantity": 0},
                    "CustomErrorResponses": {"Quantity": 0},
                    "Comment": "Lambda FunctionURL zappa-function-url-test-dev",
                    "Logging": {"Enabled": False, "IncludeCookies": False, "Bucket": "", "Prefix": ""},
                    "PriceClass": "PriceClass_100",
                    "Enabled": True,
                    "ViewerCertificate": {
                        "CloudFrontDefaultCertificate": True,
                        "SSLSupportMethod": "vip",
                        "MinimumProtocolVersion": "TLSv1",
                        "CertificateSource": "cloudfront",
                    },
                    "Restrictions": {"GeoRestriction": {"RestrictionType": "none", "Quantity": 0}},
                    "WebACLId": "",
                    "HttpVersion": "http2",
                    "IsIPV6Enabled": True,
                },
            }
        cloud_front_response = {
            "ResponseMetadata": {
                "RequestId": "e4410b01-e391-45d4-abe8-4f86508e0619",
                "HTTPStatusCode": 200,
                "RetryAttempts": 0,
            },
            "Location": "https://cloudfront.amazonaws.com/2020-05-31/distribution/E1YIU775JNY3JV",
            "ETag": "E1YQ89D7I4GX4C",
            "Distribution": cloud_front_distribution,
        }
        boto_mock = mock.MagicMock()
        zappa_core = Zappa(
            boto_session=boto_mock,
            profile_name="test",
            aws_region="test",
            load_credentials=True,
        )
        function_name = "abc"
        function_arn = "arn:aws:lambda:ap-southeast-1:123456789:function:{}".format(function_name)
        function_domains = ["function-url-domain.example.com", "function-url-domain-1.example.com"]
        cert_arn = "arn:aws:acm:us-east-1:123456789:certificate/77bff5cb-03c7-4b11-ba8e-312e6f49a31f"
        cloudfront_config = {}
        zappa_core.lambda_client.list_function_url_configs.return_value = {
            "ResponseMetadata": {
                "HTTPStatusCode": 200,
            },
            "FunctionUrlConfigs": [
                {
                    "FunctionUrl": "https://123456789.lambda-url.ap-southeast-1.on.aws/",
                    "FunctionArn": function_arn,
                }
            ],
        }
        zappa_core.cloudfront_client.list_distributions.return_value ={
            "ResponseMetadata": {
                "HTTPStatusCode": 200,
            },
            "DistributionList": {
                "Items": [cloud_front_distribution]
            },

        }
        zappa_core.cloudfront_client.update_distribution.return_value = cloud_front_response
        domains = zappa_core.update_lambda_function_url_domains(
            function_arn, function_domains, cert_arn, cloudfront_config
        )
        boto_mock.client().list_function_url_configs.assert_called_with(
            FunctionName=function_arn, MaxItems=50
        )
        boto_mock.client().list_distributions.assert_called()
        boto_mock.client().update_distribution.assert_called()
        assert domains

    @mock.patch("sys.version_info", new_callable=get_sys_versioninfo)
    def test_unsupported_version_error(self, *_):
        from importlib import reload

        with self.assertRaises(RuntimeError):
            import zappa

            reload(zappa)

    @mock.patch("os.getenv", return_value="True")
    @mock.patch("sys.version_info", new_callable=partial(get_sys_versioninfo, 6))
    def test_minor_version_only_check_when_in_docker(self, *_):
        from importlib import reload

        with self.assertRaises(RuntimeError):
            import zappa

            reload(zappa)

    @mock.patch("os.getenv", return_value="True")
    @mock.patch("sys.version_info", new_callable=partial(get_sys_versioninfo, 9))
    def test_no_runtimeerror_when_in_docker(self, *_):
        from importlib import reload

        try:
            import zappa

            reload(zappa)
        except RuntimeError:
            self.fail()

    def test_wsgi_query_string_unquoted(self):
        event = {
            "body": None,
            "headers": {},
            "pathParameters": {},
            "path": "/path/path1",
            "httpMethod": "GET",
            "queryStringParameters": {"a": "A,B", "b": "C#D"},
            "requestContext": {},
        }
        request = create_wsgi_request(event)
        expected = "a=A%2CB&b=C%23D"  # unencoded result: "a=A,B&b=C#D"
        self.assertEqual(request["QUERY_STRING"], expected)

    def test_wsgi_query_string_ampersand_unencoded(self):
        event = {
            "body": None,
            "headers": {},
            "pathParameters": {},
            "path": "/path/path1",
            "httpMethod": "GET",
            "queryStringParameters": {
                "test": "M&M",
            },
            "requestContext": {},
        }
        request = create_wsgi_request(event)
        self.assertEqual(request["QUERY_STRING"], "test=M%26M")

    def test_wsgi_query_string_with_encodechars(self):
        event = {
            "body": None,
            "headers": {},
            "pathParameters": {},
            "path": "/path/path1",
            "httpMethod": "GET",
            "queryStringParameters": {"query": "Jane&John", "otherquery": "B", "test": "hello+m.te&how&are&you"},
            "requestContext": {},
        }
        request = create_wsgi_request(event)
        expected = "query=Jane%26John&otherquery=B&test=hello%2Bm.te%26how%26are%26you"
        self.assertEqual(request["QUERY_STRING"], expected)

    @mock.patch("subprocess.Popen")
    def test_create_handler_venv_win32_none_stderror_result(self, popen_mock):
        class PopenMock:
            returncode = 999

            @classmethod
            def communicate(cls):
                return "valid_stdout", None  # On win32, stderr can be None

        popen_mock.return_value = PopenMock

        boto_mock = mock.MagicMock()
        zappa_core = Zappa(
            boto_session=boto_mock,
            profile_name="test",
            aws_region="test",
            load_credentials=True,
        )

        with self.assertRaises(EnvironmentError):
            zappa_core.create_handler_venv()


if __name__ == "__main__":
    unittest.main()<|MERGE_RESOLUTION|>--- conflicted
+++ resolved
@@ -681,49 +681,15 @@
         # Test with SnapStart explicitly enabled
         zappa_cli = ZappaCLI()
         zappa_cli.api_stage = "snap_start_enabled"
-<<<<<<< HEAD
-        zappa_cli.load_settings("test_settings.yaml")
-=======
         zappa_cli.load_settings("tests/test_settings.yaml")
->>>>>>> 48314795
         self.assertEqual("PublishedVersions", zappa_cli.snap_start)
 
         # Test with SnapStart explicitly disabled
         zappa_cli = ZappaCLI()
         zappa_cli.api_stage = "snap_start_disabled"
-<<<<<<< HEAD
-        zappa_cli.load_settings("test_settings.yaml")
-        self.assertEqual("None", zappa_cli.snap_start)
-
-        # Test that SnapStart is properly passed to boto3
-        with mock.patch.object(Zappa, "create_lambda_function") as mock_create_lambda:
-            zappa_cli = ZappaCLI()
-            zappa_cli.api_stage = "snap_start_enabled"
-            zappa_cli.load_settings("test_settings.yaml")
-            zappa_cli.zappa = Zappa()
-            zappa_cli.deploy("test.zip", None)
-
-            # Check that the SnapStart setting was correctly passed
-            create_args = mock_create_lambda.call_args[1]
-            self.assertEqual("PublishedVersions", create_args["snap_start"])
-
-        # Test that SnapStart is properly passed to Lambda update
-        with mock.patch.object(Zappa, "update_lambda_configuration") as mock_update_lambda:
-            zappa_cli = ZappaCLI()
-            zappa_cli.api_stage = "snap_start_enabled"
-            zappa_cli.load_settings("test_settings.json")
-            zappa_cli.zappa = Zappa()
-            zappa_cli.update(None, True, None)
-
-            # Check that the SnapStart setting was correctly passed
-            update_args = mock_update_lambda.call_args[1]
-            self.assertEqual("PublishedVersions", update_args["snap_start"])
-
-=======
         zappa_cli.load_settings("tests/test_settings.yaml")
         self.assertEqual("None", zappa_cli.snap_start)
 
->>>>>>> 48314795
     def test_update_empty_aws_env_hash(self):
         z = Zappa()
         z.credentials_arn = object()
@@ -1230,11 +1196,7 @@
         event = {
             "version": "2.0",
             "routeKey": "ANY /{proxy+}",
-<<<<<<< HEAD
-            "rawPath": "/",
-=======
             "rawPath": "/api/",
->>>>>>> 48314795
             "rawQueryString": "",
             "headers": {
                 "accept": "*/*",
@@ -1258,11 +1220,7 @@
                 "domainPrefix": "qw8klxioji",
                 "http": {
                     "method": "GET",
-<<<<<<< HEAD
-                    "path": "/",
-=======
                     "path": "/api",
->>>>>>> 48314795
                     "protocol": "HTTP/1.1",
                     "sourceIp": "50.191.225.98",
                     "userAgent": "Mozilla/5.0 (X11; Linux x86_64) AppleWebKit/537.36 (KHTML, like Gecko) Chrome/105.0.0.0 Safari/537.36",
@@ -1276,15 +1234,10 @@
             "pathParameters": {"proxy": ""},
             "isBase64Encoded": False,
         }
-<<<<<<< HEAD
-        environ = create_wsgi_request(event, event_version="2.0")
-        self.assertTrue(environ)
-=======
         environ = create_wsgi_request(event)
         self.assertTrue(environ)
         self.assertEqual(environ["PATH_INFO"], "/api/")
         self.assertEqual(environ["QUERY_STRING"], "")
->>>>>>> 48314795
 
     def test_wsgi_from_v2_event_with_lambda_authorizer(self):
         principal_id = "user|a1b2c3d4"
@@ -1329,11 +1282,7 @@
             "body": "{'data':'0123456789'}",
             "isBase64Encoded": False,
         }
-<<<<<<< HEAD
-        environ = create_wsgi_request(event, event_version="2.0")
-=======
         environ = create_wsgi_request(event)
->>>>>>> 48314795
         self.assertEqual(environ["API_GATEWAY_AUTHORIZER"], authorizer)
         self.assertEqual(environ["REMOTE_USER"], principal_id)
 
@@ -1393,11 +1342,7 @@
             "body": "{'data': '12345'}",
             "isBase64Encoded": False,
         }
-<<<<<<< HEAD
-        environ = create_wsgi_request(event, event_version="2.0")
-=======
         environ = create_wsgi_request(event)
->>>>>>> 48314795
         self.assertEqual(environ["API_GATEWAY_AUTHORIZER"], authorizer)
         self.assertEqual(environ["REMOTE_USER"], user_arn)
 
@@ -1487,12 +1432,6 @@
         zappa_cli.api_stage = "lambda_concurrency_enabled"
         zappa_cli.load_settings("test_settings.json")
         self.assertEqual(6, zappa_cli.stage_config["lambda_concurrency"])
-
-    def test_load_settings__function_url_enabled(self):
-        zappa_cli = ZappaCLI()
-        zappa_cli.api_stage = "function_url_enabled"
-        zappa_cli.load_settings("test_settings.json")
-        self.assertEqual(True, zappa_cli.stage_config["function_url_enabled"])
 
     def test_load_settings_yml(self):
         zappa_cli = ZappaCLI()
@@ -2106,7 +2045,7 @@
             "HostedZones": [{"Id": "somezone"}],
         }
         zappa_core.route53.list_resource_record_sets.return_value = {
-            "ResourceRecordSets": [{"Type": "A", "Name": "test_domain1"}]
+            "ResourceRecordSets": [{"Type": "CNAME", "Name": "test_domain1"}]
         }
 
         record = zappa_core.get_domain_name("test_domain")
@@ -2791,507 +2730,6 @@
             FunctionName="abc",
         )
 
-    @mock.patch("botocore.client")
-    def test_deploy_lambda_function_url(self, client):
-        boto_mock = mock.MagicMock()
-        zappa_core = Zappa(
-            boto_session=boto_mock,
-            profile_name="test",
-            aws_region="test",
-            load_credentials=True,
-        )
-        function_name = "abc"
-        function_url_config = {
-            "authorizer": "NONE",
-            "cors": {
-                "allowedOrigins": ["*"],
-                "allowedHeaders": ["*"],
-                "allowedMethods": ["*"],
-                "allowCredentials": False,
-                "exposedResponseHeaders": ["*"],
-                "maxAge": 0,
-            },
-        }
-        zappa_core.lambda_client.create_function_url_config.return_value = {
-            "ResponseMetadata": {
-                "HTTPStatusCode": 201,
-                "RetryAttempts": 0,
-            },
-            "FunctionUrl": "https://xxxxx.lambda-url.ap-southeast-1.on.aws/",
-            "FunctionArn": "arn:aws:lambda:ap-southeast-1:123456789:function:{}".format(function_name),
-        }
-        zappa_core.lambda_client.add_permission.return_value = {
-            "ResponseMetadata": {
-                "RequestId": "cbe73d4e-007e-4476-a4a0-fbd07599570a",
-                "HTTPStatusCode": 201,
-                "RetryAttempts": 0,
-            },
-            "Statement": '{"Sid":"FunctionURLAllowPublicAccess","Effect":"Allow","Principal":"*","Action":"lambda:InvokeFunctionUrl","Resource":"arn:aws:lambda:ap-southeast-1:123456789:function:abc"}, "Condition":{"StringEquals":{"lambda: FunctionUrlAuthType":"NONE"}}',
-        }
-
-        zappa_core.deploy_lambda_function_url(function_name="abc", function_url_config=function_url_config)
-        boto_mock.client().create_function_url_config.assert_called_with(
-            FunctionName=function_name,
-            AuthType=function_url_config["authorizer"],
-            Cors={
-                "AllowCredentials": function_url_config["cors"]["allowCredentials"],
-                "AllowHeaders": function_url_config["cors"]["allowedHeaders"],
-                "AllowMethods": function_url_config["cors"]["allowedMethods"],
-                "AllowOrigins": function_url_config["cors"]["allowedOrigins"],
-                "ExposeHeaders": function_url_config["cors"]["exposedResponseHeaders"],
-                "MaxAge": function_url_config["cors"]["maxAge"],
-            },
-        )
-
-        boto_mock.client().add_permission.assert_called_with(
-            FunctionName=function_name,
-            StatementId="FunctionURLAllowPublicAccess",
-            Action="lambda:InvokeFunctionUrl",
-            Principal="*",
-            FunctionUrlAuthType=function_url_config["authorizer"],
-        )
-
-    @mock.patch("botocore.client")
-    def test_update_lambda_function_url(self, client):
-        boto_mock = mock.MagicMock()
-        zappa_core = Zappa(
-            boto_session=boto_mock,
-            profile_name="test",
-            aws_region="test",
-            load_credentials=True,
-        )
-        function_name = "abc"
-        function_arn = "arn:aws:lambda:ap-southeast-1:123456789:function:{}".format(function_name)
-        function_url_config = {
-            "authorizer": "NONE",
-            "cors": {
-                "allowedOrigins": ["*"],
-                "allowedHeaders": ["*"],
-                "allowedMethods": ["*"],
-                "allowCredentials": False,
-                "exposedResponseHeaders": ["*"],
-                "maxAge": 0,
-            },
-        }
-        zappa_core.lambda_client.list_function_url_configs.return_value = {
-            "ResponseMetadata": {
-                "HTTPStatusCode": 200,
-            },
-            "FunctionUrlConfigs": [
-                {
-                    "FunctionUrl": "https://123456789.lambda-url.ap-southeast-1.on.aws/",
-                    "FunctionArn": function_arn,
-                }
-            ],
-        }
-        zappa_core.lambda_client.update_function_url_config.return_value = {
-            "ResponseMetadata": {
-                "HTTPStatusCode": 200,
-            },
-            "FunctionUrl": "https://123456789.lambda-url.ap-southeast-1.on.aws/",
-            "FunctionArn": function_arn,
-        }
-        zappa_core.lambda_client.get_policy.return_value = {
-            "ResponseMetadata": {
-                "HTTPStatusCode": 200,
-            },
-            "Policy": '{"Version":"2012-10-17","Id":"default","Statement":[{"Sid":"FunctionURLAllowPublicAccess","Effect":"Allow","Principal":"*","Action":"lambda:InvokeFunction","Resource":""}]}',
-        }
-
-        zappa_core.update_lambda_function_url(function_name="abc", function_url_config=function_url_config)
-        boto_mock.client().update_function_url_config.assert_called_with(
-            FunctionName=function_arn,
-            AuthType=function_url_config["authorizer"],
-            Cors={
-                "AllowCredentials": function_url_config["cors"]["allowCredentials"],
-                "AllowHeaders": function_url_config["cors"]["allowedHeaders"],
-                "AllowMethods": function_url_config["cors"]["allowedMethods"],
-                "AllowOrigins": function_url_config["cors"]["allowedOrigins"],
-                "ExposeHeaders": function_url_config["cors"]["exposedResponseHeaders"],
-                "MaxAge": function_url_config["cors"]["maxAge"],
-            },
-        )
-
-        boto_mock.client().get_policy.assert_called_with(
-            FunctionName=function_arn,
-        )
-        boto_mock.client().add_permission.assert_not_called()
-        boto_mock.client().create_function_url_config.assert_not_called()
-
-    @mock.patch("botocore.client")
-    def test_update_lambda_function_url_iam_authorizer(self, client):
-        boto_mock = mock.MagicMock()
-        zappa_core = Zappa(
-            boto_session=boto_mock,
-            profile_name="test",
-            aws_region="test",
-            load_credentials=True,
-        )
-        function_name = "abc"
-        function_arn = "arn:aws:lambda:ap-southeast-1:123456789:function:{}".format(function_name)
-        function_url_config = {
-            "authorizer": "AWS_IAM",
-            "cors": {
-                "allowedOrigins": ["*"],
-                "allowedHeaders": ["*"],
-                "allowedMethods": ["*"],
-                "allowCredentials": False,
-                "exposedResponseHeaders": ["*"],
-                "maxAge": 0,
-            },
-        }
-        zappa_core.lambda_client.list_function_url_configs.return_value = {
-            "ResponseMetadata": {
-                "HTTPStatusCode": 200,
-            },
-            "FunctionUrlConfigs": [
-                {
-                    "FunctionUrl": "https://123456789.lambda-url.ap-southeast-1.on.aws/",
-                    "FunctionArn": function_arn,
-                }
-            ],
-        }
-        zappa_core.lambda_client.update_function_url_config.return_value = {
-            "ResponseMetadata": {
-                "HTTPStatusCode": 200,
-            },
-            "FunctionUrl": "https://123456789.lambda-url.ap-southeast-1.on.aws/",
-            "FunctionArn": function_arn,
-        }
-        zappa_core.lambda_client.get_policy.return_value = {
-            "ResponseMetadata": {
-                "HTTPStatusCode": 200,
-            },
-            "Policy": '{"Version":"2012-10-17","Id":"default","Statement":[{"Sid":"FunctionURLAllowPublicAccess","Effect":"Allow","Principal":"*","Action":"lambda:InvokeFunction","Resource":""}]}',
-        }
-        zappa_core.lambda_client.remove_permission.return_value = {
-            "ResponseMetadata": {"HTTPStatusCode": 200},
-            "Policy": '{"Version":"2012-10-17","Id":"default","Statement":[{"Sid":"FunctionURLAllowPublicAccess","Effect":"Allow","Principal":"*","Action":"lambda:InvokeFunction","Resource":"xxxxx"}]}',
-        }
-        zappa_core.update_lambda_function_url(function_name="abc", function_url_config=function_url_config)
-        boto_mock.client().update_function_url_config.assert_called_with(
-            FunctionName=function_arn,
-            AuthType=function_url_config["authorizer"],
-            Cors={
-                "AllowCredentials": function_url_config["cors"]["allowCredentials"],
-                "AllowHeaders": function_url_config["cors"]["allowedHeaders"],
-                "AllowMethods": function_url_config["cors"]["allowedMethods"],
-                "AllowOrigins": function_url_config["cors"]["allowedOrigins"],
-                "ExposeHeaders": function_url_config["cors"]["exposedResponseHeaders"],
-                "MaxAge": function_url_config["cors"]["maxAge"],
-            },
-        )
-
-        boto_mock.client().get_policy.assert_called_with(
-            FunctionName=function_arn,
-        )
-        boto_mock.client().delete_policy.remove_permission(
-            FunctionName=function_arn, StatementId="FunctionURLAllowPublicAccess"
-        )
-        boto_mock.client().add_permission.assert_not_called()
-        boto_mock.client().create_function_url_config.assert_not_called()
-
-    @mock.patch("botocore.client")
-    def test_delete_lambda_function_url(self, client):
-        boto_mock = mock.MagicMock()
-        zappa_core = Zappa(
-            boto_session=boto_mock,
-            profile_name="test",
-            aws_region="test",
-            load_credentials=True,
-        )
-        function_name = "abc"
-        function_arn = "arn:aws:lambda:ap-southeast-1:123456789:function:{}".format(function_name)
-
-        zappa_core.lambda_client.list_function_url_configs.return_value = {
-            "ResponseMetadata": {
-                "HTTPStatusCode": 200,
-            },
-            "FunctionUrlConfigs": [
-                {
-                    "FunctionUrl": "https://123456789.lambda-url.ap-southeast-1.on.aws/",
-                    "FunctionArn": function_arn,
-                }
-            ],
-        }
-        zappa_core.lambda_client.delete_function_url_config.return_value = {
-            "ResponseMetadata": {
-                "HTTPStatusCode": 204,
-            }
-        }
-        zappa_core.lambda_client.get_policy.return_value = {
-            "ResponseMetadata": {
-                "HTTPStatusCode": 200,
-            },
-            "Policy": '{"Version":"2012-10-17","Id":"default","Statement":[{"Sid":"FunctionURLAllowPublicAccess","Effect":"Allow","Principal":"*","Action":"lambda:InvokeFunction","Resource":""}]}',
-        }
-        zappa_core.lambda_client.remove_permission.return_value = {
-            "ResponseMetadata": {
-                "HTTPStatusCode": 204,
-                "RetryAttempts": 0,
-            }
-        }
-        zappa_core.delete_lambda_function_url(function_name=function_arn)
-        boto_mock.client().delete_function_url_config.assert_called_with(
-            FunctionName=function_arn,
-        )
-
-        boto_mock.client().get_policy.assert_called_with(
-            FunctionName=function_arn,
-        )
-        boto_mock.client().delete_policy.remove_permission(
-            FunctionName=function_arn, StatementId="FunctionURLAllowPublicAccess"
-        )
-        boto_mock.client().add_permission.assert_not_called()
-        boto_mock.client().create_function_url_config.assert_not_called()
-        boto_mock.client().update_function_url_config.assert_not_called()
-
-    def test_function_url_create_custom_domain(self):
-        cloud_front_response = {
-            "ResponseMetadata": {
-                "RequestId": "e4410b01-e391-45d4-abe8-4f86508e0619",
-                "HTTPStatusCode": 201,
-                "RetryAttempts": 0,
-            },
-            "Location": "https://cloudfront.amazonaws.com/2020-05-31/distribution/E1YIU775JNY3JV",
-            "ETag": "E1YQ89D7I4GX4C",
-            "Distribution": {
-                "Id": "E1YIU775JNY3JV",
-                "ARN": "arn:aws:cloudfront::123456789:distribution/E1YIU775JNY3JV",
-                "Status": "InProgress",
-                "InProgressInvalidationBatches": 0,
-                "DomainName": "dolayrplf7f1.cloudfront.net",
-                "ActiveTrustedSigners": {"Enabled": False, "Quantity": 0},
-                "ActiveTrustedKeyGroups": {"Enabled": False, "Quantity": 0},
-                "DistributionConfig": {
-                    "CallerReference": "zappa-create-function-url-custom-domain",
-                    "Aliases": {"Quantity": 0},
-                    "DefaultRootObject": "",
-                    "Origins": {
-                        "Quantity": 1,
-                        "Items": [
-                            {
-                                "Id": "LambdaFunctionURL",
-                                "DomainName": "wwvjk2tpuvrr457k3xt4kuryby0qmmzs.lambda-url.ap-southeast-1.on.aws",
-                                "OriginPath": "",
-                                "CustomHeaders": {"Quantity": 0},
-                                "CustomOriginConfig": {
-                                    "HTTPPort": 80,
-                                    "HTTPSPort": 443,
-                                    "OriginProtocolPolicy": "https-only",
-                                    "OriginSslProtocols": {"Quantity": 3, "Items": ["TLSv1", "TLSv1.1", "TLSv1.2"]},
-                                    "OriginReadTimeout": 30,
-                                    "OriginKeepaliveTimeout": 5,
-                                },
-                                "ConnectionAttempts": 3,
-                                "ConnectionTimeout": 10,
-                                "OriginShield": {"Enabled": False},
-                                "OriginAccessControlId": "",
-                            }
-                        ],
-                    },
-                    "OriginGroups": {"Quantity": 0},
-                    "DefaultCacheBehavior": {
-                        "TargetOriginId": "LambdaFunctionURL",
-                        "TrustedSigners": {"Enabled": False, "Quantity": 0},
-                        "TrustedKeyGroups": {"Enabled": False, "Quantity": 0},
-                        "ViewerProtocolPolicy": "redirect-to-https",
-                        "AllowedMethods": {
-                            "Quantity": 7,
-                            "Items": ["HEAD", "DELETE", "POST", "GET", "OPTIONS", "PUT", "PATCH"],
-                            "CachedMethods": {"Quantity": 3, "Items": ["HEAD", "GET", "OPTIONS"]},
-                        },
-                        "SmoothStreaming": False,
-                        "Compress": True,
-                        "LambdaFunctionAssociations": {"Quantity": 0},
-                        "FunctionAssociations": {"Quantity": 0},
-                        "FieldLevelEncryptionId": "",
-                        "ForwardedValues": {
-                            "QueryString": True,
-                            "Cookies": {"Forward": "all"},
-                            "Headers": {"Quantity": 3, "Items": ["Authorization", "Accept", "x-api-key"]},
-                            "QueryStringCacheKeys": {"Quantity": 0},
-                        },
-                    },
-                    "CacheBehaviors": {"Quantity": 0},
-                    "CustomErrorResponses": {"Quantity": 0},
-                    "Comment": "Lambda FunctionURL zappa-function-url-test-dev",
-                    "Logging": {"Enabled": False, "IncludeCookies": False, "Bucket": "", "Prefix": ""},
-                    "PriceClass": "PriceClass_100",
-                    "Enabled": True,
-                    "ViewerCertificate": {
-                        "CloudFrontDefaultCertificate": True,
-                        "SSLSupportMethod": "vip",
-                        "MinimumProtocolVersion": "TLSv1",
-                        "CertificateSource": "cloudfront",
-                    },
-                    "Restrictions": {"GeoRestriction": {"RestrictionType": "none", "Quantity": 0}},
-                    "WebACLId": "",
-                    "HttpVersion": "http2",
-                    "IsIPV6Enabled": True,
-                },
-            },
-        }
-        boto_mock = mock.MagicMock()
-        zappa_core = Zappa(
-            boto_session=boto_mock,
-            profile_name="test",
-            aws_region="test",
-            load_credentials=True,
-        )
-        function_name = "abc"
-        function_arn = "arn:aws:lambda:ap-southeast-1:123456789:function:{}".format(function_name)
-        function_domains = ["function-url-domain.example.com", "function-url-domain-1.example.com"]
-        cert_arn = "arn:aws:acm:us-east-1:123456789:certificate/77bff5cb-03c7-4b11-ba8e-312e6f49a31f"
-        cloudfront_config = {}
-        zappa_core.lambda_client.list_function_url_configs.return_value = {
-            "ResponseMetadata": {
-                "HTTPStatusCode": 200,
-            },
-            "FunctionUrlConfigs": [
-                {
-                    "FunctionUrl": "https://123456789.lambda-url.ap-southeast-1.on.aws/",
-                    "FunctionArn": function_arn,
-                }
-            ],
-        }
-        zappa_core.cloudfront_client.list_distributions.return_value ={
-            "ResponseMetadata": {
-                "HTTPStatusCode": 200,
-            },
-            "DistributionList": {
-                "Items": []
-            },
-
-        }
-        zappa_core.cloudfront_client.create_distribution.return_value = cloud_front_response
-        domains = zappa_core.update_lambda_function_url_domains(
-            function_arn, function_domains, cert_arn, cloudfront_config
-        )
-        boto_mock.client().list_function_url_configs.assert_called_with(
-            FunctionName=function_arn, MaxItems=50
-        )
-        boto_mock.client().list_distributions.assert_called()
-        boto_mock.client().create_distribution.assert_called()
-        assert domains
-
-    def test_function_url_update_custom_domain(self):
-        cloud_front_distribution ={
-                "Id": "E1YIU775JNY3JV",
-                "ARN": "arn:aws:cloudfront::123456789:distribution/E1YIU775JNY3JV",
-                "Status": "InProgress",
-                "InProgressInvalidationBatches": 0,
-                "DomainName": "dolayrplf7f1.cloudfront.net",
-                "ActiveTrustedSigners": {"Enabled": False, "Quantity": 0},
-                "ActiveTrustedKeyGroups": {"Enabled": False, "Quantity": 0},
-                "Origins": {
-                    "Quantity": 1,
-                    "Items": [
-                        {
-                            "Id": "LambdaFunctionURL",
-                            "DomainName": "123456789.lambda-url.ap-southeast-1.on.aws",
-                        }
-                    ],
-                },
-                "DistributionConfig": {
-                    "CallerReference": "zappa-create-function-url-custom-domain",
-                    "Aliases": {"Quantity": 0},
-                    "DefaultRootObject": "",
-
-                    "OriginGroups": {"Quantity": 0},
-                    "DefaultCacheBehavior": {
-                        "TargetOriginId": "LambdaFunctionURL",
-                        "TrustedSigners": {"Enabled": False, "Quantity": 0},
-                        "TrustedKeyGroups": {"Enabled": False, "Quantity": 0},
-                        "ViewerProtocolPolicy": "redirect-to-https",
-                        "AllowedMethods": {
-                            "Quantity": 7,
-                            "Items": ["HEAD", "DELETE", "POST", "GET", "OPTIONS", "PUT", "PATCH"],
-                            "CachedMethods": {"Quantity": 3, "Items": ["HEAD", "GET", "OPTIONS"]},
-                        },
-                        "SmoothStreaming": False,
-                        "Compress": True,
-                        "LambdaFunctionAssociations": {"Quantity": 0},
-                        "FunctionAssociations": {"Quantity": 0},
-                        "FieldLevelEncryptionId": "",
-                        "ForwardedValues": {
-                            "QueryString": True,
-                            "Cookies": {"Forward": "all"},
-                            "Headers": {"Quantity": 3, "Items": ["Authorization", "Accept", "x-api-key"]},
-                            "QueryStringCacheKeys": {"Quantity": 0},
-                        },
-                    },
-                    "CacheBehaviors": {"Quantity": 0},
-                    "CustomErrorResponses": {"Quantity": 0},
-                    "Comment": "Lambda FunctionURL zappa-function-url-test-dev",
-                    "Logging": {"Enabled": False, "IncludeCookies": False, "Bucket": "", "Prefix": ""},
-                    "PriceClass": "PriceClass_100",
-                    "Enabled": True,
-                    "ViewerCertificate": {
-                        "CloudFrontDefaultCertificate": True,
-                        "SSLSupportMethod": "vip",
-                        "MinimumProtocolVersion": "TLSv1",
-                        "CertificateSource": "cloudfront",
-                    },
-                    "Restrictions": {"GeoRestriction": {"RestrictionType": "none", "Quantity": 0}},
-                    "WebACLId": "",
-                    "HttpVersion": "http2",
-                    "IsIPV6Enabled": True,
-                },
-            }
-        cloud_front_response = {
-            "ResponseMetadata": {
-                "RequestId": "e4410b01-e391-45d4-abe8-4f86508e0619",
-                "HTTPStatusCode": 200,
-                "RetryAttempts": 0,
-            },
-            "Location": "https://cloudfront.amazonaws.com/2020-05-31/distribution/E1YIU775JNY3JV",
-            "ETag": "E1YQ89D7I4GX4C",
-            "Distribution": cloud_front_distribution,
-        }
-        boto_mock = mock.MagicMock()
-        zappa_core = Zappa(
-            boto_session=boto_mock,
-            profile_name="test",
-            aws_region="test",
-            load_credentials=True,
-        )
-        function_name = "abc"
-        function_arn = "arn:aws:lambda:ap-southeast-1:123456789:function:{}".format(function_name)
-        function_domains = ["function-url-domain.example.com", "function-url-domain-1.example.com"]
-        cert_arn = "arn:aws:acm:us-east-1:123456789:certificate/77bff5cb-03c7-4b11-ba8e-312e6f49a31f"
-        cloudfront_config = {}
-        zappa_core.lambda_client.list_function_url_configs.return_value = {
-            "ResponseMetadata": {
-                "HTTPStatusCode": 200,
-            },
-            "FunctionUrlConfigs": [
-                {
-                    "FunctionUrl": "https://123456789.lambda-url.ap-southeast-1.on.aws/",
-                    "FunctionArn": function_arn,
-                }
-            ],
-        }
-        zappa_core.cloudfront_client.list_distributions.return_value ={
-            "ResponseMetadata": {
-                "HTTPStatusCode": 200,
-            },
-            "DistributionList": {
-                "Items": [cloud_front_distribution]
-            },
-
-        }
-        zappa_core.cloudfront_client.update_distribution.return_value = cloud_front_response
-        domains = zappa_core.update_lambda_function_url_domains(
-            function_arn, function_domains, cert_arn, cloudfront_config
-        )
-        boto_mock.client().list_function_url_configs.assert_called_with(
-            FunctionName=function_arn, MaxItems=50
-        )
-        boto_mock.client().list_distributions.assert_called()
-        boto_mock.client().update_distribution.assert_called()
-        assert domains
-
     @mock.patch("sys.version_info", new_callable=get_sys_versioninfo)
     def test_unsupported_version_error(self, *_):
         from importlib import reload

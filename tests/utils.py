--- conflicted
+++ resolved
@@ -72,16 +72,15 @@
         yield mock_open, mock_file
 
 
-<<<<<<< HEAD
 def is_base64(test_string: str) -> bool:
     # Taken from https://stackoverflow.com/a/45928164/3200002
     try:
         return base64.b64encode(base64.b64decode(test_string)).decode() == test_string
     except Exception:
         return False
-=======
+
+
 def get_unsupported_sys_versioninfo() -> tuple:
     """Mock used to test the python unsupported version testcase"""
     invalid_versioninfo = namedtuple("version_info", ["major", "minor", "micro", "releaselevel", "serial"])
     return invalid_versioninfo(3, 6, 1, "final", 0)
->>>>>>> d47a4da5

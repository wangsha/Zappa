import unittest

from mock import Mock

from zappa.handler import LambdaHandler
from zappa.utilities import merge_headers

from .utils import is_base64


def no_args():
    return


def one_arg(first):
    return first


def two_args(first, second):
    return first, second


def var_args(*args):
    return args


def var_args_with_one(first, *args):
    return first, args[0]


def unsupported(first, second, third):
    return first, second, third


def raises_exception(*args, **kwargs):
    raise Exception("app exception")


def handle_bot_intent(event, context):
    return "Success"


mocked_exception_handler = Mock()


class TestZappa(unittest.TestCase):
    def setUp(self):
        mocked_exception_handler.reset_mock()

    def tearDown(self):
        LambdaHandler._LambdaHandler__instance = None
        LambdaHandler.settings = None
        LambdaHandler.settings_name = None

    def test_run_function(self):
        self.assertIsNone(LambdaHandler.run_function(no_args, "e", "c"))
        self.assertEqual(LambdaHandler.run_function(one_arg, "e", "c"), "e")
        self.assertEqual(LambdaHandler.run_function(two_args, "e", "c"), ("e", "c"))
        self.assertEqual(LambdaHandler.run_function(var_args, "e", "c"), ("e", "c"))
        self.assertEqual(LambdaHandler.run_function(var_args_with_one, "e", "c"), ("e", "c"))

        try:
            LambdaHandler.run_function(unsupported, "e", "c")
            self.fail("Exception expected")
        except RuntimeError as e:
            pass

    def test_run_fuction_with_type_hint(self):
        scope = {}
        exec("def f_with_type_hint() -> None: return", scope)
        f_with_type_hint = scope["f_with_type_hint"]
        self.assertIsNone(LambdaHandler.run_function(f_with_type_hint, "e", "c"))

    def test_wsgi_script_name_on_aws_url(self):
        """
        Ensure that requests to the amazonaws.com host for an API with a
        domain have the correct request.url
        """
        lh = LambdaHandler("tests.test_wsgi_script_name_settings")

        event = {
            "body": "",
            "resource": "/{proxy+}",
            "requestContext": {},
            "queryStringParameters": {},
            "headers": {
                "Host": "1234567890.execute-api.us-east-1.amazonaws.com",
            },
            "pathParameters": {"proxy": "return/request/url"},
            "httpMethod": "GET",
            "stageVariables": {},
            "path": "/return/request/url",
        }
        response = lh.handler(event, None)

        self.assertEqual(response["statusCode"], 200)
        self.assertEqual(
            response["body"],
            "https://1234567890.execute-api.us-east-1.amazonaws.com/dev/return/request/url",
        )

    def test_wsgi_script_name_on_domain_url(self):
        """
        Ensure that requests to the amazonaws.com host for an API with a
        domain have the correct request.url
        """
        lh = LambdaHandler("tests.test_wsgi_script_name_settings")

        event = {
            "body": "",
            "resource": "/{proxy+}",
            "requestContext": {},
            "queryStringParameters": {},
            "headers": {
                "Host": "example.com",
            },
            "pathParameters": {"proxy": "return/request/url"},
            "httpMethod": "GET",
            "stageVariables": {},
            "path": "/return/request/url",
        }
        response = lh.handler(event, None)

        self.assertEqual(response["statusCode"], 200)
        self.assertEqual(response["body"], "https://example.com/return/request/url")

    def test_wsgi_script_name_with_multi_value_header(self):
        """
        Ensure that requests generated with multivalued headers (such as
        from an ALB with Multi Valued Headers enabled) succeed.
        """
        lh = LambdaHandler("tests.test_wsgi_script_name_settings")

        event = {
            "body": "",
            "resource": "/{proxy+}",
            "requestContext": {},
            "queryStringParameters": {},
            "multiValueHeaders": {
                "Host": ["example.com"],
            },
            "pathParameters": {"proxy": "return/request/url"},
            "httpMethod": "GET",
            "stageVariables": {},
            "path": "/return/request/url",
        }
        response = lh.handler(event, None)
        self.assertEqual(response["statusCode"], 200)
        self.assertIn("multiValueHeaders", response)

    def test_wsgi_script_name_with_multi_value_querystring(self):
        """
        Ensure that requests generated with multivalue querystrings succeed.
        """
        lh = LambdaHandler("tests.test_wsgi_script_name_settings")

        event = {
            "body": "",
            "resource": "/{proxy+}",
            "requestContext": {},
            "multiValueQueryStringParameters": {"multi": ["value", "qs"]},
            "multiValueHeaders": {
                "Host": ["example.com"],
            },
            "pathParameters": {"proxy": "return/request/url"},
            "httpMethod": "GET",
            "stageVariables": {},
            "path": "/return/request/url",
        }
        response = lh.handler(event, None)

        self.assertEqual(response["statusCode"], 200)
        self.assertEqual(
            response["body"],
            "https://example.com/return/request/url?multi=value&multi=qs",
        )

    def test_wsgi_script_name_on_test_request(self):
        """
        Ensure that requests sent by the "Send test request" button behaves
        sensibly
        """
        lh = LambdaHandler("tests.test_wsgi_script_name_settings")

        event = {
            "body": "",
            "resource": "/{proxy+}",
            "requestContext": {},
            "queryStringParameters": {},
            "headers": {},
            "pathParameters": {"proxy": "return/request/url"},
            "httpMethod": "GET",
            "stageVariables": {},
            "path": "/return/request/url",
        }
        response = lh.handler(event, None)

        self.assertEqual(response["statusCode"], 200)
        self.assertEqual(response["body"], "https://zappa:80/return/request/url")

    def test_exception_handler_on_web_request(self):
        """
        Ensure that app exceptions triggered by web requests use the exception_handler.
        """
        lh = LambdaHandler("tests.test_exception_handler_settings")

        event = {
            "body": "",
            "resource": "/{proxy+}",
            "requestContext": {},
            "queryStringParameters": {},
            "headers": {
                "Host": "1234567890.execute-api.us-east-1.amazonaws.com",
            },
            "pathParameters": {"proxy": "return/request/url"},
            "httpMethod": "GET",
            "stageVariables": {},
            "path": "/return/request/url",
        }

        mocked_exception_handler.assert_not_called()
        response = lh.handler(event, None)

        self.assertEqual(response["statusCode"], 500)
        mocked_exception_handler.assert_called()

    def test_wsgi_script_binary_support_with_content_encoding(self):
        """
        Ensure that response body is base64 encoded when BINARY_SUPPORT is enabled and Content-Encoding header is present.
<<<<<<< HEAD
        """  # don't linebreak so that whole line is shown during nosetest readout
=======
        """
>>>>>>> ea55be9e
        lh = LambdaHandler("tests.test_binary_support_settings")

        text_plain_event = {
            "body": "",
            "resource": "/{proxy+}",
            "requestContext": {},
            "queryStringParameters": {},
            "headers": {
                "Host": "1234567890.execute-api.us-east-1.amazonaws.com",
            },
            "pathParameters": {"proxy": "return/request/url"},
            "httpMethod": "GET",
            "stageVariables": {},
            "path": "/content_encoding_header_json1",
        }

        # A likely scenario is that the application would be gzip compressing some json response. That's checked first.
        response = lh.handler(text_plain_event, None)

        self.assertEqual(response["statusCode"], 200)
        self.assertIn("isBase64Encoded", response)
        self.assertTrue(is_base64(response["body"]))

        # We also verify that some unknown mimetype with a Content-Encoding also encodes to b64. This route serves
        # bytes in the response.

        text_arbitrary_event = {
            **text_plain_event,
            **{"path": "/content_encoding_header_textarbitrary1"},
        }

        response = lh.handler(text_arbitrary_event, None)

        self.assertEqual(response["statusCode"], 200)
        self.assertIn("isBase64Encoded", response)
        self.assertTrue(is_base64(response["body"]))

        # This route is similar to the above, but it serves its response as text and not bytes. That the response
        # isn't bytes shouldn't matter because it still has a Content-Encoding header.

        application_json_event = {
            **text_plain_event,
            **{"path": "/content_encoding_header_textarbitrary2"},
        }

        response = lh.handler(application_json_event, None)

        self.assertEqual(response["statusCode"], 200)
        self.assertIn("isBase64Encoded", response)
        self.assertTrue(is_base64(response["body"]))

    def test_wsgi_script_binary_support_without_content_encoding_edgecases(
        self,
    ):
        """
        Ensure zappa response bodies are NOT base64 encoded when BINARY_SUPPORT is enabled and the mimetype is "application/json" or starts with "text/".
<<<<<<< HEAD
        """  # don't linebreak so that whole line is shown during nosetest readout
=======
        """
>>>>>>> ea55be9e

        lh = LambdaHandler("tests.test_binary_support_settings")

        text_plain_event = {
            "body": "",
            "resource": "/{proxy+}",
            "requestContext": {},
            "queryStringParameters": {},
            "headers": {
                "Host": "1234567890.execute-api.us-east-1.amazonaws.com",
            },
            "pathParameters": {"proxy": "return/request/url"},
            "httpMethod": "GET",
            "stageVariables": {},
            "path": "/textplain_mimetype_response1",
        }

        for path in [
            "/textplain_mimetype_response1",  # text/plain mimetype should not be turned to base64
            "/textarbitrary_mimetype_response1",  # text/arbitrary mimetype should not be turned to base64
            "/json_mimetype_response1",  # application/json mimetype should not be turned to base64
        ]:
            event = {**text_plain_event, "path": path}
            response = lh.handler(event, None)

            self.assertEqual(response["statusCode"], 200)
            self.assertNotIn("isBase64Encoded", response)
            self.assertFalse(is_base64(response["body"]))

    def test_wsgi_script_binary_support_without_content_encoding(
        self,
    ):
        """
        Ensure zappa response bodies are base64 encoded when BINARY_SUPPORT is enabled and Content-Encoding is absent.
<<<<<<< HEAD
        """  # don't linebreak so that whole line is shown during nosetest readout
=======
        """
>>>>>>> ea55be9e

        lh = LambdaHandler("tests.test_binary_support_settings")

        text_plain_event = {
            "body": "",
            "resource": "/{proxy+}",
            "requestContext": {},
            "queryStringParameters": {},
            "headers": {
                "Host": "1234567890.execute-api.us-east-1.amazonaws.com",
            },
            "pathParameters": {"proxy": "return/request/url"},
            "httpMethod": "GET",
            "stageVariables": {},
            "path": "/textplain_mimetype_response1",
        }

        for path in [
            "/arbitrarybinary_mimetype_response1",
            "/arbitrarybinary_mimetype_response2",
        ]:
            event = {**text_plain_event, "path": path}
            response = lh.handler(event, None)

            self.assertEqual(response["statusCode"], 200)
            self.assertIn("isBase64Encoded", response)
            self.assertTrue(is_base64(response["body"]))

    def test_wsgi_script_binary_support_userdefined_additional_text_mimetypes__defined(
        self,
    ):
        """
        Ensure zappa response bodies are NOT base64 encoded when BINARY_SUPPORT is True, and additional_text_mimetypes are defined
        """
        lh = LambdaHandler("tests.test_binary_support_additional_text_mimetypes_settings")
        expected_additional_mimetypes = ["application/vnd.oai.openapi"]
        self.assertEqual(lh.settings.ADDITIONAL_TEXT_MIMETYPES, expected_additional_mimetypes)

        event = {
            "body": "",
            "resource": "/{proxy+}",
            "requestContext": {},
            "queryStringParameters": {},
            "headers": {
                "Host": "1234567890.execute-api.us-east-1.amazonaws.com",
            },
            "pathParameters": {"proxy": "return/request/url"},
            "httpMethod": "GET",
            "stageVariables": {},
            "path": "/userdefined_additional_mimetype_response1",
        }

        response = lh.handler(event, None)

        self.assertEqual(response["statusCode"], 200)
        self.assertNotIn("isBase64Encoded", response)
        self.assertFalse(is_base64(response["body"]))

    def test_wsgi_script_binary_support_userdefined_additional_text_mimetypes__undefined(
        self,
    ):
        """
        Ensure zappa response bodies are base64 encoded when BINARY_SUPPORT is True and mimetype not defined in additional_text_mimetypes
        """
        lh = LambdaHandler("tests.test_binary_support_settings")

        event = {
            "body": "",
            "resource": "/{proxy+}",
            "requestContext": {},
            "queryStringParameters": {},
            "headers": {
                "Host": "1234567890.execute-api.us-east-1.amazonaws.com",
            },
            "pathParameters": {"proxy": "return/request/url"},
            "httpMethod": "GET",
            "stageVariables": {},
            "path": "/userdefined_additional_mimetype_response1",
        }

        response = lh.handler(event, None)

        self.assertEqual(response["statusCode"], 200)
        self.assertIn("isBase64Encoded", response)
        self.assertTrue(is_base64(response["body"]))

    def test_wsgi_script_on_cognito_event_request(self):
        """
        Ensure that requests sent by cognito behave sensibly
        """
        lh = LambdaHandler("tests.test_wsgi_script_name_settings")

        event = {
            "version": "1",
            "region": "eu-west-1",
            "userPoolId": "region_poolID",
            "userName": "uuu-id-here",
            "callerContext": {
                "awsSdkVersion": "aws-sdk-js-2.149.0",
                "clientId": "client-id-here",
            },
            "triggerSource": "PreSignUp_SignUp",
            "request": {
                "userAttributes": {"email": "email@example.com"},
                "validationData": None,
            },
            "response": {
                "autoConfirmUser": False,
                "autoVerifyEmail": False,
                "autoVerifyPhone": False,
            },
        }

        response = lh.handler(event, None)

        self.assertEqual(response["response"]["autoConfirmUser"], False)

    def test_bot_triggered_event(self):
        """
        Ensure that bot triggered events are handled as in the settings
        """
        lh = LambdaHandler("tests.test_bot_handler_being_triggered")
        # from : https://docs.aws.amazon.com/lambda/latest/dg/eventsources.html#eventsources-lex
        event = {
            "messageVersion": "1.0",
            "invocationSource": "DialogCodeHook",
            "userId": "user-id specified in the POST request to Amazon Lex.",
            "sessionAttributes": {
                "key1": "value1",
                "key2": "value2",
            },
            "bot": {"name": "bot-name", "alias": "bot-alias", "version": "bot-version"},
            "outputDialogMode": "Text or Voice, based on ContentType request header in runtime API request",
            "currentIntent": {
                "name": "intent-name",
                "slots": {
                    "slot-name": "value",
                    "slot-name": "value",
                    "slot-name": "value",
                },
                "confirmationStatus": "None, Confirmed, or Denied (intent confirmation, if configured)",
            },
        }

        response = lh.handler(event, None)

        self.assertEqual(response, "Success")

    def test_exception_in_bot_triggered_event(self):
        """
        Ensure that bot triggered exceptions are handled as defined in the settings.
        """
        lh = LambdaHandler("tests.test_bot_exception_handler_settings")
        # from : https://docs.aws.amazon.com/lambda/latest/dg/eventsources.html#eventsources-lex
        event = {
            "messageVersion": "1.0",
            "invocationSource": "DialogCodeHook",
            "userId": "user-id specified in the POST request to Amazon Lex.",
            "sessionAttributes": {
                "key1": "value1",
                "key2": "value2",
            },
            "bot": {"name": "bot-name", "alias": "bot-alias", "version": "bot-version"},
            "outputDialogMode": "Text or Voice, based on ContentType request header in runtime API request",
            "currentIntent": {
                "name": "intent-name",
                "slots": {
                    "slot-name": "value",
                    "slot-name": "value",
                    "slot-name": "value",
                },
                "confirmationStatus": "None, Confirmed, or Denied (intent confirmation, if configured)",
            },
        }

        response = lh.lambda_handler(event, None)
        mocked_exception_handler.assert_called

    def test_wsgi_script_name_on_alb_event(self):
        """
        Ensure ALB-triggered events are properly handled by LambdaHandler
        ALB-forwarded events have a slightly different request structure than API-Gateway
        https://docs.aws.amazon.com/elasticloadbalancing/latest/application/lambda-functions.html
        """
        lh = LambdaHandler("tests.test_wsgi_script_name_settings")

        event = {
            "requestContext": {
                "elb": {
                    "targetGroupArn": "arn:aws:elasticloadbalancing:region:123456789012:targetgroup/my-target-group/6d0ecf831eec9f09"
                }
            },
            "httpMethod": "GET",
            "path": "/return/request/url",
            "queryStringParameters": {},
            "headers": {
                "accept": "text/html,application/xhtml+xml",
                "accept-language": "en-US,en;q=0.8",
                "content-type": "text/plain",
                "cookie": "cookies",
                "host": "1234567890.execute-api.us-east-1.amazonaws.com",
                "user-agent": "Mozilla/5.0 (Macintosh; Intel Mac OS X 10_11_6)",
                "x-amzn-trace-id": "Root=1-5bdb40ca-556d8b0c50dc66f0511bf520",
                "x-forwarded-for": "72.21.198.66",
                "x-forwarded-port": "443",
                "x-forwarded-proto": "https",
            },
            "isBase64Encoded": False,
            "body": "",
        }
        response = lh.handler(event, None)

        self.assertEqual(response["statusCode"], 200)
        self.assertEqual(response["statusDescription"], "200 OK")
        self.assertEqual(response["isBase64Encoded"], False)
        self.assertEqual(
            response["body"],
            "https://1234567890.execute-api.us-east-1.amazonaws.com/return/request/url",
        )

    def test_merge_headers_no_multi_value(self):
        event = {"headers": {"a": "b"}}

        merged = merge_headers(event)
        self.assertEqual(merged["a"], "b")

    def test_merge_headers_combine_values(self):
        event = {
            "headers": {"a": "b", "z": "q"},
            "multiValueHeaders": {"a": ["c"], "x": ["y"]},
        }

        merged = merge_headers(event)
        self.assertEqual(merged["a"], "c")
        self.assertEqual(merged["x"], "y")
        self.assertEqual(merged["z"], "q")

    def test_merge_headers_no_single_value(self):
        event = {"multiValueHeaders": {"a": ["c", "d"], "x": ["y", "z", "f"]}}
        merged = merge_headers(event)
        self.assertEqual(merged["a"], "c, d")
        self.assertEqual(merged["x"], "y, z, f")

    def test_cloudwatch_subscription_event(self):
        """
        Test that events sent in the format used by CloudWatch logs via
        subscription filters are handled properly.
        The actual payload that Lambda receives is in the following format
        { "awslogs": {"data": "BASE64ENCODED_GZIP_COMPRESSED_DATA"} }
        https://docs.aws.amazon.com/AmazonCloudWatch/latest/logs/SubscriptionFilters.html
        """
        lh = LambdaHandler("tests.test_event_script_settings")

        event = {"awslogs": {"data": "some-data-not-important-for-test"}}
        response = lh.handler(event, None)

        self.assertEqual(response, True)

    def test_wsgi_script_name_on_v2_formatted_event(self):
        """
        Ensure that requests with payload format version 2.0 succeed
        """
        lh = LambdaHandler("tests.test_wsgi_script_name_settings")

        event = {
            "version": "2.0",
            "routeKey": "$default",
            "rawPath": "/",
            "rawQueryString": "",
            "headers": {
                "host": "1234567890.execute-api.us-east-1.amazonaws.com",
            },
            "requestContext": {
                "http": {
                    "method": "GET",
                    "path": "/return/request/url",
                },
            },
            "isBase64Encoded": False,
            "body": "",
            "cookies": ["Cookie_1=Value1; Expires=21 Oct 2021 07:48 GMT", "Cookie_2=Value2; Max-Age=78000"],
        }
        response = lh.handler(event, None)

        self.assertEqual(response["statusCode"], 200)
        self.assertEqual(
            response["body"],
            "https://1234567890.execute-api.us-east-1.amazonaws.com/dev/return/request/url",
        )<|MERGE_RESOLUTION|>--- conflicted
+++ resolved
@@ -227,11 +227,8 @@
     def test_wsgi_script_binary_support_with_content_encoding(self):
         """
         Ensure that response body is base64 encoded when BINARY_SUPPORT is enabled and Content-Encoding header is present.
-<<<<<<< HEAD
-        """  # don't linebreak so that whole line is shown during nosetest readout
-=======
-        """
->>>>>>> ea55be9e
+        """
+
         lh = LambdaHandler("tests.test_binary_support_settings")
 
         text_plain_event = {
@@ -288,11 +285,7 @@
     ):
         """
         Ensure zappa response bodies are NOT base64 encoded when BINARY_SUPPORT is enabled and the mimetype is "application/json" or starts with "text/".
-<<<<<<< HEAD
-        """  # don't linebreak so that whole line is shown during nosetest readout
-=======
-        """
->>>>>>> ea55be9e
+        """
 
         lh = LambdaHandler("tests.test_binary_support_settings")
 
@@ -327,11 +320,7 @@
     ):
         """
         Ensure zappa response bodies are base64 encoded when BINARY_SUPPORT is enabled and Content-Encoding is absent.
-<<<<<<< HEAD
-        """  # don't linebreak so that whole line is shown during nosetest readout
-=======
-        """
->>>>>>> ea55be9e
+        """
 
         lh = LambdaHandler("tests.test_binary_support_settings")
 

import unittest

from mock import Mock

from zappa.handler import LambdaHandler
from zappa.utilities import merge_headers

from .utils import is_base64


def no_args():
    return


def one_arg(first):
    return first


def two_args(first, second):
    return first, second


def var_args(*args):
    return args


def var_args_with_one(first, *args):
    return first, args[0]


def unsupported(first, second, third):
    return first, second, third


def raises_exception(*args, **kwargs):
    raise Exception("app exception")


def handle_bot_intent(event, context):
    return "Success"


mocked_exception_handler = Mock()


class TestZappa(unittest.TestCase):
    def setUp(self):
        mocked_exception_handler.reset_mock()

    def tearDown(self):
        LambdaHandler._LambdaHandler__instance = None
        LambdaHandler.settings = None
        LambdaHandler.settings_name = None

    def test_run_function(self):
        self.assertIsNone(LambdaHandler.run_function(no_args, "e", "c"))
        self.assertEqual(LambdaHandler.run_function(one_arg, "e", "c"), "e")
        self.assertEqual(LambdaHandler.run_function(two_args, "e", "c"), ("e", "c"))
        self.assertEqual(LambdaHandler.run_function(var_args, "e", "c"), ("e", "c"))
        self.assertEqual(LambdaHandler.run_function(var_args_with_one, "e", "c"), ("e", "c"))

        try:
            LambdaHandler.run_function(unsupported, "e", "c")
            self.fail("Exception expected")
        except RuntimeError as e:
            pass

    def test_run_fuction_with_type_hint(self):
        scope = {}
        exec("def f_with_type_hint() -> None: return", scope)
        f_with_type_hint = scope["f_with_type_hint"]
        self.assertIsNone(LambdaHandler.run_function(f_with_type_hint, "e", "c"))

    def test_wsgi_script_name_on_aws_url(self):
        """
        Ensure that requests to the amazonaws.com host for an API with a
        domain have the correct request.url
        """
        lh = LambdaHandler("tests.test_wsgi_script_name_settings")

        event = {
            "body": "",
            "resource": "/{proxy+}",
            "requestContext": {},
            "queryStringParameters": {},
            "headers": {
                "Host": "1234567890.execute-api.us-east-1.amazonaws.com",
            },
            "pathParameters": {"proxy": "return/request/url"},
            "httpMethod": "GET",
            "stageVariables": {},
            "path": "/return/request/url",
        }
        response = lh.handler(event, None)

        self.assertEqual(response["statusCode"], 200)
        self.assertEqual(
            response["body"],
            "https://1234567890.execute-api.us-east-1.amazonaws.com/dev/return/request/url",
        )

    def test_wsgi_script_name_on_domain_url(self):
        """
        Ensure that requests to the amazonaws.com host for an API with a
        domain have the correct request.url
        """
        lh = LambdaHandler("tests.test_wsgi_script_name_settings")

        event = {
            "body": "",
            "resource": "/{proxy+}",
            "requestContext": {},
            "queryStringParameters": {},
            "headers": {
                "Host": "example.com",
            },
            "pathParameters": {"proxy": "return/request/url"},
            "httpMethod": "GET",
            "stageVariables": {},
            "path": "/return/request/url",
        }
        response = lh.handler(event, None)

        self.assertEqual(response["statusCode"], 200)
        self.assertEqual(response["body"], "https://example.com/return/request/url")

    def test_wsgi_script_name_with_multi_value_header(self):
        """
        Ensure that requests generated with multivalued headers (such as
        from an ALB with Multi Valued Headers enabled) succeed.
        """
        lh = LambdaHandler("tests.test_wsgi_script_name_settings")

        event = {
            "body": "",
            "resource": "/{proxy+}",
            "requestContext": {},
            "queryStringParameters": {},
            "multiValueHeaders": {
                "Host": ["example.com"],
            },
            "pathParameters": {"proxy": "return/request/url"},
            "httpMethod": "GET",
            "stageVariables": {},
            "path": "/return/request/url",
        }
        response = lh.handler(event, None)
        self.assertEqual(response["statusCode"], 200)
        self.assertIn("multiValueHeaders", response)

    def test_wsgi_script_name_with_multi_value_querystring(self):
        """
        Ensure that requests generated with multivalue querystrings succeed.
        """
        lh = LambdaHandler("tests.test_wsgi_script_name_settings")

        event = {
            "body": "",
            "resource": "/{proxy+}",
            "requestContext": {},
            "multiValueQueryStringParameters": {"multi": ["value", "qs"]},
            "multiValueHeaders": {
                "Host": ["example.com"],
            },
            "pathParameters": {"proxy": "return/request/url"},
            "httpMethod": "GET",
            "stageVariables": {},
            "path": "/return/request/url",
        }
        response = lh.handler(event, None)

        self.assertEqual(response["statusCode"], 200)
        self.assertEqual(
            response["body"],
            "https://example.com/return/request/url?multi=value&multi=qs",
        )

    def test_wsgi_script_name_on_test_request(self):
        """
        Ensure that requests sent by the "Send test request" button behaves
        sensibly
        """
        lh = LambdaHandler("tests.test_wsgi_script_name_settings")

        event = {
            "body": "",
            "resource": "/{proxy+}",
            "requestContext": {},
            "queryStringParameters": {},
            "headers": {},
            "pathParameters": {"proxy": "return/request/url"},
            "httpMethod": "GET",
            "stageVariables": {},
            "path": "/return/request/url",
        }
        response = lh.handler(event, None)

        self.assertEqual(response["statusCode"], 200)
        self.assertEqual(response["body"], "https://zappa:80/return/request/url")

    def test_exception_handler_on_web_request(self):
        """
        Ensure that app exceptions triggered by web requests use the exception_handler.
        """
        lh = LambdaHandler("tests.test_exception_handler_settings")

        event = {
            "body": "",
            "resource": "/{proxy+}",
            "requestContext": {},
            "queryStringParameters": {},
            "headers": {
                "Host": "1234567890.execute-api.us-east-1.amazonaws.com",
            },
            "pathParameters": {"proxy": "return/request/url"},
            "httpMethod": "GET",
            "stageVariables": {},
            "path": "/return/request/url",
        }

        mocked_exception_handler.assert_not_called()
        response = lh.handler(event, None)

        self.assertEqual(response["statusCode"], 500)
        mocked_exception_handler.assert_called()

    def test_wsgi_script_binary_support_with_content_encoding(self):
        """
        Ensure that response body is base64 encoded when BINARY_SUPPORT is enabled and Content-Encoding header is present.
        """

        lh = LambdaHandler("tests.test_binary_support_settings")

        text_plain_event = {
            "body": "",
            "resource": "/{proxy+}",
            "requestContext": {},
            "queryStringParameters": {},
            "headers": {
                "Host": "1234567890.execute-api.us-east-1.amazonaws.com",
            },
            "pathParameters": {"proxy": "return/request/url"},
            "httpMethod": "GET",
            "stageVariables": {},
            "path": "/content_encoding_header_json1",
        }

        # A likely scenario is that the application would be gzip compressing some json response. That's checked first.
        response = lh.handler(text_plain_event, None)

        self.assertEqual(response["statusCode"], 200)
        self.assertIn("isBase64Encoded", response)
        self.assertTrue(is_base64(response["body"]))

        # We also verify that some unknown mimetype with a Content-Encoding also encodes to b64. This route serves
        # bytes in the response.

        text_arbitrary_event = {
            **text_plain_event,
            **{"path": "/content_encoding_header_textarbitrary1"},
        }

        response = lh.handler(text_arbitrary_event, None)

        self.assertEqual(response["statusCode"], 200)
        self.assertIn("isBase64Encoded", response)
        self.assertTrue(is_base64(response["body"]))

        # This route is similar to the above, but it serves its response as text and not bytes. That the response
        # isn't bytes shouldn't matter because it still has a Content-Encoding header.

        application_json_event = {
            **text_plain_event,
            **{"path": "/content_encoding_header_textarbitrary2"},
        }

        response = lh.handler(application_json_event, None)

        self.assertEqual(response["statusCode"], 200)
        self.assertIn("isBase64Encoded", response)
        self.assertTrue(is_base64(response["body"]))

    def test_wsgi_script_binary_support_without_content_encoding_edgecases(
        self,
    ):
        """
        Ensure zappa response bodies are NOT base64 encoded when BINARY_SUPPORT is enabled and the mimetype is "application/json" or starts with "text/".
        """
        lh = LambdaHandler("tests.test_binary_support_settings")

        text_plain_event = {
            "body": "",
            "resource": "/{proxy+}",
            "requestContext": {},
            "queryStringParameters": {},
            "headers": {
                "Host": "1234567890.execute-api.us-east-1.amazonaws.com",
            },
            "pathParameters": {"proxy": "return/request/url"},
            "httpMethod": "GET",
            "stageVariables": {},
            "path": "/textplain_mimetype_response1",
        }

        for path in [
            "/textplain_mimetype_response1",  # text/plain mimetype should not be turned to base64
            "/textarbitrary_mimetype_response1",  # text/arbitrary mimetype should not be turned to base64
            "/json_mimetype_response1",  # application/json mimetype should not be turned to base64
        ]:
            event = {**text_plain_event, "path": path}
            response = lh.handler(event, None)

            self.assertEqual(response["statusCode"], 200)
            self.assertNotIn("isBase64Encoded", response)
            self.assertFalse(is_base64(response["body"]))

    def test_wsgi_script_binary_support_without_content_encoding(
        self,
    ):
        """
        Ensure zappa response bodies are base64 encoded when BINARY_SUPPORT is enabled and Content-Encoding is absent.
        """
        lh = LambdaHandler("tests.test_binary_support_settings")

        text_plain_event = {
            "body": "",
            "resource": "/{proxy+}",
            "requestContext": {},
            "queryStringParameters": {},
            "headers": {
                "Host": "1234567890.execute-api.us-east-1.amazonaws.com",
            },
            "pathParameters": {"proxy": "return/request/url"},
            "httpMethod": "GET",
            "stageVariables": {},
            "path": "/textplain_mimetype_response1",
        }

        for path in [
            "/arbitrarybinary_mimetype_response1",
            "/arbitrarybinary_mimetype_response2",
        ]:
            event = {**text_plain_event, "path": path}
            response = lh.handler(event, None)

            self.assertEqual(response["statusCode"], 200)
            self.assertIn("isBase64Encoded", response)
            self.assertTrue(is_base64(response["body"]))

    def test_wsgi_script_binary_support_userdefined_additional_text_mimetypes__defined(
        self,
    ):
        """
        Ensure zappa response bodies are NOT base64 encoded when BINARY_SUPPORT is True, and additional_text_mimetypes are defined
        """
        lh = LambdaHandler("tests.test_binary_support_additional_text_mimetypes_settings")
        expected_additional_mimetypes = ["application/vnd.oai.openapi"]
        self.assertEqual(lh.settings.ADDITIONAL_TEXT_MIMETYPES, expected_additional_mimetypes)

        event = {
            "body": "",
            "resource": "/{proxy+}",
            "requestContext": {},
            "queryStringParameters": {},
            "headers": {
                "Host": "1234567890.execute-api.us-east-1.amazonaws.com",
            },
            "pathParameters": {"proxy": "return/request/url"},
            "httpMethod": "GET",
            "stageVariables": {},
            "path": "/userdefined_additional_mimetype_response1",
        }

        response = lh.handler(event, None)

        self.assertEqual(response["statusCode"], 200)
        self.assertNotIn("isBase64Encoded", response)
        self.assertFalse(is_base64(response["body"]))

    def test_wsgi_script_binary_support_userdefined_additional_text_mimetypes__undefined(
        self,
    ):
        """
        Ensure zappa response bodies are base64 encoded when BINARY_SUPPORT is True and mimetype not defined in additional_text_mimetypes
        """
        lh = LambdaHandler("tests.test_binary_support_settings")

        event = {
            "body": "",
            "resource": "/{proxy+}",
            "requestContext": {},
            "queryStringParameters": {},
            "headers": {
                "Host": "1234567890.execute-api.us-east-1.amazonaws.com",
            },
            "pathParameters": {"proxy": "return/request/url"},
            "httpMethod": "GET",
            "stageVariables": {},
            "path": "/userdefined_additional_mimetype_response1",
        }

        response = lh.handler(event, None)

        self.assertEqual(response["statusCode"], 200)
        self.assertIn("isBase64Encoded", response)
        self.assertTrue(is_base64(response["body"]))

    def test_wsgi_script_on_cognito_event_request(self):
        """
        Ensure that requests sent by cognito behave sensibly
        """
        lh = LambdaHandler("tests.test_wsgi_script_name_settings")

        event = {
            "version": "1",
            "region": "eu-west-1",
            "userPoolId": "region_poolID",
            "userName": "uuu-id-here",
            "callerContext": {
                "awsSdkVersion": "aws-sdk-js-2.149.0",
                "clientId": "client-id-here",
            },
            "triggerSource": "PreSignUp_SignUp",
            "request": {
                "userAttributes": {"email": "email@example.com"},
                "validationData": None,
            },
            "response": {
                "autoConfirmUser": False,
                "autoVerifyEmail": False,
                "autoVerifyPhone": False,
            },
        }

        response = lh.handler(event, None)

        self.assertEqual(response["response"]["autoConfirmUser"], False)

    def test_bot_triggered_event(self):
        """
        Ensure that bot triggered events are handled as in the settings
        """
        lh = LambdaHandler("tests.test_bot_handler_being_triggered")
        # from : https://docs.aws.amazon.com/lambda/latest/dg/eventsources.html#eventsources-lex
        event = {
            "messageVersion": "1.0",
            "invocationSource": "DialogCodeHook",
            "userId": "user-id specified in the POST request to Amazon Lex.",
            "sessionAttributes": {
                "key1": "value1",
                "key2": "value2",
            },
            "bot": {"name": "bot-name", "alias": "bot-alias", "version": "bot-version"},
            "outputDialogMode": "Text or Voice, based on ContentType request header in runtime API request",
            "currentIntent": {
                "name": "intent-name",
                "slots": {
                    "slot-name": "value",
                    "slot-name": "value",
                    "slot-name": "value",
                },
                "confirmationStatus": "None, Confirmed, or Denied (intent confirmation, if configured)",
            },
        }

        response = lh.handler(event, None)

        self.assertEqual(response, "Success")

    def test_exception_in_bot_triggered_event(self):
        """
        Ensure that bot triggered exceptions are handled as defined in the settings.
        """
        lh = LambdaHandler("tests.test_bot_exception_handler_settings")
        # from : https://docs.aws.amazon.com/lambda/latest/dg/eventsources.html#eventsources-lex
        event = {
            "messageVersion": "1.0",
            "invocationSource": "DialogCodeHook",
            "userId": "user-id specified in the POST request to Amazon Lex.",
            "sessionAttributes": {
                "key1": "value1",
                "key2": "value2",
            },
            "bot": {"name": "bot-name", "alias": "bot-alias", "version": "bot-version"},
            "outputDialogMode": "Text or Voice, based on ContentType request header in runtime API request",
            "currentIntent": {
                "name": "intent-name",
                "slots": {
                    "slot-name": "value",
                    "slot-name": "value",
                    "slot-name": "value",
                },
                "confirmationStatus": "None, Confirmed, or Denied (intent confirmation, if configured)",
            },
        }

        response = lh.lambda_handler(event, None)
        mocked_exception_handler.assert_called

    def test_wsgi_script_name_on_alb_event(self):
        """
        Ensure ALB-triggered events are properly handled by LambdaHandler
        ALB-forwarded events have a slightly different request structure than API-Gateway
        https://docs.aws.amazon.com/elasticloadbalancing/latest/application/lambda-functions.html
        """
        lh = LambdaHandler("tests.test_wsgi_script_name_settings")

        event = {
            "requestContext": {
                "elb": {
                    "targetGroupArn": "arn:aws:elasticloadbalancing:region:123456789012:targetgroup/my-target-group/6d0ecf831eec9f09"
                }
            },
            "httpMethod": "GET",
            "path": "/return/request/url",
            "queryStringParameters": {},
            "headers": {
                "accept": "text/html,application/xhtml+xml",
                "accept-language": "en-US,en;q=0.8",
                "content-type": "text/plain",
                "cookie": "cookies",
                "host": "1234567890.execute-api.us-east-1.amazonaws.com",
                "user-agent": "Mozilla/5.0 (Macintosh; Intel Mac OS X 10_11_6)",
                "x-amzn-trace-id": "Root=1-5bdb40ca-556d8b0c50dc66f0511bf520",
                "x-forwarded-for": "72.21.198.66",
                "x-forwarded-port": "443",
                "x-forwarded-proto": "https",
            },
            "isBase64Encoded": False,
            "body": "",
        }
        response = lh.handler(event, None)

        self.assertEqual(response["statusCode"], 200)
        self.assertEqual(response["statusDescription"], "200 OK")
        self.assertEqual(response["isBase64Encoded"], False)
        self.assertEqual(
            response["body"],
            "https://1234567890.execute-api.us-east-1.amazonaws.com/return/request/url",
        )

    def test_merge_headers_no_multi_value(self):
        event = {"headers": {"a": "b"}}

        merged = merge_headers(event)
        self.assertEqual(merged["a"], "b")

    def test_merge_headers_combine_values(self):
        event = {
            "headers": {"a": "b", "z": "q"},
            "multiValueHeaders": {"a": ["c"], "x": ["y"]},
        }

        merged = merge_headers(event)
        self.assertEqual(merged["a"], "c")
        self.assertEqual(merged["x"], "y")
        self.assertEqual(merged["z"], "q")

    def test_merge_headers_no_single_value(self):
        event = {"multiValueHeaders": {"a": ["c", "d"], "x": ["y", "z", "f"]}}
        merged = merge_headers(event)
        self.assertEqual(merged["a"], "c, d")
        self.assertEqual(merged["x"], "y, z, f")

    def test_cloudwatch_subscription_event(self):
        """
        Test that events sent in the format used by CloudWatch logs via
        subscription filters are handled properly.
        The actual payload that Lambda receives is in the following format
        { "awslogs": {"data": "BASE64ENCODED_GZIP_COMPRESSED_DATA"} }
        https://docs.aws.amazon.com/AmazonCloudWatch/latest/logs/SubscriptionFilters.html
        """
        lh = LambdaHandler("tests.test_event_script_settings")

        event = {"awslogs": {"data": "some-data-not-important-for-test"}}
        response = lh.handler(event, None)

        self.assertEqual(response, True)

    def test_wsgi_script_name_on_v2_formatted_event(self):
        """
        Ensure that requests with payload format version 2.0 succeed
        """
        lh = LambdaHandler("tests.test_wsgi_script_name_settings")

        event = {
            "version": "2.0",
            "routeKey": "$default",
<<<<<<< HEAD
            "rawPath": "/",
=======
            "rawPath": "/return/request/url",
>>>>>>> 48314795
            "rawQueryString": "",
            "headers": {
                "host": "1234567890.execute-api.us-east-1.amazonaws.com",
            },
            "requestContext": {
                "http": {
                    "method": "GET",
                    "path": "/return/request/url",
                },
            },
            "isBase64Encoded": False,
            "body": "",
            "cookies": ["Cookie_1=Value1; Expires=21 Oct 2021 07:48 GMT", "Cookie_2=Value2; Max-Age=78000"],
        }
        response = lh.handler(event, None)

        self.assertEqual(response["statusCode"], 200)
        self.assertEqual(
            response["body"],
            "https://1234567890.execute-api.us-east-1.amazonaws.com/dev/return/request/url",
        )<|MERGE_RESOLUTION|>--- conflicted
+++ resolved
@@ -228,7 +228,6 @@
         """
         Ensure that response body is base64 encoded when BINARY_SUPPORT is enabled and Content-Encoding header is present.
         """
-
         lh = LambdaHandler("tests.test_binary_support_settings")
 
         text_plain_event = {
@@ -586,11 +585,7 @@
         event = {
             "version": "2.0",
             "routeKey": "$default",
-<<<<<<< HEAD
-            "rawPath": "/",
-=======
             "rawPath": "/return/request/url",
->>>>>>> 48314795
             "rawQueryString": "",
             "headers": {
                 "host": "1234567890.execute-api.us-east-1.amazonaws.com",
